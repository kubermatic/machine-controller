/*
Copyright 2019 The Machine Controller Authors.

Licensed under the Apache License, Version 2.0 (the "License");
you may not use this file except in compliance with the License.
You may obtain a copy of the License at

    http://www.apache.org/licenses/LICENSE-2.0

Unless required by applicable law or agreed to in writing, software
distributed under the License is distributed on an "AS IS" BASIS,
WITHOUT WARRANTIES OR CONDITIONS OF ANY KIND, either express or implied.
See the License for the specific language governing permissions and
limitations under the License.
*/

package main

import (
	"context"
	"flag"
	"fmt"
	"net"
	"net/http"
	"net/http/pprof"
<<<<<<< HEAD
	"os"
	"regexp"
=======
>>>>>>> 2ccbf10f
	"strconv"
	"strings"
	"time"

	"k8s.io/apimachinery/pkg/types"
	"k8s.io/client-go/kubernetes"
	"k8s.io/client-go/kubernetes/scheme"
	restclient "k8s.io/client-go/rest"
	"k8s.io/client-go/tools/clientcmd"

	"github.com/docker/distribution/reference"
	"github.com/prometheus/client_golang/prometheus"

	clusterv1alpha1 "github.com/kubermatic/machine-controller/pkg/apis/cluster/v1alpha1"
	"github.com/kubermatic/machine-controller/pkg/apis/cluster/v1alpha1/migrations"
	cloudprovidertypes "github.com/kubermatic/machine-controller/pkg/cloudprovider/types"
	"github.com/kubermatic/machine-controller/pkg/clusterinfo"
	machinecontroller "github.com/kubermatic/machine-controller/pkg/controller/machine"
	machinedeploymentcontroller "github.com/kubermatic/machine-controller/pkg/controller/machinedeployment"
	machinesetcontroller "github.com/kubermatic/machine-controller/pkg/controller/machineset"
	"github.com/kubermatic/machine-controller/pkg/controller/nodecsrapprover"
	"github.com/kubermatic/machine-controller/pkg/health"
	machinesv1alpha1 "github.com/kubermatic/machine-controller/pkg/machines/v1alpha1"
	"github.com/kubermatic/machine-controller/pkg/signals"

	apiextensionsv1beta1 "k8s.io/apiextensions-apiserver/pkg/apis/apiextensions/v1beta1"
	"k8s.io/klog"
	"sigs.k8s.io/controller-runtime/pkg/healthz"
	"sigs.k8s.io/controller-runtime/pkg/manager"
	"sigs.k8s.io/controller-runtime/pkg/metrics"
)

var (
	masterURL                        string
	kubeconfig                       string
	clusterDNSIPs                    string
	healthProbeAddress               string
	metricsAddress                   string
	profiling                        bool
	name                             string
	joinClusterTimeout               string
	workerCount                      int
	externalCloudProvider            bool
	bootstrapTokenServiceAccountName string
	skipEvictionAfter                time.Duration
	nodeCSRApprover                  bool

	nodeHTTPProxy           string
	nodeNoProxy             string
	nodeInsecureRegistries  string
	nodeRegistryMirrors     string
	nodeMaxLogSize          string
	nodePauseImage          string
	nodeHyperkubeImage      string
	nodeKubeletRepository   string
	nodeKubeletFeatureGates string
)

const (
	defaultLeaderElectionNamespace = "kube-system"
)

// controllerRunOptions holds data that are required to create and run machine controller
type controllerRunOptions struct {
	// kubeClient a client that knows how to consume kubernetes API
	kubeClient *kubernetes.Clientset

	// metrics a struct that holds all metrics we want to collect
	metrics *machinecontroller.MetricsCollection

	// kubeconfigProvider knows how to get cluster information stored under a ConfigMap
	kubeconfigProvider machinecontroller.KubeconfigProvider

	// name of the controller. When set the controller will only process machines with the label "machine.k8s.io/controller": name
	name string

	// Name of the ServiceAccount from which the bootstrap token secret will be fetched. A bootstrap token will be created
	// if this is nil
	bootstrapTokenServiceAccountName *types.NamespacedName

	// prometheusRegisterer is used by the MachineController instance to register its metrics
	prometheusRegisterer prometheus.Registerer

	// The cfg is used by the migration to conditionally spawn additional clients
	cfg *restclient.Config

	// The timeout in which machines owned by a MachineSet must join the cluster to avoid being
	// deleted by the machine-controller
	joinClusterTimeout *time.Duration

	// Flag to initialize kubelets with --cloud-provider=external
	externalCloudProvider bool

	// Will instruct the machine-controller to skip the eviction if the machine deletion is older than skipEvictionAfter
	skipEvictionAfter time.Duration

	// Enable NodeCSRApprover controller to automatically approve node serving certificate requests.
	nodeCSRApprover bool

	node machinecontroller.NodeSettings
}

func main() {
	klog.InitFlags(nil)
	// This is also being registered in kubevirt.io/kubevirt/pkg/kubecli/kubecli.go so
	// we have to guard it
	//TODO: Evaluate alternatives to importing the CLI. Generate our own client? Use a dynamic client?
	if flag.Lookup("kubeconfig") == nil {
		flag.StringVar(&kubeconfig, "kubeconfig", "", "Path to a kubeconfig. Only required if out-of-cluster.")
	}
	if flag.Lookup("master") == nil {
		flag.StringVar(&masterURL, "master", "", "The address of the Kubernetes API server. Overrides any value in kubeconfig. Only required if out-of-cluster.")
	}
	flag.StringVar(&clusterDNSIPs, "cluster-dns", "10.10.10.10", "Comma-separated list of DNS server IP address.")
	flag.IntVar(&workerCount, "worker-count", 5, "Number of workers to process machines. Using a high number with a lot of machines might cause getting rate-limited from your cloud provider.")
	flag.StringVar(&healthProbeAddress, "health-probe-address", "127.0.0.1:8085", "The address on which the liveness check on /healthz and readiness check on /readyz will be available")
	flag.StringVar(&metricsAddress, "metrics-address", "127.0.0.1:8080", "The address on which Prometheus metrics will be available under /metrics")
	flag.StringVar(&name, "name", "", "When set, the controller will only process machines with the label \"machine.k8s.io/controller\": name")
	flag.StringVar(&joinClusterTimeout, "join-cluster-timeout", "", "when set, machines that have an owner and do not join the cluster within the configured duration will be deleted, so the owner re-creats them")
	flag.StringVar(&bootstrapTokenServiceAccountName, "bootstrap-token-service-account-name", "", "When set use the service account token from this SA as bootstrap token instead of creating a temporary one. Passed in namespace/name format")
	flag.BoolVar(&profiling, "enable-profiling", false, "when set, enables the endpoints on the http server under /debug/pprof/")
	flag.BoolVar(&externalCloudProvider, "external-cloud-provider", false, "when set, kubelets will receive --cloud-provider=external flag")
	flag.DurationVar(&skipEvictionAfter, "skip-eviction-after", 2*time.Hour, "Skips the eviction if a machine is not gone after the specified duration.")
	flag.StringVar(&nodeHTTPProxy, "node-http-proxy", "", "If set, it configures the 'HTTP_PROXY' & 'HTTPS_PROXY' environment variable on the nodes.")
	flag.StringVar(&nodeNoProxy, "node-no-proxy", ".svc,.cluster.local,localhost,127.0.0.1", "If set, it configures the 'NO_PROXY' environment variable on the nodes.")
	flag.StringVar(&nodeInsecureRegistries, "node-insecure-registries", "", "Comma separated list of registries which should be configured as insecure on the container runtime")
	flag.StringVar(&nodeRegistryMirrors, "node-registry-mirrors", "", "Comma separated list of Docker image mirrors")
	flag.StringVar(&nodeMaxLogSize, "node-max-log-size", "", "Maximum size for docker logfile")
	flag.StringVar(&nodePauseImage, "node-pause-image", "", "Image for the pause container including tag. If not set, the kubelet default will be used: https://kubernetes.io/docs/reference/command-line-tools-reference/kubelet/")
	flag.StringVar(&nodeHyperkubeImage, "node-hyperkube-image", "k8s.gcr.io/hyperkube-amd64", "Image for the hyperkube container excluding tag. Only has effect on CoreOS Container Linux and Flatcar Linux, and for kubernetes < 1.18.")
	flag.StringVar(&nodeKubeletRepository, "node-kubelet-repository", "quay.io/poseidon/kubelet", "Repository for the kubelet container. Only has effect on Flatcar Linux, and for kubernetes >= 1.18.")
	flag.StringVar(&nodeKubeletFeatureGates, "node-kubelet-feature-gates", "RotateKubeletServerCertificate=true", "Feature gates to set on the kubelet. Default: RotateKubeletServerCertificate=true")
	flag.BoolVar(&nodeCSRApprover, "node-csr-approver", false, "Enable NodeCSRApprover controller to automatically approve node serving certificate requests.")

	flag.Parse()
	kubeconfig = flag.Lookup("kubeconfig").Value.(flag.Getter).Get().(string)
	masterURL = flag.Lookup("master").Value.(flag.Getter).Get().(string)

	clusterDNSIPs, err := parseClusterDNSIPs(clusterDNSIPs)
	if err != nil {
		klog.Fatalf("invalid cluster dns specified: %v", err)
	}

	kubeletFeatureGates, err := parseKubeletFeatureGates(nodeKubeletFeatureGates)
	if err != nil {
		klog.Fatalf("invalid kubelet feature gates specified: %v", err)
	}

	var parsedJoinClusterTimeout *time.Duration
	if joinClusterTimeout != "" {
		parsedJoinClusterTimeoutLiteral, err := time.ParseDuration(joinClusterTimeout)
		parsedJoinClusterTimeout = &parsedJoinClusterTimeoutLiteral
		if err != nil {
			klog.Fatalf("failed to parse join-cluster-timeout as duration: %v", err)
		}
	}

	// Needed for migrations
	if err := machinesv1alpha1.AddToScheme(scheme.Scheme); err != nil {
		klog.Fatalf("failed to add machinesv1alpha1 api to scheme: %v", err)
	}
	if err := apiextensionsv1beta1.AddToScheme(scheme.Scheme); err != nil {
		klog.Fatalf("failed to add apiextensionv1beta1 api to scheme: %v", err)
	}
	if err := clusterv1alpha1.AddToScheme(scheme.Scheme); err != nil {
		klog.Fatalf("failed to add clusterv1alpha1 api to scheme: %v", err)
	}

	// Check if the hyperkube image has a tag set
	hyperkubeImageRef, err := reference.Parse(nodeHyperkubeImage)
	if err != nil {
		klog.Fatalf("failed to parse -node-hyperkube-image %s: %v", nodeHyperkubeImage, err)
	}
	if _, ok := hyperkubeImageRef.(reference.NamedTagged); ok {
		klog.Fatalf("-node-hyperkube-image must not contain a tag. The tag will be dynamically set for each Machine.")
	}

	// Check if the kubelet image has a tag set
	kubeletRepoRef, err := reference.Parse(nodeKubeletRepository)
	if err != nil {
		klog.Fatalf("failed to parse -node-hyperkube-image %s: %v", nodeHyperkubeImage, err)
	}
	if _, ok := kubeletRepoRef.(reference.NamedTagged); ok {
		klog.Fatalf("-node-kubelet-image must not contain a tag. The tag will be dynamically set for each Machine.")
	}

	cfg, err := clientcmd.BuildConfigFromFlags(masterURL, kubeconfig)
	if err != nil {
		klog.Fatalf("error building kubeconfig: %v", err)
	}

	// rest.Config has no DeepCopy() that returns another rest.Config, thus
	// we simply build it twice
	// We need a dedicated one for machines because we want to increate the
	// QPS and Burst config there
	machineCfg, err := clientcmd.BuildConfigFromFlags(masterURL, kubeconfig)
	if err != nil {
		klog.Fatalf("error building kubeconfig for machines: %v", err)
	}

	kubeClient, err := kubernetes.NewForConfig(cfg)
	if err != nil {
		klog.Fatalf("error building kubernetes clientset for kubeClient: %v", err)
	}

	kubeconfigProvider := clusterinfo.New(cfg, kubeClient)

	ctrlMetrics := machinecontroller.NewMachineControllerMetrics()
	ctrlMetrics.MustRegister(metrics.Registry)

	runOptions := controllerRunOptions{
		kubeClient:            kubeClient,
		kubeconfigProvider:    kubeconfigProvider,
		name:                  name,
		cfg:                   machineCfg,
		metrics:               ctrlMetrics,
		prometheusRegisterer:  metrics.Registry,
		externalCloudProvider: externalCloudProvider,
		skipEvictionAfter:     skipEvictionAfter,
		nodeCSRApprover:       nodeCSRApprover,
		node: machinecontroller.NodeSettings{
			ClusterDNSIPs:       clusterDNSIPs,
			HTTPProxy:           nodeHTTPProxy,
			NoProxy:             nodeNoProxy,
			HyperkubeImage:      nodeHyperkubeImage,
			KubeletRepository:   nodeKubeletRepository,
			KubeletFeatureGates: kubeletFeatureGates,
			PauseImage:          nodePauseImage,
		},
	}
	if parsedJoinClusterTimeout != nil {
		runOptions.joinClusterTimeout = parsedJoinClusterTimeout
	}

	for _, registry := range strings.Split(nodeInsecureRegistries, ",") {
		if trimmedRegistry := strings.TrimSpace(registry); trimmedRegistry != "" {
			runOptions.node.InsecureRegistries = append(runOptions.node.InsecureRegistries, trimmedRegistry)
		}
	}

	for _, mirror := range strings.Split(nodeRegistryMirrors, ",") {
		if trimmedMirror := strings.TrimSpace(mirror); trimmedMirror != "" {
			runOptions.node.RegistryMirrors = append(runOptions.node.RegistryMirrors, trimmedMirror)
		}
	}

	if nodeMaxLogSize != "" {
		if err := validateSize(nodeMaxLogSize); err != nil {
			klog.Fatalf("error parsing max-log-size: %s is not a valid size", nodeMaxLogSize)
		}
		runOptions.node.MaxLogSize = nodeMaxLogSize
	}

	if bootstrapTokenServiceAccountName != "" {
		flagParts := strings.Split(bootstrapTokenServiceAccountName, "/")
		if flagPartsLen := len(flagParts); flagPartsLen != 2 {
			klog.Fatalf("Splitting the bootstrap-token-service-account-name flag value in '/' returned %d parts, expected exactly two", flagPartsLen)
		}
		runOptions.bootstrapTokenServiceAccountName = &types.NamespacedName{Namespace: flagParts[0], Name: flagParts[1]}
	}

	ctx, cancel := context.WithCancel(context.Background())
	defer cancel()
	signalCh := signals.SetupSignalHandler()
	go func() {
		<-signalCh
		klog.Info("caught signal, shutting down...")
		cancel()
	}()

	mgr, err := createManager(5*time.Minute, runOptions)
	if err != nil {
		klog.Fatalf("failed to create runtime manager: %v", err)
	}

	if err := mgr.Start(ctx); err != nil {
		klog.Errorf("failed to start kubebuilder manager: %v", err)
	}
}

func createManager(syncPeriod time.Duration, options controllerRunOptions) (manager.Manager, error) {
	mgr, err := manager.New(options.cfg, manager.Options{
		SyncPeriod:              &syncPeriod,
		LeaderElection:          true,
		LeaderElectionID:        "machine-controller",
		LeaderElectionNamespace: defaultLeaderElectionNamespace,
		HealthProbeBindAddress:  healthProbeAddress,
		MetricsBindAddress:      metricsAddress,
	})
	if err != nil {
		return nil, fmt.Errorf("error building ctrlruntime manager: %v", err)
	}

	if err := mgr.AddReadyzCheck("alive", healthz.Ping); err != nil {
		return nil, fmt.Errorf("failed to add readiness check: %v", err)
	}

	if err := mgr.AddHealthzCheck("kubeconfig", health.KubeconfigAvailable(options.kubeconfigProvider)); err != nil {
		return nil, fmt.Errorf("failed to add health check: %v", err)
	}

	if err := mgr.AddHealthzCheck("apiserver-connection", health.ApiserverReachable(options.kubeClient)); err != nil {
		return nil, fmt.Errorf("failed to add health check: %v", err)
	}

	if profiling {
		m := http.NewServeMux()
		m.HandleFunc("/", pprof.Index)
		m.HandleFunc("/cmdline", pprof.Cmdline)
		m.HandleFunc("/profile", pprof.Profile)
		m.HandleFunc("/symbol", pprof.Symbol)
		m.HandleFunc("/trace", pprof.Trace)

		if err := mgr.AddMetricsExtraHandler("/debug/pprof/", m); err != nil {
			return nil, fmt.Errorf("failed to add pprof http handlers: %v", err)
		}
	}

	if err := mgr.Add(&controllerBootstrap{
		mgr: mgr,
		opt: options,
	}); err != nil {
		return nil, fmt.Errorf("failed to add bootstrap runnable: %v", err)
	}

	return mgr, nil
}

type controllerBootstrap struct {
	mgr manager.Manager
	opt controllerRunOptions
}

// NeedLeaderElection implements manager.LeaderElectionRunnable
func (bs *controllerBootstrap) NeedLeaderElection() bool {
	return true
}

// Start is called when the leader election succeeded and is meant to
// coordinate running the migrations first, then starting the controllers.
// Start is part of manager.Runnable.
func (bs *controllerBootstrap) Start(ctx context.Context) error {
	client := bs.mgr.GetClient()

	providerData := &cloudprovidertypes.ProviderData{
		Ctx:    ctx,
		Update: cloudprovidertypes.GetMachineUpdater(ctx, client),
		Client: client,
	}

	// Migrate MachinesV1Alpha1Machine to ClusterV1Alpha1Machine
	if err := migrations.MigrateMachinesv1Alpha1MachineToClusterv1Alpha1MachineIfNecessary(ctx, client, bs.opt.kubeClient, providerData); err != nil {
		return fmt.Errorf("migration to clusterv1alpha1 failed: %v", err)
	}

	// Migrate providerConfig field to providerSpec field
	if err := migrations.MigrateProviderConfigToProviderSpecIfNecesary(ctx, bs.opt.cfg, client); err != nil {
		return fmt.Errorf("migration of providerConfig field to providerSpec field failed: %v", err)
	}

	machineCollector := machinecontroller.NewMachineCollector(ctx, bs.mgr.GetClient())
	metrics.Registry.MustRegister(machineCollector)

	if err := machinecontroller.Add(
		ctx,
		bs.mgr,
		bs.opt.kubeClient,
		workerCount,
		bs.opt.metrics,
		bs.opt.kubeconfigProvider,
		providerData,
		bs.opt.joinClusterTimeout,
		bs.opt.externalCloudProvider,
		bs.opt.name,
		bs.opt.bootstrapTokenServiceAccountName,
		bs.opt.skipEvictionAfter,
		bs.opt.node,
	); err != nil {
		return fmt.Errorf("failed to add Machine controller to manager: %v", err)
	}

	if err := machinesetcontroller.Add(bs.mgr); err != nil {
		return fmt.Errorf("failed to add MachineSet controller to manager: %v", err)
	}

	if err := machinedeploymentcontroller.Add(bs.mgr); err != nil {
		return fmt.Errorf("failed to add MachineDeployment controller to manager: %v", err)
	}

	if bs.opt.nodeCSRApprover {
		if err := nodecsrapprover.Add(bs.mgr); err != nil {
			return fmt.Errorf("failed to add NodeCSRApprover controller to manager: %v", err)
		}
	}

	klog.Info("machine controller startup complete")

	return nil
}

func parseClusterDNSIPs(s string) ([]net.IP, error) {
	var ips []net.IP
	sips := strings.Split(s, ",")
	for _, sip := range sips {
		ip := net.ParseIP(strings.TrimSpace(sip))
		if ip == nil {
			return nil, fmt.Errorf("unable to parse ip %s", sip)
		}
		ips = append(ips, ip)
	}
	return ips, nil
}

var sizeRegex = regexp.MustCompile(`^(\d+(\.\d+)*) ?([kKmMgGtTpP])?[iI]?[bB]?$`)

func validateSize(s string) error {
	matches := sizeRegex.FindStringSubmatch(s)
	if len(matches) != 4 {
		return fmt.Errorf("invalid size: '%s'", s)
	}

	return nil
}

func parseKubeletFeatureGates(s string) (map[string]bool, error) {
	featureGates := map[string]bool{}
	sFeatureGates := strings.Split(s, ",")

	for _, featureGate := range sFeatureGates {
		sFeatureGate := strings.Split(featureGate, "=")
		if len(sFeatureGate) != 2 {
			return nil, fmt.Errorf("invalid kubelet feature gate: %q", featureGate)
		}
		featureGateEnabled, err := strconv.ParseBool(sFeatureGate[1])
		if err != nil {
			return nil, fmt.Errorf("failed to parse kubelet feature gate: %q", featureGate)
		}

		featureGates[sFeatureGate[0]] = featureGateEnabled
	}
	if len(featureGates) == 0 {
		featureGates["RotateKubeletServerCertificate"] = true
	}

	return featureGates, nil
}<|MERGE_RESOLUTION|>--- conflicted
+++ resolved
@@ -23,11 +23,7 @@
 	"net"
 	"net/http"
 	"net/http/pprof"
-<<<<<<< HEAD
-	"os"
 	"regexp"
-=======
->>>>>>> 2ccbf10f
 	"strconv"
 	"strings"
 	"time"
