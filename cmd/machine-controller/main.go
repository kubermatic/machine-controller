/*
Copyright 2019 The Machine Controller Authors.

Licensed under the Apache License, Version 2.0 (the "License");
you may not use this file except in compliance with the License.
You may obtain a copy of the License at

    http://www.apache.org/licenses/LICENSE-2.0

Unless required by applicable law or agreed to in writing, software
distributed under the License is distributed on an "AS IS" BASIS,
WITHOUT WARRANTIES OR CONDITIONS OF ANY KIND, either express or implied.
See the License for the specific language governing permissions and
limitations under the License.
*/

package main

import (
	"context"
	"flag"
	"fmt"
	"net"
	"net/http"
	"net/http/pprof"
	"strings"
	"time"

	"github.com/prometheus/client_golang/prometheus"

	clusterv1alpha1 "github.com/kubermatic/machine-controller/pkg/apis/cluster/v1alpha1"
	"github.com/kubermatic/machine-controller/pkg/apis/cluster/v1alpha1/migrations"
	cloudprovidertypes "github.com/kubermatic/machine-controller/pkg/cloudprovider/types"
	"github.com/kubermatic/machine-controller/pkg/cloudprovider/util"
	"github.com/kubermatic/machine-controller/pkg/clusterinfo"
	"github.com/kubermatic/machine-controller/pkg/containerruntime"
	machinecontroller "github.com/kubermatic/machine-controller/pkg/controller/machine"
	machinedeploymentcontroller "github.com/kubermatic/machine-controller/pkg/controller/machinedeployment"
	machinesetcontroller "github.com/kubermatic/machine-controller/pkg/controller/machineset"
	"github.com/kubermatic/machine-controller/pkg/controller/nodecsrapprover"
	"github.com/kubermatic/machine-controller/pkg/health"
	machinesv1alpha1 "github.com/kubermatic/machine-controller/pkg/machines/v1alpha1"
	"github.com/kubermatic/machine-controller/pkg/node"
	"github.com/kubermatic/machine-controller/pkg/signals"
	osmv1alpha1 "k8c.io/operating-system-manager/pkg/crd/osm/v1alpha1"

	apiextensionsv1 "k8s.io/apiextensions-apiserver/pkg/apis/apiextensions/v1"
	"k8s.io/apimachinery/pkg/types"
	"k8s.io/client-go/kubernetes"
	"k8s.io/client-go/kubernetes/scheme"
	restclient "k8s.io/client-go/rest"
	"k8s.io/client-go/tools/clientcmd"
	"k8s.io/klog"
	"sigs.k8s.io/controller-runtime/pkg/healthz"
	"sigs.k8s.io/controller-runtime/pkg/manager"
	"sigs.k8s.io/controller-runtime/pkg/metrics"
)

var (
	masterURL                        string
	kubeconfig                       string
	clusterDNSIPs                    string
	healthProbeAddress               string
	metricsAddress                   string
	profiling                        bool
	name                             string
	joinClusterTimeout               string
	workerCount                      int
	bootstrapTokenServiceAccountName string
	skipEvictionAfter                time.Duration
	caBundleFile                     string

	useOSM bool

	nodeCSRApprover               bool
	nodeHTTPProxy                 string
	nodeNoProxy                   string
	nodeInsecureRegistries        string
	nodeRegistryMirrors           string
	nodeMaxLogSize         string
	nodePauseImage                string
	nodeContainerRuntime          string
	podCIDR                       string
	nodePortRange                 string
	nodeRegistryCredentialsSecret string
	nodeContainerdRegistryMirrors = containerruntime.RegistryMirrorsFlags{}
)

const (
	defaultLeaderElectionNamespace = "kube-system"
)

// controllerRunOptions holds data that are required to create and run machine controller
type controllerRunOptions struct {
	// kubeClient a client that knows how to consume kubernetes API
	kubeClient *kubernetes.Clientset

	// metrics a struct that holds all metrics we want to collect
	metrics *machinecontroller.MetricsCollection

	// kubeconfigProvider knows how to get cluster information stored under a ConfigMap
	kubeconfigProvider machinecontroller.KubeconfigProvider

	// name of the controller. When set the controller will only process machines with the label "machine.k8s.io/controller": name
	name string

	// Name of the ServiceAccount from which the bootstrap token secret will be fetched. A bootstrap token will be created
	// if this is nil
	bootstrapTokenServiceAccountName *types.NamespacedName

	// prometheusRegisterer is used by the MachineController instance to register its metrics
	prometheusRegisterer prometheus.Registerer

	// The cfg is used by the migration to conditionally spawn additional clients
	cfg *restclient.Config

	// The timeout in which machines owned by a MachineSet must join the cluster to avoid being
	// deleted by the machine-controller
	joinClusterTimeout *time.Duration

	// Will instruct the machine-controller to skip the eviction if the machine deletion is older than skipEvictionAfter
	skipEvictionAfter time.Duration

	// Enable NodeCSRApprover controller to automatically approve node serving certificate requests.
	nodeCSRApprover bool

	node machinecontroller.NodeSettings

	useOSM bool

	// A port range to reserve for services with NodePort visibility
	nodePortRange string
}

func main() {
	nodeFlags := node.NewFlags(flag.CommandLine)

	klog.InitFlags(nil)
	// This is also being registered in kubevirt.io/kubevirt/pkg/kubecli/kubecli.go so
	// we have to guard it
	// TODO: Evaluate alternatives to importing the CLI. Generate our own client? Use a dynamic client?
	if flag.Lookup("kubeconfig") == nil {
		flag.StringVar(&kubeconfig, "kubeconfig", "", "Path to a kubeconfig. Only required if out-of-cluster.")
	}
	if flag.Lookup("master") == nil {
		flag.StringVar(&masterURL, "master", "", "The address of the Kubernetes API server. Overrides any value in kubeconfig. Only required if out-of-cluster.")
	}
	flag.StringVar(&clusterDNSIPs, "cluster-dns", "10.10.10.10", "Comma-separated list of DNS server IP address.")
	flag.IntVar(&workerCount, "worker-count", 1, "Number of workers to process machines. Using a high number with a lot of machines might cause getting rate-limited from your cloud provider.")
	flag.StringVar(&healthProbeAddress, "health-probe-address", "127.0.0.1:8085", "The address on which the liveness check on /healthz and readiness check on /readyz will be available")
	flag.StringVar(&metricsAddress, "metrics-address", "127.0.0.1:8080", "The address on which Prometheus metrics will be available under /metrics")
	flag.StringVar(&name, "name", "", "When set, the controller will only process machines with the label \"machine.k8s.io/controller\": name")
	flag.StringVar(&joinClusterTimeout, "join-cluster-timeout", "", "when set, machines that have an owner and do not join the cluster within the configured duration will be deleted, so the owner re-creats them")
	flag.StringVar(&bootstrapTokenServiceAccountName, "bootstrap-token-service-account-name", "", "When set use the service account token from this SA as bootstrap token instead of creating a temporary one. Passed in namespace/name format")
	flag.BoolVar(&profiling, "enable-profiling", false, "when set, enables the endpoints on the http server under /debug/pprof/")
	flag.DurationVar(&skipEvictionAfter, "skip-eviction-after", 2*time.Hour, "Skips the eviction if a machine is not gone after the specified duration.")
	flag.StringVar(&nodeHTTPProxy, "node-http-proxy", "", "If set, it configures the 'HTTP_PROXY' & 'HTTPS_PROXY' environment variable on the nodes.")
	flag.StringVar(&nodeNoProxy, "node-no-proxy", ".svc,.cluster.local,localhost,127.0.0.1", "If set, it configures the 'NO_PROXY' environment variable on the nodes.")
	flag.StringVar(&nodeInsecureRegistries, "node-insecure-registries", "", "Comma separated list of registries which should be configured as insecure on the container runtime")
	flag.StringVar(&nodeRegistryMirrors, "node-registry-mirrors", "", "Comma separated list of Docker image mirrors")
	flag.StringVar(&nodeMaxLogSize, "node-max-log-size", "", "Maximum size for docker logfile")
	flag.StringVar(&nodePauseImage, "node-pause-image", "", "Image for the pause container including tag. If not set, the kubelet default will be used: https://kubernetes.io/docs/reference/command-line-tools-reference/kubelet/")
	flag.String("node-kubelet-repository", "quay.io/kubermatic/kubelet", "[NO-OP] Repository for the kubelet container. Has no effects.")
	flag.StringVar(&nodeContainerRuntime, "node-container-runtime", "docker", "container-runtime to deploy")
	flag.Var(&nodeContainerdRegistryMirrors, "node-containerd-registry-mirrors", "Configure registry mirrors endpoints. Can be used multiple times to specify multiple mirrors")
	flag.StringVar(&caBundleFile, "ca-bundle", "", "path to a file containing all PEM-encoded CA certificates (will be used instead of the host's certificates if set)")
	flag.BoolVar(&nodeCSRApprover, "node-csr-approver", true, "Enable NodeCSRApprover controller to automatically approve node serving certificate requests")
	flag.StringVar(&podCIDR, "pod-cidr", "172.25.0.0/16", "WARNING: flag is unused, kept only for backwards compatibility")
	flag.StringVar(&nodePortRange, "node-port-range", "30000-32767", "A port range to reserve for services with NodePort visibility")
	flag.StringVar(&nodeRegistryCredentialsSecret, "node-registry-credentials-secret", "", "A Secret object reference, that containt auth info for image registry in namespace/secret-name form, example: kube-system/registry-credentials. See doc at https://github.com/kubermaric/machine-controller/blob/master/docs/registry-authentication.md")
	flag.BoolVar(&useOSM, "use-osm", false, "use osm controller for node bootstrap")

	flag.Parse()
	kubeconfig = flag.Lookup("kubeconfig").Value.(flag.Getter).Get().(string)
	masterURL = flag.Lookup("master").Value.(flag.Getter).Get().(string)

	clusterDNSIPs, err := parseClusterDNSIPs(clusterDNSIPs)
	if err != nil {
		klog.Fatalf("invalid cluster dns specified: %v", err)
	}

	var parsedJoinClusterTimeout *time.Duration
	if joinClusterTimeout != "" {
		parsedJoinClusterTimeoutLiteral, err := time.ParseDuration(joinClusterTimeout)
		parsedJoinClusterTimeout = &parsedJoinClusterTimeoutLiteral
		if err != nil {
			klog.Fatalf("failed to parse join-cluster-timeout as duration: %v", err)
		}
	}

	// Needed for migrations
	if err := machinesv1alpha1.AddToScheme(scheme.Scheme); err != nil {
		klog.Fatalf("failed to add machinesv1alpha1 api to scheme: %v", err)
	}
	if err := apiextensionsv1.AddToScheme(scheme.Scheme); err != nil {
		klog.Fatalf("failed to add apiextensionsv1 api to scheme: %v", err)
	}
	if err := clusterv1alpha1.AddToScheme(scheme.Scheme); err != nil {
		klog.Fatalf("failed to add clusterv1alpha1 api to scheme: %v", err)
	}

	// needed for OSM
	if err := osmv1alpha1.AddToScheme(scheme.Scheme); err != nil {
		klog.Fatalf("failed to add osmv1alpha1 api to scheme: %v", err)
	}

	cfg, err := clientcmd.BuildConfigFromFlags(masterURL, kubeconfig)
	if err != nil {
		klog.Fatalf("error building kubeconfig: %v", err)
	}

	if caBundleFile != "" {
		if err := util.SetCABundleFile(caBundleFile); err != nil {
			klog.Fatalf("-ca-bundle is invalid: %v", err)
		}
	}

	// rest.Config has no DeepCopy() that returns another rest.Config, thus
	// we simply build it twice
	// We need a dedicated one for machines because we want to increase the
	// QPS and Burst config there
	machineCfg, err := clientcmd.BuildConfigFromFlags(masterURL, kubeconfig)
	if err != nil {
		klog.Fatalf("error building kubeconfig for machines: %v", err)
	}

	kubeClient, err := kubernetes.NewForConfig(cfg)
	if err != nil {
		klog.Fatalf("error building kubernetes clientset for kubeClient: %v", err)
	}

	kubeconfigProvider := clusterinfo.New(cfg, kubeClient)

	ctrlMetrics := machinecontroller.NewMachineControllerMetrics()
	ctrlMetrics.MustRegister(metrics.Registry)

	containerRuntimeOpts := containerruntime.Opts{
		ContainerRuntime:          nodeContainerRuntime,
		ContainerdRegistryMirrors: nodeContainerdRegistryMirrors,
		InsecureRegistries:        nodeInsecureRegistries,
		PauseImage:                nodePauseImage,
		RegistryMirrors:           nodeRegistryMirrors,
		RegistryCredentialsSecret: nodeRegistryCredentialsSecret,
	}
	containerRuntimeConfig, err := containerruntime.BuildConfig(containerRuntimeOpts)
	if err != nil {
		klog.Fatalf("failed to generate container runtime config: %v", err)
	}

	runOptions := controllerRunOptions{
		kubeClient:           kubeClient,
		kubeconfigProvider:   kubeconfigProvider,
		name:                 name,
		cfg:                  machineCfg,
		metrics:              ctrlMetrics,
		prometheusRegisterer: metrics.Registry,
		skipEvictionAfter:    skipEvictionAfter,
		nodeCSRApprover:      nodeCSRApprover,
		node: machinecontroller.NodeSettings{
			ClusterDNSIPs:                clusterDNSIPs,
			HTTPProxy:                    nodeHTTPProxy,
			NoProxy:                      nodeNoProxy,
			PauseImage:                   nodePauseImage,
			RegistryCredentialsSecretRef: nodeRegistryCredentialsSecret,
<<<<<<< HEAD
			ContainerRuntime: containerruntime.Get(
				nodeContainerRuntime,
				containerruntime.WithInsecureRegistries(insecureRegistries),
				containerruntime.WithRegistryMirrors(nodeContainerdRegistryMirrors),
				containerruntime.WithSandboxImage(nodePauseImage),
				containerruntime.WithNodeMaxLogSize(nodeMaxLogSize),
			),
=======
			ContainerRuntime:             containerRuntimeConfig,
>>>>>>> 99a8a3fe
		},
		useOSM:        useOSM,
		nodePortRange: nodePortRange,
	}

	if err := nodeFlags.UpdateNodeSettings(&runOptions.node); err != nil {
		klog.Fatalf("failed to update nodesettings: %v", err)
	}

	if parsedJoinClusterTimeout != nil {
		runOptions.joinClusterTimeout = parsedJoinClusterTimeout
	}

	if bootstrapTokenServiceAccountName != "" {
		flagParts := strings.Split(bootstrapTokenServiceAccountName, "/")
		if flagPartsLen := len(flagParts); flagPartsLen != 2 {
			klog.Fatalf("Splitting the bootstrap-token-service-account-name flag value in '/' returned %d parts, expected exactly two", flagPartsLen)
		}
		runOptions.bootstrapTokenServiceAccountName = &types.NamespacedName{Namespace: flagParts[0], Name: flagParts[1]}
	}

	ctx, cancel := context.WithCancel(context.Background())
	defer cancel()
	signalCh := signals.SetupSignalHandler()
	go func() {
		<-signalCh
		klog.Info("caught signal, shutting down...")
		cancel()
	}()

	mgr, err := createManager(5*time.Minute, runOptions)
	if err != nil {
		klog.Fatalf("failed to create runtime manager: %v", err)
	}

	if err := mgr.Start(ctx); err != nil {
		klog.Errorf("failed to start kubebuilder manager: %v", err)
	}
}

func createManager(syncPeriod time.Duration, options controllerRunOptions) (manager.Manager, error) {
	mgr, err := manager.New(options.cfg, manager.Options{
		SyncPeriod:              &syncPeriod,
		LeaderElection:          true,
		LeaderElectionID:        "machine-controller",
		LeaderElectionNamespace: defaultLeaderElectionNamespace,
		HealthProbeBindAddress:  healthProbeAddress,
		MetricsBindAddress:      metricsAddress,
	})
	if err != nil {
		return nil, fmt.Errorf("error building ctrlruntime manager: %v", err)
	}

	if err := mgr.AddReadyzCheck("alive", healthz.Ping); err != nil {
		return nil, fmt.Errorf("failed to add readiness check: %v", err)
	}

	if err := mgr.AddHealthzCheck("kubeconfig", health.KubeconfigAvailable(options.kubeconfigProvider)); err != nil {
		return nil, fmt.Errorf("failed to add health check: %v", err)
	}

	if err := mgr.AddHealthzCheck("apiserver-connection", health.ApiserverReachable(options.kubeClient)); err != nil {
		return nil, fmt.Errorf("failed to add health check: %v", err)
	}

	if profiling {
		m := http.NewServeMux()
		m.HandleFunc("/", pprof.Index)
		m.HandleFunc("/cmdline", pprof.Cmdline)
		m.HandleFunc("/profile", pprof.Profile)
		m.HandleFunc("/symbol", pprof.Symbol)
		m.HandleFunc("/trace", pprof.Trace)

		if err := mgr.AddMetricsExtraHandler("/debug/pprof/", m); err != nil {
			return nil, fmt.Errorf("failed to add pprof http handlers: %v", err)
		}
	}

	if err := mgr.Add(&controllerBootstrap{
		mgr: mgr,
		opt: options,
	}); err != nil {
		return nil, fmt.Errorf("failed to add bootstrap runnable: %v", err)
	}

	return mgr, nil
}

type controllerBootstrap struct {
	mgr manager.Manager
	opt controllerRunOptions
}

// NeedLeaderElection implements manager.LeaderElectionRunnable
func (bs *controllerBootstrap) NeedLeaderElection() bool {
	return true
}

// Start is called when the leader election succeeded and is meant to
// coordinate running the migrations first, then starting the controllers.
// Start is part of manager.Runnable.
func (bs *controllerBootstrap) Start(ctx context.Context) error {
	client := bs.mgr.GetClient()

	providerData := &cloudprovidertypes.ProviderData{
		Ctx:    ctx,
		Update: cloudprovidertypes.GetMachineUpdater(ctx, client),
		Client: client,
	}

	// Migrate MachinesV1Alpha1Machine to ClusterV1Alpha1Machine
	if err := migrations.MigrateMachinesv1Alpha1MachineToClusterv1Alpha1MachineIfNecessary(ctx, client, bs.opt.kubeClient, providerData); err != nil {
		return fmt.Errorf("migration to clusterv1alpha1 failed: %v", err)
	}

	// Migrate providerConfig field to providerSpec field
	if err := migrations.MigrateProviderConfigToProviderSpecIfNecesary(ctx, bs.opt.cfg, client); err != nil {
		return fmt.Errorf("migration of providerConfig field to providerSpec field failed: %v", err)
	}

	machineCollector := machinecontroller.NewMachineCollector(ctx, bs.mgr.GetClient())
	metrics.Registry.MustRegister(machineCollector)

	if err := machinecontroller.Add(
		ctx,
		bs.mgr,
		bs.opt.kubeClient,
		workerCount,
		bs.opt.metrics,
		bs.opt.kubeconfigProvider,
		providerData,
		bs.opt.joinClusterTimeout,
		bs.opt.name,
		bs.opt.bootstrapTokenServiceAccountName,
		bs.opt.skipEvictionAfter,
		bs.opt.node,
		bs.opt.useOSM,
		bs.opt.nodePortRange,
	); err != nil {
		return fmt.Errorf("failed to add Machine controller to manager: %v", err)
	}

	if err := machinesetcontroller.Add(bs.mgr); err != nil {
		return fmt.Errorf("failed to add MachineSet controller to manager: %v", err)
	}

	if err := machinedeploymentcontroller.Add(bs.mgr); err != nil {
		return fmt.Errorf("failed to add MachineDeployment controller to manager: %v", err)
	}

	if bs.opt.nodeCSRApprover {
		if err := nodecsrapprover.Add(bs.mgr); err != nil {
			return fmt.Errorf("failed to add NodeCSRApprover controller to manager: %v", err)
		}
	}

	klog.Info("machine controller startup complete")

	return nil
}

func parseClusterDNSIPs(s string) ([]net.IP, error) {
	var ips []net.IP
	sips := strings.Split(s, ",")
	for _, sip := range sips {
		ip := net.ParseIP(strings.TrimSpace(sip))
		if ip == nil {
			return nil, fmt.Errorf("unable to parse ip %s", sip)
		}
		ips = append(ips, ip)
	}
	return ips, nil
}<|MERGE_RESOLUTION|>--- conflicted
+++ resolved
@@ -77,7 +77,7 @@
 	nodeNoProxy                   string
 	nodeInsecureRegistries        string
 	nodeRegistryMirrors           string
-	nodeMaxLogSize         string
+	nodeMaxLogSize                string
 	nodePauseImage                string
 	nodeContainerRuntime          string
 	podCIDR                       string
@@ -241,6 +241,7 @@
 		PauseImage:                nodePauseImage,
 		RegistryMirrors:           nodeRegistryMirrors,
 		RegistryCredentialsSecret: nodeRegistryCredentialsSecret,
+		nodeMaxLogSize:            nodeMaxLogSize,
 	}
 	containerRuntimeConfig, err := containerruntime.BuildConfig(containerRuntimeOpts)
 	if err != nil {
@@ -262,17 +263,7 @@
 			NoProxy:                      nodeNoProxy,
 			PauseImage:                   nodePauseImage,
 			RegistryCredentialsSecretRef: nodeRegistryCredentialsSecret,
-<<<<<<< HEAD
-			ContainerRuntime: containerruntime.Get(
-				nodeContainerRuntime,
-				containerruntime.WithInsecureRegistries(insecureRegistries),
-				containerruntime.WithRegistryMirrors(nodeContainerdRegistryMirrors),
-				containerruntime.WithSandboxImage(nodePauseImage),
-				containerruntime.WithNodeMaxLogSize(nodeMaxLogSize),
-			),
-=======
 			ContainerRuntime:             containerRuntimeConfig,
->>>>>>> 99a8a3fe
 		},
 		useOSM:        useOSM,
 		nodePortRange: nodePortRange,
