/*
Copyright 2019 The Machine Controller Authors.

Licensed under the Apache License, Version 2.0 (the "License");
you may not use this file except in compliance with the License.
You may obtain a copy of the License at

    http://www.apache.org/licenses/LICENSE-2.0

Unless required by applicable law or agreed to in writing, software
distributed under the License is distributed on an "AS IS" BASIS,
WITHOUT WARRANTIES OR CONDITIONS OF ANY KIND, either express or implied.
See the License for the specific language governing permissions and
limitations under the License.
*/

package admission

import (
	"context"
	"encoding/json"
	"fmt"

	clusterv1alpha1 "github.com/kubermatic/machine-controller/pkg/apis/cluster/v1alpha1"

	admissionv1 "k8s.io/api/admission/v1"
	apiequality "k8s.io/apimachinery/pkg/api/equality"
)

func (ad *admissionData) mutateMachineDeployments(ctx context.Context, ar admissionv1.AdmissionRequest) (*admissionv1.AdmissionResponse, error) {
	machineDeployment := clusterv1alpha1.MachineDeployment{}
	if err := json.Unmarshal(ar.Object.Raw, &machineDeployment); err != nil {
		return nil, fmt.Errorf("failed to unmarshal: %w", err)
	}
	machineDeploymentOriginal := machineDeployment.DeepCopy()

	machineDeploymentDefaultingFunction(&machineDeployment)

	if err := mutationsForMachineDeployment(&machineDeployment); err != nil {
		return nil, fmt.Errorf("mutation failed: %w", err)
	}

	if errs := validateMachineDeployment(machineDeployment); len(errs) > 0 {
		return nil, fmt.Errorf("validation failed: %v", errs)
	}

<<<<<<< HEAD
	// If OSM is enabled then validate machine deployment against selected OSP
	if ad.useOSM {
		if errs := osmadmission.ValidateMachineDeployment(machineDeployment, ad.client, ad.namespace); len(errs) > 0 {
			return nil, fmt.Errorf("validation failed: %v", errs)
		}
	}

	machineSpecNeedsValidation := true
	if ar.Operation == admissionv1.Update {
		// Do not validate spec if deletion in progress.
		if !machineDeployment.DeletionTimestamp.IsZero() {
=======
	// Do not validate the spec if it hasn't changed
	machineSpecNeedsValidation := true
	if ar.Operation == admissionv1.Update {
		var oldMachineDeployment clusterv1alpha1.MachineDeployment
		if err := json.Unmarshal(ar.OldObject.Raw, &oldMachineDeployment); err != nil {
			return nil, fmt.Errorf("failed to unmarshal OldObject: %w", err)
		}
		if equal := apiequality.Semantic.DeepEqual(oldMachineDeployment.Spec.Template.Spec, machineDeployment.Spec.Template.Spec); equal {
>>>>>>> dde12b44
			machineSpecNeedsValidation = false
		} else {
			// Do not validate the spec if it hasn't changed
			var oldMachineDeployment clusterv1alpha1.MachineDeployment
			if err := json.Unmarshal(ar.OldObject.Raw, &oldMachineDeployment); err != nil {
				return nil, fmt.Errorf("failed to unmarshal OldObject: %v", err)
			}
			if equal := apiequality.Semantic.DeepEqual(oldMachineDeployment.Spec.Template.Spec, machineDeployment.Spec.Template.Spec); equal {
				machineSpecNeedsValidation = false
			}
		}
	}

	if machineSpecNeedsValidation {
		if err := ad.defaultAndValidateMachineSpec(ctx, &machineDeployment.Spec.Template.Spec); err != nil {
			return nil, err
		}
	}

	return createAdmissionResponse(machineDeploymentOriginal, &machineDeployment)
}<|MERGE_RESOLUTION|>--- conflicted
+++ resolved
@@ -44,34 +44,17 @@
 		return nil, fmt.Errorf("validation failed: %v", errs)
 	}
 
-<<<<<<< HEAD
-	// If OSM is enabled then validate machine deployment against selected OSP
-	if ad.useOSM {
-		if errs := osmadmission.ValidateMachineDeployment(machineDeployment, ad.client, ad.namespace); len(errs) > 0 {
-			return nil, fmt.Errorf("validation failed: %v", errs)
-		}
-	}
-
+	// Do not validate the spec if it hasn't changed
 	machineSpecNeedsValidation := true
 	if ar.Operation == admissionv1.Update {
 		// Do not validate spec if deletion in progress.
 		if !machineDeployment.DeletionTimestamp.IsZero() {
-=======
-	// Do not validate the spec if it hasn't changed
-	machineSpecNeedsValidation := true
-	if ar.Operation == admissionv1.Update {
-		var oldMachineDeployment clusterv1alpha1.MachineDeployment
-		if err := json.Unmarshal(ar.OldObject.Raw, &oldMachineDeployment); err != nil {
-			return nil, fmt.Errorf("failed to unmarshal OldObject: %w", err)
-		}
-		if equal := apiequality.Semantic.DeepEqual(oldMachineDeployment.Spec.Template.Spec, machineDeployment.Spec.Template.Spec); equal {
->>>>>>> dde12b44
 			machineSpecNeedsValidation = false
 		} else {
 			// Do not validate the spec if it hasn't changed
 			var oldMachineDeployment clusterv1alpha1.MachineDeployment
 			if err := json.Unmarshal(ar.OldObject.Raw, &oldMachineDeployment); err != nil {
-				return nil, fmt.Errorf("failed to unmarshal OldObject: %v", err)
+				return nil, fmt.Errorf("failed to unmarshal OldObject: %w", err)
 			}
 			if equal := apiequality.Semantic.DeepEqual(oldMachineDeployment.Spec.Template.Spec, machineDeployment.Spec.Template.Spec); equal {
 				machineSpecNeedsValidation = false
