/*
Copyright 2017 The Kubernetes Authors.

Licensed under the Apache License, Version 2.0 (the "License");
you may not use this file except in compliance with the License.
You may obtain a copy of the License at

    http://www.apache.org/licenses/LICENSE-2.0

Unless required by applicable law or agreed to in writing, software
distributed under the License is distributed on an "AS IS" BASIS,
WITHOUT WARRANTIES OR CONDITIONS OF ANY KIND, either express or implied.
See the License for the specific language governing permissions and
limitations under the License.
*/

package controller

import (
	"errors"
	"fmt"
	"net"
	"regexp"
	"time"

	"github.com/go-kit/kit/metrics"
	"github.com/golang/glog"
	"github.com/heptiolabs/healthcheck"
	machineclientset "github.com/kubermatic/machine-controller/pkg/client/clientset/versioned"
	"github.com/kubermatic/machine-controller/pkg/client/informers/externalversions"
	machinelistersv1alpha1 "github.com/kubermatic/machine-controller/pkg/client/listers/machines/v1alpha1"
	"github.com/kubermatic/machine-controller/pkg/cloudprovider"
	"github.com/kubermatic/machine-controller/pkg/cloudprovider/cloud"
	cloudprovidererrors "github.com/kubermatic/machine-controller/pkg/cloudprovider/errors"
	"github.com/kubermatic/machine-controller/pkg/cloudprovider/instance"
	"github.com/kubermatic/machine-controller/pkg/containerruntime"
	"github.com/kubermatic/machine-controller/pkg/containerruntime/crio"
	"github.com/kubermatic/machine-controller/pkg/containerruntime/docker"
	machinev1alpha1 "github.com/kubermatic/machine-controller/pkg/machines/v1alpha1"
	"github.com/kubermatic/machine-controller/pkg/providerconfig"
	"github.com/kubermatic/machine-controller/pkg/ssh"
	"github.com/kubermatic/machine-controller/pkg/userdata"

	corev1 "k8s.io/api/core/v1"
	kerrors "k8s.io/apimachinery/pkg/api/errors"
	metav1 "k8s.io/apimachinery/pkg/apis/meta/v1"
	"k8s.io/apimachinery/pkg/labels"
	"k8s.io/apimachinery/pkg/util/runtime"
	utilruntime "k8s.io/apimachinery/pkg/util/runtime"
	"k8s.io/apimachinery/pkg/util/sets"
	"k8s.io/apimachinery/pkg/util/wait"
	kubeinformers "k8s.io/client-go/informers"
	"k8s.io/client-go/kubernetes"
	"k8s.io/client-go/kubernetes/scheme"
	listerscorev1 "k8s.io/client-go/listers/core/v1"
	"k8s.io/client-go/tools/cache"
	"k8s.io/client-go/tools/reference"
	"k8s.io/client-go/util/workqueue"
)

const (
	finalizerDeleteInstance = "machine-delete-finalizer"

	metricsUpdatePeriod     = 10 * time.Second
	deletionRetryWaitPeriod = 1 * time.Second

	machineKind = "Machine"
)

// Controller is the controller implementation for Foo resources
type Controller struct {
	kubeClient    kubernetes.Interface
	machineClient machineclientset.Interface

	nodesLister     listerscorev1.NodeLister
	configMapLister listerscorev1.ConfigMapLister
	machinesLister  machinelistersv1alpha1.MachineLister

	workqueue workqueue.RateLimitingInterface

	sshPrivateKey *ssh.PrivateKey
	clusterDNSIPs []net.IP
	metrics       MetricsCollection
}

// MetricsCollection is a struct of all metrics used in
// this controller.
type MetricsCollection struct {
	Machines            metrics.Gauge
	Nodes               metrics.Gauge
	Workers             metrics.Gauge
	Errors              metrics.Counter
	ControllerOperation metrics.Histogram
	NodeJoinDuration    metrics.Histogram
}

// NewMachineController returns a new machine controller
func NewMachineController(
	kubeClient kubernetes.Interface,
	machineClient machineclientset.Interface,
	kubeInformerFactory kubeinformers.SharedInformerFactory,
	machineInformerFactory externalversions.SharedInformerFactory,
	sshKeypair *ssh.PrivateKey,
	clusterDNSIPs []net.IP,
	metrics MetricsCollection) *Controller {

	nodeInformer := kubeInformerFactory.Core().V1().Nodes()
	configMapInformer := kubeInformerFactory.Core().V1().ConfigMaps()
	machineInformer := machineInformerFactory.Machine().V1alpha1().Machines()

	controller := &Controller{
		kubeClient:      kubeClient,
		nodesLister:     nodeInformer.Lister(),
		configMapLister: configMapInformer.Lister(),

		machineClient:  machineClient,
		machinesLister: machineInformer.Lister(),

		workqueue: workqueue.NewNamedRateLimitingQueue(workqueue.NewItemFastSlowRateLimiter(2*time.Second, 10*time.Second, 5), "Machines"),

		sshPrivateKey: sshKeypair,
		clusterDNSIPs: clusterDNSIPs,
		metrics:       metrics,
	}

	machineInformer.Informer().AddEventHandler(cache.ResourceEventHandlerFuncs{
		AddFunc: controller.enqueueMachine,
		UpdateFunc: func(old, new interface{}) {
			controller.enqueueMachine(new)
		},
	})

	nodeInformer.Informer().AddEventHandler(cache.ResourceEventHandlerFuncs{
		AddFunc: controller.handleObject,
		UpdateFunc: func(old, new interface{}) {
			newNode := new.(*corev1.Node)
			oldNode := old.(*corev1.Node)
			if newNode.ResourceVersion == oldNode.ResourceVersion {
				return
			}
			controller.handleObject(new)
		},
		DeleteFunc: controller.handleObject,
	})

	utilruntime.ErrorHandlers = append(utilruntime.ErrorHandlers, func(err error) {
		controller.metrics.Errors.Add(1)
	})

	return controller
}

// Run starts the control loop
func (c *Controller) Run(threadiness int, stopCh <-chan struct{}) error {
	defer runtime.HandleCrash()
	defer c.workqueue.ShutDown()

	for i := 0; i < threadiness; i++ {
		go wait.Until(c.runWorker, time.Second, stopCh)
	}

	c.metrics.Workers.Set(float64(threadiness))
	go wait.Until(c.updateMetrics, metricsUpdatePeriod, stopCh)

	<-stopCh
	return nil
}

func (c *Controller) runWorker() {
	for c.processNextWorkItem() {
	}
}

func (c *Controller) processNextWorkItem() bool {
	key, quit := c.workqueue.Get()
	if quit {
		return false
	}

	defer c.workqueue.Done(key)

	glog.V(6).Infof("Processing machine: %s", key)
	err := c.syncHandler(key.(string))
	if err == nil {
		c.workqueue.Forget(key)
		return true
	}

	utilruntime.HandleError(fmt.Errorf("%v failed with: %v", key, err))
	c.workqueue.AddRateLimited(key)

	return true
}

func (c *Controller) updateMachine(machine *machinev1alpha1.Machine) (*machinev1alpha1.Machine, error) {
	machine.Status.LastUpdated = metav1.Now()
	return c.machineClient.MachineV1alpha1().Machines().Update(machine)
}

func (c *Controller) clearMachineErrorIfSet(machine *machinev1alpha1.Machine, reason machinev1alpha1.MachineStatusError) (*machinev1alpha1.Machine, error) {
	if machine.Status.ErrorReason != nil && *machine.Status.ErrorReason == reason {
		machine.Status.ErrorMessage = nil
		machine.Status.ErrorReason = nil
		return c.updateMachine(machine)
	}
	return machine, nil
}

func (c *Controller) updateMachineError(machine *machinev1alpha1.Machine, reason machinev1alpha1.MachineStatusError, message string) (*machinev1alpha1.Machine, error) {
	if machine.Status.ErrorReason == nil || *machine.Status.ErrorReason == reason {
		machine.Status.ErrorMessage = &message
		machine.Status.ErrorReason = &reason
		return c.updateMachine(machine)
	}
	return machine, nil
}

func (c *Controller) getProviderInstance(prov cloud.Provider, machine *machinev1alpha1.Machine) (instance.Instance, error) {
	start := time.Now()
	defer c.metrics.ControllerOperation.With("operation", "get-cloud-instance").Observe(time.Since(start).Seconds())
	return prov.Get(machine)
}

func (c *Controller) deleteProviderInstance(prov cloud.Provider, machine *machinev1alpha1.Machine) error {
	start := time.Now()
	defer c.metrics.ControllerOperation.With("operation", "delete-cloud-instance").Observe(time.Since(start).Seconds())
	return prov.Delete(machine)
}

func (c *Controller) createProviderInstance(prov cloud.Provider, machine *machinev1alpha1.Machine, userdata string) (instance.Instance, error) {
	start := time.Now()
	defer c.metrics.ControllerOperation.With("operation", "create-cloud-instance").Observe(time.Since(start).Seconds())
	return prov.Create(machine, userdata)
}

func (c *Controller) validateMachine(prov cloud.Provider, machine *machinev1alpha1.Machine) error {
	start := time.Now()
	defer c.metrics.ControllerOperation.With("operation", "validate-machine").Observe(time.Since(start).Seconds())
	return prov.Validate(machine.Spec)
}

func (c *Controller) syncHandler(key string) error {
	var providerInstance instance.Instance
	listerMachine, err := c.machinesLister.Get(key)
	if err != nil {
		if kerrors.IsNotFound(err) {
			glog.V(2).Infof("machine '%s' in work queue no longer exists", key)
			return nil
		}
		return err
	}
	machine := listerMachine.DeepCopy()

	providerConfig, err := providerconfig.GetConfig(machine.Spec.ProviderConfig)
	if err != nil {
		return fmt.Errorf("failed to get provider config: %v", err)
	}
	prov, err := cloudprovider.ForProvider(providerConfig.CloudProvider, c.sshPrivateKey)
	if err != nil {
		return fmt.Errorf("failed to get cloud provider %q: %v", providerConfig.CloudProvider, err)
	}

	// Delete machine
	if machine.DeletionTimestamp != nil && sets.NewString(machine.Finalizers...).Has(finalizerDeleteInstance) {
		if c.deleteProviderInstance(prov, machine); err != nil {
			if machine, err = c.updateMachineError(machine, machinev1alpha1.DeleteMachineError, err.Error()); err != nil {
				return fmt.Errorf("failed to update machine error after failed delete: %v", err)
			}
			return fmt.Errorf("failed to delete machine at cloudprovider: %v", err)
		}

		//Check that the instance has really gone
		if providerInstance, err = c.getProviderInstance(prov, machine); err == nil {
			glog.V(2).Infof("instance %s of machine %s is not deleted yet", providerInstance.ID(), machine.Name)
			c.workqueue.AddAfter(machine.Name, deletionRetryWaitPeriod)
			return nil
		} else if err != cloudprovidererrors.ErrInstanceNotFound {
			return fmt.Errorf("failed to get instance for machine %s after the delete got triggered", machine.Name)
		}

		glog.V(4).Infof("Deleted machine %s at cloud provider", machine.Name)
		// Delete delete instance finalizer
		finalizers := sets.NewString(machine.Finalizers...)
		finalizers.Delete(finalizerDeleteInstance)
		machine.Finalizers = finalizers.List()
		if machine, err = c.updateMachine(machine); err != nil {
			return fmt.Errorf("failed to update machine after removing the delete instance finalizer: %v", err)
		}
		glog.V(4).Infof("Removed delete finalizer from machine %s", machine.Name)

		// Remove error message in case it was set
		if machine, err = c.clearMachineErrorIfSet(machine, machinev1alpha1.DeleteMachineError); err != nil {
			return fmt.Errorf("failed to update machine after removing the delete error: %v", err)
		}

		return nil
	}

	// Create the delete finalizer before actually creating the instance.
	// otherwise the machine gets created at the cloud provider and the machine resource gets deleted meanwhile
	// which causes a orphaned instance
	if !sets.NewString(machine.Finalizers...).Has(finalizerDeleteInstance) {
		finalizers := sets.NewString(machine.Finalizers...)
		finalizers.Insert(finalizerDeleteInstance)
		machine.Finalizers = finalizers.List()
		if machine, err = c.updateMachine(machine); err != nil {
			return fmt.Errorf("failed to update machine after adding the delete instance finalizer: %v", err)
		}
		glog.V(4).Infof("Added delete finalizer to machine %s", machine.Name)
	}

	userdataProvider, err := userdata.ForOS(providerConfig.OperatingSystem)
	if err != nil {
		return fmt.Errorf("failed to userdata provider for '%s': %v", providerConfig.OperatingSystem, err)
	}
	if machine, err = c.defaultContainerRuntime(machine, userdataProvider); err != nil {
		return fmt.Errorf("failed to default the container runtime version: %v", err)
	}

	if providerInstance, err = prov.Get(machine); err != nil {
		if err == cloudprovidererrors.ErrInstanceNotFound {
<<<<<<< HEAD
			defaultedMachineSpec, changed, err := prov.AddDefaults(machine.Spec)
			if err != nil {
				return fmt.Errorf("failed to add defaults to machine: '%v'", err)
			}
			if changed {
				glog.V(4).Infof("Updating machine '%s' with defaults...", machine.Name)
				machine.Spec = defaultedMachineSpec
				if machine, err = c.updateMachine(machine); err != nil {
					return fmt.Errorf("failed to update machine '%s' after adding defaults: '%v'", machine.Name, err)
				}
				glog.V(4).Infof("Successfully updated machine '%s' with defaults!", machine.Name)
			}
			if err = prov.Validate(machine.Spec); err != nil {
				if _, errNested := c.updateMachineError(machine, machinev1alpha1.InvalidConfigurationMachineError, err.Error()); errNested != nil {
					return fmt.Errorf("failed to update machine error after failed validation: %v", errNested)
=======
			if err := c.validateMachine(prov, machine); err != nil {
				if machine, err = c.updateMachineError(machine, machinev1alpha1.InvalidConfigurationMachineError, err.Error()); err != nil {
					return fmt.Errorf("failed to update machine error after failed validation: %v", err)
>>>>>>> eaf6772f
				}
				return fmt.Errorf("invalid provider config: %v", err)
			}
			// Remove error message in case it was set
			if machine, err = c.clearMachineErrorIfSet(machine, machinev1alpha1.InvalidConfigurationMachineError); err != nil {
				return fmt.Errorf("failed to update machine after removing the failed validation error: %v", err)
			}
			glog.V(4).Infof("Validated machine spec of %s", machine.Name)

			kubeconfig, err := c.createBootstrapKubeconfig(machine.Name)
			if err != nil {
<<<<<<< HEAD
				if _, errNested := c.updateMachineError(machine, machinev1alpha1.CreateMachineError, err.Error()); errNested != nil {
					return fmt.Errorf("failed to update machine error after failed machine creation: %v", errNested)
=======
				return fmt.Errorf("failed to create bootstrap kubeconfig: %v", err)
			}

			data, err := userdataProvider.UserData(machine.Spec, kubeconfig, prov, c.clusterDNSIPs)
			if err != nil {
				return fmt.Errorf("failed get userdata: %v", err)
			}

			glog.Infof("creating instance...")
			if providerInstance, err = c.createProviderInstance(prov, machine, data); err != nil {
				if machine, err = c.updateMachineError(machine, machinev1alpha1.CreateMachineError, err.Error()); err != nil {
					return fmt.Errorf("failed to update machine error after failed machine creation: %v", err)
>>>>>>> eaf6772f
				}
				return fmt.Errorf("failed to create machine at cloudprovider: %v", err)
			}
			// Remove error message in case it was set
			if machine, err = c.clearMachineErrorIfSet(machine, machinev1alpha1.CreateMachineError); err != nil {
				return fmt.Errorf("failed to update machine after removing the create machine error: %v", err)
			}
			glog.V(4).Infof("Created machine %s at cloud provider", machine.Name)

		} else {
			return fmt.Errorf("failed to get instance from provider: %v", err)
		}
	}

	node, exists, err := c.getNode(providerInstance, string(providerConfig.CloudProvider))
	if err != nil {
		return fmt.Errorf("failed to get node for machine %s: %v", machine.Name, err)
	}
	if exists {
		ownerRef := metav1.GetControllerOf(node)
		if ownerRef == nil {
			gv := machinev1alpha1.SchemeGroupVersion
			node.OwnerReferences = []metav1.OwnerReference{*metav1.NewControllerRef(machine, gv.WithKind(machineKind))}
			node, err = c.kubeClient.CoreV1().Nodes().Update(node)
			if err != nil {
				return fmt.Errorf("failed to update node %s after adding the owner ref: %v", node.Name, err)
			}
			glog.V(4).Infof("Added owner ref to node %s (machine=%s)", node.Name, machine.Name)
			c.metrics.NodeJoinDuration.Observe(node.CreationTimestamp.Sub(machine.CreationTimestamp.Time).Seconds())
		}

		if node.Spec.ConfigSource == nil && machine.Spec.ConfigSource != nil {
			node.Spec.ConfigSource = machine.Spec.ConfigSource
			node, err = c.kubeClient.CoreV1().Nodes().Update(node)
			if err != nil {
				return fmt.Errorf("failed to update node %s after setting the config source: %v", node.Name, err)
			}
			glog.V(4).Infof("Added config source to node %s (machine %s)", node.Name, machine.Name)
		}

		var labelsUpdated bool
		for k, v := range machine.Spec.Labels {
			if _, exists := node.Labels[k]; !exists {
				labelsUpdated = true
				node.Labels[k] = v
			}
		}
		if labelsUpdated {
			node, err = c.kubeClient.CoreV1().Nodes().Update(node)
			if err != nil {
				return fmt.Errorf("failed to update node %s after setting the labels: %v", node.Name, err)
			}
			glog.V(4).Infof("Added labels to node %s (machine %s)", node.Name, machine.Name)
		}

		var annotationsUpdated bool
		for k, v := range machine.Spec.Annotations {
			if _, exists := node.Annotations[k]; !exists {
				annotationsUpdated = true
				node.Annotations[k] = v
			}
		}
		if annotationsUpdated {
			node, err = c.kubeClient.CoreV1().Nodes().Update(node)
			if err != nil {
				return fmt.Errorf("failed to update node %s after setting the annotations: %v", node.Name, err)
			}
			glog.V(4).Infof("Added annotations to node %s (machine %s)", node.Name, machine.Name)
		}

		taintExists := func(node *corev1.Node, taint corev1.Taint) bool {
			for _, t := range node.Spec.Taints {
				if t.MatchTaint(&taint) {
					return true
				}
			}
			return false
		}
		var taintsUpdated bool
		for _, t := range machine.Spec.Taints {
			if !taintExists(node, t) {
				node.Spec.Taints = append(node.Spec.Taints, t)
				taintsUpdated = true
			}
		}
		if taintsUpdated {
			node, err = c.kubeClient.CoreV1().Nodes().Update(node)
			if err != nil {
				return fmt.Errorf("failed to update node %s after setting the taints: %v", node.Name, err)
			}
			glog.V(4).Infof("Added taints to node %s (machine %s)", node.Name, machine.Name)
		}
	}

	err = c.updateMachineStatus(machine, node)
	if err != nil {
		return fmt.Errorf("failed to update machine status: %v", err)
	}
	return nil
}

func (c *Controller) updateMachineStatus(machine *machinev1alpha1.Machine, node *corev1.Node) error {
	if node == nil {
		return nil
	}

	var (
		updated                     bool
		runtimeName, runtimeVersion string
		err                         error
	)
	if machine.Status.NodeRef == nil {
		ref, err := reference.GetReference(scheme.Scheme, node)
		if err != nil {
			return fmt.Errorf("failed to get node reference for %s : %v", node.Name, err)
		}
		machine.Status.NodeRef = ref
		updated = true
	}

	if machine.Status.Versions == nil {
		machine.Status.Versions = &machinev1alpha1.MachineVersionInfo{}
	}

	if node.Status.NodeInfo.ContainerRuntimeVersion != "" {
		runtimeName, runtimeVersion, err = parseContainerRuntime(node.Status.NodeInfo.ContainerRuntimeVersion)
		if err != nil {
			glog.V(2).Infof("failed to parse container runtime from node %s: %v", node.Name, err)
			runtimeName = "unknown"
			runtimeVersion = "unknown"
		}
		if machine.Status.Versions.ContainerRuntime.Name != runtimeName || machine.Status.Versions.ContainerRuntime.Version != runtimeVersion {
			machine.Status.Versions.ContainerRuntime.Name = runtimeName
			machine.Status.Versions.ContainerRuntime.Version = runtimeVersion
			updated = true
		}
	}

	if machine.Status.Versions.Kubelet != node.Status.NodeInfo.KubeletVersion {
		machine.Status.Versions.Kubelet = node.Status.NodeInfo.KubeletVersion
		updated = true
	}

	if updated {
		if machine, err = c.updateMachine(machine); err != nil {
			return fmt.Errorf("failed to update machine: %v", err)
		}
	}
	return nil
}

var (
	containerRuntime = regexp.MustCompile(`(docker|cri-o)://(.*)`)
)

func parseContainerRuntime(s string) (runtime, version string, err error) {
	res := containerRuntime.FindStringSubmatch(s)
	if len(res) == 3 {
		return res[1], res[2], nil
	}
	return "", "", fmt.Errorf("invalid format. Expected 'runtime://version'")
}

func (c *Controller) getNode(instance instance.Instance, provider string) (node *corev1.Node, exists bool, err error) {
	nodes, err := c.nodesLister.List(labels.Everything())
	if err != nil {
		return nil, false, err
	}

	providerID := fmt.Sprintf("%s:///%s", provider, instance.ID())
	for _, node := range nodes {
		if node.Spec.ProviderID == providerID {
			return node.DeepCopy(), true, nil
		}
		for _, nodeAddress := range node.Status.Addresses {
			for _, instanceAddress := range instance.Addresses() {
				if nodeAddress.Address == instanceAddress {
					return node.DeepCopy(), true, nil
				}
			}
		}
	}
	return nil, false, nil
}

func (c *Controller) defaultContainerRuntime(machine *machinev1alpha1.Machine, prov userdata.Provider) (*machinev1alpha1.Machine, error) {
	var err error
	if machine.Spec.Versions.ContainerRuntime.Name == "" {
		machine.Spec.Versions.ContainerRuntime.Name = containerruntime.Docker
		if machine, err = c.updateMachine(machine); err != nil {
			return nil, err
		}
	}

	if machine.Spec.Versions.ContainerRuntime.Version == "" {
		var (
			defaultVersions []string
			err             error
		)
		switch machine.Spec.Versions.ContainerRuntime.Name {
		case containerruntime.Docker:
			defaultVersions, err = docker.GetOfficiallySupportedVersions(machine.Spec.Versions.Kubelet)
			if err != nil {
				return nil, fmt.Errorf("failed to get a officially supported docker version for the given kubelet version: %v", err)
			}
		case containerruntime.CRIO:
			defaultVersions, err = crio.GetOfficiallySupportedVersions(machine.Spec.Versions.Kubelet)
			if err != nil {
				return nil, fmt.Errorf("failed to get a officially supported cri-o version for the given kubelet version: %v", err)
			}
		default:
			return nil, fmt.Errorf("invalid container runtime. Supported: '%s', '%s' ", containerruntime.Docker, containerruntime.CRIO)
		}

		providerSupportedVersions := prov.SupportedContainerRuntimes()
		for _, v := range defaultVersions {
			for _, sv := range providerSupportedVersions {
				if sv.Version == v {
					// we should not return asap as we prefer the highest supported version
					machine.Spec.Versions.ContainerRuntime.Version = sv.Version
				}
			}
		}
		if machine.Spec.Versions.ContainerRuntime.Version == "" {
			return nil, fmt.Errorf("no supported versions available for '%s'", machine.Spec.Versions.ContainerRuntime.Name)
		}
		if machine, err = c.updateMachine(machine); err != nil {
			return nil, err
		}
	}

	return machine, nil
}

func (c *Controller) enqueueMachine(obj interface{}) {
	var key string
	var err error
	if key, err = cache.MetaNamespaceKeyFunc(obj); err != nil {
		runtime.HandleError(err)
		return
	}
	c.workqueue.AddRateLimited(key)
}

func (c *Controller) handleObject(obj interface{}) {
	var object metav1.Object
	var ok bool
	if object, ok = obj.(metav1.Object); !ok {
		tombstone, ok := obj.(cache.DeletedFinalStateUnknown)
		if !ok {
			runtime.HandleError(fmt.Errorf("error decoding object, invalid type"))
			return
		}
		object, ok = tombstone.Obj.(metav1.Object)
		if !ok {
			runtime.HandleError(fmt.Errorf("error decoding object tombstone, invalid type"))
			return
		}
		glog.V(4).Infof("Recovered deleted object '%s' from tombstone", object.GetName())
	}

	if ownerRef := metav1.GetControllerOf(object); ownerRef != nil {
		if ownerRef.Kind != "Machine" {
			return
		}
		machine, err := c.machinesLister.Get(ownerRef.Name)
		if err != nil {
			glog.V(4).Infof("ignoring orphaned object '%s' of machine '%s'", object.GetSelfLink(), ownerRef.Name)
			return
		}

		glog.V(6).Infof("Processing node: %s (machine=%s)", object.GetName(), machine.Name)
		c.enqueueMachine(machine)
		return
	}
}

func (c *Controller) ReadinessChecks() map[string]healthcheck.Check {
	return map[string]healthcheck.Check{
		"valid-info-kubeconfig": func() error {
			cm, err := c.getClusterInfoKubeconfig()
			if err != nil {
				return err
			}
			if len(cm.Clusters) != 1 {
				err := errors.New("invalid kubeconfig: no clusters found")
				glog.V(2).Info(err)
				return err
			}
			for name, c := range cm.Clusters {
				if len(c.CertificateAuthorityData) == 0 {
					err := fmt.Errorf("invalid kubeconfig: no certificate authority data was specified for kuberconfig.clusters.['%s']", name)
					glog.V(2).Info(err)
					return err
				}
				if len(c.Server) == 0 {
					err := fmt.Errorf("invalid kubeconfig: no server was specified for kuberconfig.clusters.['%s']", name)
					glog.V(2).Info(err)
					return err
				}
			}
			return nil
		},
	}
}

func (c *Controller) updateMachinesMetric() {
	machines, err := c.machinesLister.List(labels.Everything())
	if err != nil {
		glog.Errorf("failed to list machines for machines metric: %v", err)
		return
	}
	c.metrics.Machines.Set(float64(len(machines)))
}

func (c *Controller) updateNodesMetric() {
	nodes, err := c.nodesLister.List(labels.Everything())
	if err != nil {
		glog.Errorf("failed to list nodes for machine nodes metric: %v", err)
		return
	}

	machineNodes := 0
	for _, n := range nodes {
		ownerRef := metav1.GetControllerOf(n)
		if ownerRef != nil && ownerRef.Kind == machineKind {
			machineNodes++
		}
	}
	c.metrics.Nodes.Set(float64(machineNodes))
}

func (c *Controller) updateMetrics() {
	c.updateMachinesMetric()
	c.updateNodesMetric()
}<|MERGE_RESOLUTION|>--- conflicted
+++ resolved
@@ -319,7 +319,6 @@
 
 	if providerInstance, err = prov.Get(machine); err != nil {
 		if err == cloudprovidererrors.ErrInstanceNotFound {
-<<<<<<< HEAD
 			defaultedMachineSpec, changed, err := prov.AddDefaults(machine.Spec)
 			if err != nil {
 				return fmt.Errorf("failed to add defaults to machine: '%v'", err)
@@ -332,14 +331,9 @@
 				}
 				glog.V(4).Infof("Successfully updated machine '%s' with defaults!", machine.Name)
 			}
-			if err = prov.Validate(machine.Spec); err != nil {
+			if err := c.validateMachine(prov, machine); err != nil {
 				if _, errNested := c.updateMachineError(machine, machinev1alpha1.InvalidConfigurationMachineError, err.Error()); errNested != nil {
 					return fmt.Errorf("failed to update machine error after failed validation: %v", errNested)
-=======
-			if err := c.validateMachine(prov, machine); err != nil {
-				if machine, err = c.updateMachineError(machine, machinev1alpha1.InvalidConfigurationMachineError, err.Error()); err != nil {
-					return fmt.Errorf("failed to update machine error after failed validation: %v", err)
->>>>>>> eaf6772f
 				}
 				return fmt.Errorf("invalid provider config: %v", err)
 			}
@@ -351,23 +345,18 @@
 
 			kubeconfig, err := c.createBootstrapKubeconfig(machine.Name)
 			if err != nil {
-<<<<<<< HEAD
+				return fmt.Errorf("failed to create bootstrap kubeconfig: %v", err)
+			}
+
+			data, err := userdataProvider.UserData(machine.Spec, kubeconfig, prov, c.clusterDNSIPs)
+			if err != nil {
+				return fmt.Errorf("failed get userdata: %v", err)
+			}
+
+			glog.Infof("creating instance...")
+			if providerInstance, err = c.createProviderInstance(prov, machine, data); err != nil {
 				if _, errNested := c.updateMachineError(machine, machinev1alpha1.CreateMachineError, err.Error()); errNested != nil {
 					return fmt.Errorf("failed to update machine error after failed machine creation: %v", errNested)
-=======
-				return fmt.Errorf("failed to create bootstrap kubeconfig: %v", err)
-			}
-
-			data, err := userdataProvider.UserData(machine.Spec, kubeconfig, prov, c.clusterDNSIPs)
-			if err != nil {
-				return fmt.Errorf("failed get userdata: %v", err)
-			}
-
-			glog.Infof("creating instance...")
-			if providerInstance, err = c.createProviderInstance(prov, machine, data); err != nil {
-				if machine, err = c.updateMachineError(machine, machinev1alpha1.CreateMachineError, err.Error()); err != nil {
-					return fmt.Errorf("failed to update machine error after failed machine creation: %v", err)
->>>>>>> eaf6772f
 				}
 				return fmt.Errorf("failed to create machine at cloudprovider: %v", err)
 			}
