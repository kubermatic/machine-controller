/*
Copyright 2017 The Kubernetes Authors.

Licensed under the Apache License, Version 2.0 (the "License");
you may not use this file except in compliance with the License.
You may obtain a copy of the License at

    http://www.apache.org/licenses/LICENSE-2.0

Unless required by applicable law or agreed to in writing, software
distributed under the License is distributed on an "AS IS" BASIS,
WITHOUT WARRANTIES OR CONDITIONS OF ANY KIND, either express or implied.
See the License for the specific language governing permissions and
limitations under the License.
*/

package controller

import (
	"errors"
	"fmt"
	"net"
	"regexp"
	"strings"
	"time"

	"github.com/golang/glog"
	"github.com/heptiolabs/healthcheck"
	machineclientset "github.com/kubermatic/machine-controller/pkg/client/clientset/versioned"
	machinescheme "github.com/kubermatic/machine-controller/pkg/client/clientset/versioned/scheme"
	machinelistersv1alpha1 "github.com/kubermatic/machine-controller/pkg/client/listers/machines/v1alpha1"
	"github.com/kubermatic/machine-controller/pkg/cloudprovider"
	"github.com/kubermatic/machine-controller/pkg/cloudprovider/cloud"
	cloudprovidererrors "github.com/kubermatic/machine-controller/pkg/cloudprovider/errors"
	"github.com/kubermatic/machine-controller/pkg/cloudprovider/instance"
	"github.com/kubermatic/machine-controller/pkg/containerruntime"
	"github.com/kubermatic/machine-controller/pkg/containerruntime/crio"
	"github.com/kubermatic/machine-controller/pkg/containerruntime/docker"
	machinev1alpha1 "github.com/kubermatic/machine-controller/pkg/machines/v1alpha1"
	"github.com/kubermatic/machine-controller/pkg/providerconfig"
	"github.com/kubermatic/machine-controller/pkg/userdata"
	"github.com/prometheus/client_golang/prometheus"

	corev1 "k8s.io/api/core/v1"
	"k8s.io/apimachinery/pkg/api/equality"
	kerrors "k8s.io/apimachinery/pkg/api/errors"
	metav1 "k8s.io/apimachinery/pkg/apis/meta/v1"
	"k8s.io/apimachinery/pkg/labels"
	utilruntime "k8s.io/apimachinery/pkg/util/runtime"
	"k8s.io/apimachinery/pkg/util/sets"
	"k8s.io/apimachinery/pkg/util/wait"
	"k8s.io/client-go/kubernetes"
	"k8s.io/client-go/kubernetes/scheme"
	typedcorev1 "k8s.io/client-go/kubernetes/typed/core/v1"
	listerscorev1 "k8s.io/client-go/listers/core/v1"
	"k8s.io/client-go/tools/cache"
	clientcmdapi "k8s.io/client-go/tools/clientcmd/api"
	"k8s.io/client-go/tools/record"
	"k8s.io/client-go/tools/reference"
	"k8s.io/client-go/util/workqueue"
)

const (
	// FinalizerDeleteInstance is used to ensure the instance gets deleted at the cloud provider
	// before the machine gets deleted
	FinalizerDeleteInstance = "machine-delete-finalizer"

	metricsUpdatePeriod     = 10 * time.Second
	deletionRetryWaitPeriod = 10 * time.Second
	initialDeleteWaitPeriod = 5 * time.Second

	machineKind = "Machine"

	controllerNameAnnotationKey = "machine.k8s.io/controller"

	latestKubernetesVersion = "1.9.6"
)

// Controller is the controller implementation for machine resources
type Controller struct {
	kubeClient    kubernetes.Interface
	machineClient machineclientset.Interface

	nodesLister          listerscorev1.NodeLister
	machinesLister       machinelistersv1alpha1.MachineLister
	secretSystemNsLister listerscorev1.SecretLister

	workqueue workqueue.RateLimitingInterface
	recorder  record.EventRecorder

	clusterDNSIPs      []net.IP
	metrics            *MetricsCollection
	kubeconfigProvider KubeconfigProvider

	validationCache map[string]bool

	name string
}

type KubeconfigProvider interface {
	GetKubeconfig() (*clientcmdapi.Config, error)
}

// MetricsCollection is a struct of all metrics used in
// this controller.
type MetricsCollection struct {
	Machines            prometheus.Gauge
	Nodes               prometheus.Gauge
	Workers             prometheus.Gauge
	Errors              prometheus.Counter
	ControllerOperation *prometheus.HistogramVec
	NodeJoinDuration    *prometheus.HistogramVec
}

// NewMachineController returns a new machine controller
func NewMachineController(
	kubeClient kubernetes.Interface,
	machineClient machineclientset.Interface,
	nodeInformer cache.SharedIndexInformer,
	nodeLister listerscorev1.NodeLister,
	machineInformer cache.SharedIndexInformer,
	machineLister machinelistersv1alpha1.MachineLister,
	secretSystemNsLister listerscorev1.SecretLister,
	clusterDNSIPs []net.IP,
	metrics *MetricsCollection,
	kubeconfigProvider KubeconfigProvider,
	name string) *Controller {

	machinescheme.AddToScheme(scheme.Scheme)
	eventBroadcaster := record.NewBroadcaster()
	eventBroadcaster.StartLogging(glog.V(4).Infof)
	eventBroadcaster.StartRecordingToSink(&typedcorev1.EventSinkImpl{Interface: kubeClient.CoreV1().Events("")})

	prometheus.MustRegister(metrics.ControllerOperation)
	prometheus.MustRegister(metrics.Errors)
	prometheus.MustRegister(metrics.Machines)
	prometheus.MustRegister(metrics.Nodes)
	prometheus.MustRegister(metrics.NodeJoinDuration)
	prometheus.MustRegister(metrics.Workers)

	controller := &Controller{
		kubeClient:  kubeClient,
		nodesLister: nodeLister,

		machineClient:        machineClient,
		machinesLister:       machineLister,
		secretSystemNsLister: secretSystemNsLister,

		workqueue: workqueue.NewNamedRateLimitingQueue(workqueue.NewItemExponentialFailureRateLimiter(1*time.Second, 5*time.Minute), "Machines"),
		recorder:  eventBroadcaster.NewRecorder(scheme.Scheme, corev1.EventSource{Component: "machine-controller"}),

		clusterDNSIPs:      clusterDNSIPs,
		metrics:            metrics,
		kubeconfigProvider: kubeconfigProvider,
		validationCache:    map[string]bool{},

		name: name,
	}

	machineInformer.AddEventHandler(cache.ResourceEventHandlerFuncs{
		AddFunc: controller.enqueueMachine,
		UpdateFunc: func(old, new interface{}) {
			controller.enqueueMachine(new)
		},
	})

	nodeInformer.AddEventHandler(cache.ResourceEventHandlerFuncs{
		AddFunc: controller.handleObject,
		UpdateFunc: func(old, new interface{}) {
			newNode := new.(*corev1.Node)
			oldNode := old.(*corev1.Node)
			if newNode.ResourceVersion == oldNode.ResourceVersion {
				return
			}
			controller.handleObject(new)
		},
		DeleteFunc: controller.handleObject,
	})

	utilruntime.ErrorHandlers = append(utilruntime.ErrorHandlers, func(err error) {
		controller.metrics.Errors.Add(1)
	})

	return controller
}

// Run starts the control loop
func (c *Controller) Run(threadiness int, stopCh <-chan struct{}) error {
	defer utilruntime.HandleCrash()
	defer c.workqueue.ShutDown()

	for i := 0; i < threadiness; i++ {
		go wait.Until(c.runWorker, time.Second, stopCh)
	}

	c.metrics.Workers.Set(float64(threadiness))
	go wait.Until(c.updateMetrics, metricsUpdatePeriod, stopCh)

	<-stopCh
	return nil
}

func (c *Controller) runWorker() {
	for c.processNextWorkItem() {
	}
}

func (c *Controller) processNextWorkItem() bool {
	key, quit := c.workqueue.Get()
	if quit {
		return false
	}

	defer c.workqueue.Done(key)

	glog.V(6).Infof("Processing machine: %s", key)
	err := c.syncHandler(key.(string))
	if err == nil {
		c.workqueue.Forget(key)
		return true
	}

	utilruntime.HandleError(fmt.Errorf("%v failed with: %v", key, err))
	c.workqueue.AddRateLimited(key)

	return true
}

func (c *Controller) doesNodeForMachineExistAndIsReady(machine *machinev1alpha1.Machine) (*corev1.Node, bool, error) {
	if machine.Status.NodeRef != nil {
		listerNode, err := c.nodesLister.Get(machine.Status.NodeRef.Name)
		if err != nil {
			return nil, false, err
		}
		node := listerNode.DeepCopy()
		for _, condition := range node.Status.Conditions {
			if condition.Type == corev1.NodeReady {
				if condition.Status == corev1.ConditionTrue {
					return node, true, nil
				}
			}
		}
	}

	return nil, false, nil
}

func (c *Controller) updateMachine(machine *machinev1alpha1.Machine) (*machinev1alpha1.Machine, error) {
	machine.Status.LastUpdated = metav1.Now()
	return c.machineClient.MachineV1alpha1().Machines().Update(machine)
}

func (c *Controller) clearMachineErrorIfSet(machine *machinev1alpha1.Machine) (*machinev1alpha1.Machine, error) {
	if machine.Status.ErrorMessage != nil || machine.Status.ErrorReason != nil {
		machine.Status.ErrorMessage = nil
		machine.Status.ErrorReason = nil
		return c.updateMachine(machine)
	}
	return machine, nil
}

// updateMachine updates machine's ErrorMessage and ErrorReason regardless if they were set or not
// this essentially overwrites previous values
func (c *Controller) updateMachineError(machine *machinev1alpha1.Machine, reason machinev1alpha1.MachineStatusError, message string) (*machinev1alpha1.Machine, error) {
	machine.Status.ErrorMessage = &message
	machine.Status.ErrorReason = &reason
	return c.updateMachine(machine)
}

// updateMachineErrorIfTerminalError is a convenience method that will update machine's Status if the given err is terminal
// and at the same time terminal error will be returned to the caller
// otherwise it will return formatted error according to errMsg
func (c *Controller) updateMachineErrorIfTerminalError(machine *machinev1alpha1.Machine, stReason machinev1alpha1.MachineStatusError, stMessage string, err error, errMsg string) error {
	c.recorder.Eventf(machine, corev1.EventTypeWarning, string(stReason), stMessage)
	if ok, _, _ := cloudprovidererrors.IsTerminalError(err); ok {
		if _, errNested := c.updateMachineError(machine, stReason, stMessage); errNested != nil {
			return fmt.Errorf("failed to update machine error after due to %v, terminal error = %v", errNested, stMessage)
		}
		return err
	}
	return fmt.Errorf("%s, due to %v", errMsg, err)
}

func (c *Controller) getProviderInstance(prov cloud.Provider, machine *machinev1alpha1.Machine) (instance.Instance, error) {
	start := time.Now()
	defer c.metrics.ControllerOperation.With(prometheus.Labels{"operation": "get-cloud-instance"}).Observe(time.Since(start).Seconds())
	return prov.Get(machine)
}

func (c *Controller) deleteProviderInstance(prov cloud.Provider, machine *machinev1alpha1.Machine, instance instance.Instance) error {
	start := time.Now()
	defer c.metrics.ControllerOperation.With(prometheus.Labels{"operation": "delete-cloud-instance"}).Observe(time.Since(start).Seconds())
	return prov.Delete(machine, instance)
}

func (c *Controller) createProviderInstance(prov cloud.Provider, machine *machinev1alpha1.Machine, userdata string) (instance.Instance, error) {
	start := time.Now()
	defer c.metrics.ControllerOperation.With(prometheus.Labels{"operation": "create-cloud-instance"}).Observe(time.Since(start).Seconds())
	return prov.Create(machine, userdata)
}

func (c *Controller) validateMachine(prov cloud.Provider, machine *machinev1alpha1.Machine) error {
	start := time.Now()
	defer c.metrics.ControllerOperation.With(prometheus.Labels{"operation": "validate-machine"}).Observe(time.Since(start).Seconds())
	return prov.Validate(machine.Spec)
}

func (c *Controller) syncHandler(key string) error {
	listerMachine, err := c.machinesLister.Get(key)
	if err != nil {
		if kerrors.IsNotFound(err) {
			glog.V(2).Infof("machine '%s' in work queue no longer exists", key)
			return nil
		}
		return err
	}
	machine := listerMachine.DeepCopy()

	// step 1: check if the machine can be processed by this controller.
	// set the annotation "machine.k8s.io/controller": my-controller
	// and the flag --name=my-controller to make only this controller process a node
	machineControllerName := machine.Annotations[controllerNameAnnotationKey]
	if machineControllerName != c.name {
		glog.V(6).Infof("skipping machine '%s' as it is not meant for this controller", machine.Name)
		if machineControllerName == "" && c.name != "" {
			glog.V(6).Infof("this controller is configured to only process machines with the annotation %s:%s", controllerNameAnnotationKey, c.name)
			return nil
		}
		if machineControllerName != "" && c.name == "" {
			glog.V(6).Infof("this controller is configured to process all machines which have no controller specified via annotation %s. The machine has %s:%s", controllerNameAnnotationKey, controllerNameAnnotationKey, machineControllerName)
			return nil
		}

		glog.V(6).Infof("this controller is configured to process machines which the annotation %s:%s. The machine has %s:%s", controllerNameAnnotationKey, c.name, controllerNameAnnotationKey, machineControllerName)
		return nil
	}

	providerConfig, err := providerconfig.GetConfig(machine.Spec.ProviderConfig)
	if err != nil {
		return fmt.Errorf("failed to get provider config: %v", err)
	}
	skg := providerconfig.NewConfigVarResolver(c.kubeClient)
	prov, err := cloudprovider.ForProvider(providerConfig.CloudProvider, skg)
	if err != nil {
		return fmt.Errorf("failed to get cloud provider %q: %v", providerConfig.CloudProvider, err)
	}

	// step 2: check if a user requested to delete the machine
	if machine.DeletionTimestamp != nil && sets.NewString(machine.Finalizers...).Has(FinalizerDeleteInstance) {
		return c.deleteMachineAndProviderInstance(prov, machine)
	}

	// step 3: essentially creates an instance for the given machine
<<<<<<< HEAD
	//
	// case 3.1: first let's create the delete finalizer before actually creating the instance.
	// otherwise the machine gets created at the cloud provider and the machine resource gets deleted meanwhile
	// which causes a orphaned instance
	if !sets.NewString(machine.Finalizers...).Has(FinalizerDeleteInstance) {
		finalizers := sets.NewString(machine.Finalizers...)
		finalizers.Insert(FinalizerDeleteInstance)
		machine.Finalizers = finalizers.List()
		if machine, err = c.updateMachine(machine); err != nil {
			return fmt.Errorf("failed to update machine after adding the delete instance finalizer: %v", err)
		}
		glog.V(4).Infof("Added delete finalizer to machine %s", machine.Name)
	}

=======
>>>>>>> 49540974
	userdataProvider, err := userdata.ForOS(providerConfig.OperatingSystem)
	if err != nil {
		return fmt.Errorf("failed to userdata provider for '%s': %v", providerConfig.OperatingSystem, err)
	}
	if machine, err = c.defaultContainerRuntime(machine, userdataProvider); err != nil {
		return fmt.Errorf("failed to default the container runtime version: %v", err)
	}

	// case 3.2: creates an instance if there is no node associated with the given machine
	node, nodeExistsAndIsReady, err := c.doesNodeForMachineExistAndIsReady(machine)
	if err != nil {
		return fmt.Errorf("failed to check if node for machine exists ans is ready: '%s'", err)
	}
	if !nodeExistsAndIsReady {
		glog.V(6).Infof("Requesting instance for machine '%s' from cloudprovider because no associated node with status ready found...", machine.Name)
		err = c.ensureInstanceExistsForMachine(prov, machine, userdataProvider, providerConfig)
		if err != nil {
			return err
		}
	}

	if nodeExistsAndIsReady {
		// If we have an ready node, we should clear the error in case one was set.
		// Useful when there was a network outage & a cloud-provider api outage at the same time
		if machine, err = c.clearMachineErrorIfSet(machine); err != nil {
			return fmt.Errorf("failed to clear machine error: %v", err)
		}
	}

	// case 3.3: if the node exists make sure if it has labels and taints attached to it.
	if node != nil {
		return c.ensureNodeLabelsAnnotationsAndTaints(node, machine)
	}

	return nil
}

func (c *Controller) cleanupMachineAfterDeletion(machine *machinev1alpha1.Machine) error {
	var err error
	glog.V(4).Infof("Removing finalizers from machine machine %s", machine.Name)

	finalizers := sets.NewString(machine.Finalizers...)
	finalizers.Delete(FinalizerDeleteInstance)
	machine.Finalizers = finalizers.List()
	if machine, err = c.updateMachine(machine); err != nil {
		return fmt.Errorf("failed to update machine after removing the delete instance finalizer: %v", err)
	}

	glog.V(4).Infof("Removed delete finalizer from machine %s", machine.Name)
	return nil
}

// deleteMachineAndProviderInstance makes sure that an instance has gone in a series of steps.
func (c *Controller) deleteMachineAndProviderInstance(prov cloud.Provider, machine *machinev1alpha1.Machine) error {

	// step 1: get the provider instance.
	providerInstance, err := c.getProviderInstance(prov, machine)
	if err != nil {
		// step 1.1: failed to get instance, because of some unknown error -> return and see if we need to handle a terminal error here
		if err != cloudprovidererrors.ErrInstanceNotFound {
			return c.updateMachineErrorIfTerminalError(machine, machinev1alpha1.DeleteMachineError, err.Error(), err, fmt.Sprintf("failed to get instance for machine %s after the delete got triggered", machine.Name))
		}
		glog.V(4).Infof("Provider has no instance for %s. Considering it as deleted", machine.Name)

		// step 1.2 the instance could not be found -> it's gone, so we remove the finalizer. This essentially will remove the machine object from the system
		return c.cleanupMachineAfterDeletion(machine)
	}

	// step 2: we still have an instance on the cloud provider
	// step 2.1: Check if its in deleting state - if so, the provider normally does some own cleanup. We wait until the instance is completely gone.
	if instance.StatusDeleting == providerInstance.Status() {
		glog.V(4).Infof("deletion of instance %s got triggered. Waiting until it fully disappears", providerInstance.ID())
		c.workqueue.AddAfter(machine.Name, deletionRetryWaitPeriod)
		return nil
	}

	// step 2.2: The instance exists at the provider, but its considered dead
	if instance.StatusDeleted == providerInstance.Status() {
		glog.V(4).Infof("Provider says the instance for %s is deleted", machine.Name)
		return c.cleanupMachineAfterDeletion(machine)
	}

	// step 2.3: delete provider instance
	if err = c.deleteProviderInstance(prov, machine, providerInstance); err != nil {
		message := fmt.Sprintf("%v. Please manually delete finalizers from the machine object.", err)
		c.recorder.Eventf(machine, corev1.EventTypeWarning, "DeletionFailed", "Failed to delete machine: %v", err)
		return c.updateMachineErrorIfTerminalError(machine, machinev1alpha1.DeleteMachineError, message, err, "failed to delete machine at cloudprovider")
	}

	// step 3: remove error message in case it was set
	if machine, err = c.clearMachineErrorIfSet(machine); err != nil {
		return fmt.Errorf("failed to update machine after removing the delete error: %v", err)
	}

	// step 4: put machine back into the queue as we just triggered the deletion
	c.workqueue.AddAfter(machine.Name, initialDeleteWaitPeriod)
	return nil
}

func (c *Controller) ensureInstanceExistsForMachine(prov cloud.Provider, machine *machinev1alpha1.Machine, userdataProvider userdata.Provider, providerConfig *providerconfig.Config) error {
	// case 1: validate the machine spec before getting the instance from cloud provider.
	// even though this is a little bit premature and inefficient, it helps us detect invalid specification
	defaultedMachineSpec, changed, err := prov.AddDefaults(machine.Spec)
	if err != nil {
		return c.updateMachineErrorIfTerminalError(machine, machinev1alpha1.InvalidConfigurationMachineError, err.Error(), err, "failed to add defaults to machine")
	}
	if changed {
		glog.V(4).Infof("updating machine '%s' with defaults...", machine.Name)
		c.recorder.Event(machine, corev1.EventTypeNormal, "Defaulted", "Updated machine with defaults")
		machine.Spec = defaultedMachineSpec
		if machine, err = c.updateMachine(machine); err != nil {
			return fmt.Errorf("failed to update machine '%s' after adding defaults: '%v'", machine.Name, err)
		}
		glog.V(4).Infof("Successfully updated machine '%s' with defaults!", machine.Name)
	}

	cacheKey := string(machine.UID) + machine.ResourceVersion
	if !c.validationCache[cacheKey] {
		if err := c.validateMachine(prov, machine); err != nil {
			if _, errNested := c.updateMachineError(machine, machinev1alpha1.InvalidConfigurationMachineError, err.Error()); errNested != nil {
				return fmt.Errorf("failed to update machine error after failed validation: %v", errNested)
			}
			c.recorder.Eventf(machine, corev1.EventTypeWarning, "ValidationFailed", "Validation failed: %v", err)
			return fmt.Errorf("invalid provider config: %v", err)
		}
		c.recorder.Event(machine, corev1.EventTypeNormal, "ValidationSucceeded", "Validation succeeded")
		c.validationCache[cacheKey] = true
	} else {
		glog.V(6).Infof("Skipping validation as the machine was already successfully validated before")
	}
	providerInstance, err := prov.Get(machine)

	// case 2: retrieving instance from provider was not successful
	if err != nil {
		//First invalidate the validation cache to make sure we run the validation on the next sync.
		//This might happen in case the user invalidates his provider credentials...
		c.validationCache[cacheKey] = false

		// case 2.1: instance was not found and we are going to create one
		if err == cloudprovidererrors.ErrInstanceNotFound {
			// remove an error message in case it was set
			if machine, err = c.clearMachineErrorIfSet(machine); err != nil {
				return fmt.Errorf("failed to update machine after removing the failed validation error: %v", err)
			}
			glog.V(4).Infof("Validated machine spec of %s", machine.Name)

			kubeconfig, err := c.createBootstrapKubeconfig(machine.Name)
			if err != nil {
				c.recorder.Eventf(machine, corev1.EventTypeWarning, "CreateBootstrapKubeconfigFailed", "Creating bootstrap kubeconfig failed: %v", err)
				return fmt.Errorf("failed to create bootstrap kubeconfig: %v", err)
			}

			userdata, err := userdataProvider.UserData(machine.Spec, kubeconfig, prov, c.clusterDNSIPs)
			if err != nil {
				c.recorder.Eventf(machine, corev1.EventTypeWarning, "UserdataRenderingFailed", "Userdata rendering failed: %v", err)
				return fmt.Errorf("failed get userdata: %v", err)
			}

			// We will create the instance, so ensure finalizer is there
			machine, err = c.ensureDeleteFinalizerExists(machine)
			if err != nil {
				return err
			}
			// Create the instance
			if providerInstance, err = c.createProviderInstance(prov, machine, userdata); err != nil {
				c.recorder.Eventf(machine, corev1.EventTypeWarning, "CreateInstanceFailed", "Instance creation failed: %v", err)
				message := fmt.Sprintf("%v. Unable to create a machine.", err)
				return c.updateMachineErrorIfTerminalError(machine, machinev1alpha1.CreateMachineError, message, err, "failed to create machine at cloudprover")
			}
			c.recorder.Event(machine, corev1.EventTypeNormal, "Created", "Successfully created instance")
			// remove error message in case it was set
			if machine, err = c.clearMachineErrorIfSet(machine); err != nil {
				return fmt.Errorf("failed to update machine after removing the create machine error: %v", err)
			}
			glog.V(4).Infof("Created machine %s at cloud provider", machine.Name)
			return nil
		}

		// case 2.2: terminal error was returned and manual interaction is required to recover
		if ok, _, message := cloudprovidererrors.IsTerminalError(err); ok {
			message = fmt.Sprintf("%v. Unable to create a machine.", err)
			return c.updateMachineErrorIfTerminalError(machine, machinev1alpha1.CreateMachineError, message, err, "failed to get instance from provider")
		}

		// case 2.3: transient error was returned, requeue the request and try again in the future
		return fmt.Errorf("failed to get instance from provider: %v", err)
	}
	// Instance exists, so ensure finalizer does as well
	machine, err = c.ensureDeleteFinalizerExists(machine)
	if err != nil {
		return err
	}

	// case 3: retrieving the instance from cloudprovider was successfull
	c.recorder.Event(machine, corev1.EventTypeNormal, "InstanceFound", "Found instance at cloud provider")
	return c.ensureNodeOwnerRefAndConfigSource(providerInstance, machine, providerConfig)
}

func (c *Controller) ensureNodeOwnerRefAndConfigSource(providerInstance instance.Instance, machine *machinev1alpha1.Machine, providerConfig *providerconfig.Config) error {
	node, exists, err := c.getNode(providerInstance, providerConfig.CloudProvider)
	if err != nil {
		return fmt.Errorf("failed to get node for machine %s: %v", machine.Name, err)
	}
	if exists {
		ownerRef := metav1.GetControllerOf(node)
		if ownerRef == nil {
			gv := machinev1alpha1.SchemeGroupVersion
			node.OwnerReferences = []metav1.OwnerReference{*metav1.NewControllerRef(machine, gv.WithKind(machineKind))}
			node, err = c.kubeClient.CoreV1().Nodes().Update(node)
			if err != nil {
				return fmt.Errorf("failed to update node %s after adding the owner ref: %v", node.Name, err)
			}
			glog.V(4).Infof("Added owner ref to node %s (machine=%s)", node.Name, machine.Name)
			c.recorder.Eventf(machine, corev1.EventTypeNormal, "NodeMatched", "Successfully matched machine to node %s", node.Name)
			c.metrics.NodeJoinDuration.WithLabelValues().Observe(node.CreationTimestamp.Sub(machine.CreationTimestamp.Time).Seconds())
		}

		if node.Spec.ConfigSource == nil && machine.Spec.ConfigSource != nil {
			node.Spec.ConfigSource = machine.Spec.ConfigSource
			node, err = c.kubeClient.CoreV1().Nodes().Update(node)
			if err != nil {
				return fmt.Errorf("failed to update node %s after setting the config source: %v", node.Name, err)
			}
			glog.V(4).Infof("Added config source to node %s (machine %s)", node.Name, machine.Name)
		}
		err = c.updateMachineStatus(machine, node)
		if err != nil {
			return fmt.Errorf("failed to update machine status: %v", err)
		}
	}
	return nil
}

func (c *Controller) ensureNodeLabelsAnnotationsAndTaints(node *corev1.Node, machine *machinev1alpha1.Machine) error {
	var labelsUpdated bool
	for k, v := range machine.Spec.Labels {
		if _, exists := node.Labels[k]; !exists {
			labelsUpdated = true
			node.Labels[k] = v
		}
	}

	var annotationsUpdated bool
	for k, v := range machine.Spec.Annotations {
		if _, exists := node.Annotations[k]; !exists {
			annotationsUpdated = true
			node.Annotations[k] = v
		}
	}

	taintExists := func(node *corev1.Node, taint corev1.Taint) bool {
		for _, t := range node.Spec.Taints {
			if t.MatchTaint(&taint) {
				return true
			}
		}
		return false
	}
	var taintsUpdated bool
	for _, t := range machine.Spec.Taints {
		if !taintExists(node, t) {
			node.Spec.Taints = append(node.Spec.Taints, t)
			taintsUpdated = true
		}
	}
	if labelsUpdated || annotationsUpdated || taintsUpdated {
		node, err := c.kubeClient.CoreV1().Nodes().Update(node)
		if err != nil {
			return fmt.Errorf("failed to update node %s after setting labels/annotations/taints: %v", node.Name, err)
		}
		c.recorder.Event(machine, corev1.EventTypeNormal, "LabelsAnnotationsTainsUpdated", "Sucecssfully updated labels/annotations/taints")
		glog.V(4).Infof("Added labels/annotations/taints to node %s (machine %s)", node.Name, machine.Name)
	}

	return nil

}

func (c *Controller) updateMachineStatus(machine *machinev1alpha1.Machine, node *corev1.Node) error {
	if node == nil {
		return nil
	}

	var (
		updated                     bool
		runtimeName, runtimeVersion string
		err                         error
	)

	ref, err := reference.GetReference(scheme.Scheme, node)
	if err != nil {
		return fmt.Errorf("failed to get node reference for %s : %v", node.Name, err)
	}
	if !equality.Semantic.DeepEqual(machine.Status.NodeRef, ref) {
		machine.Status.NodeRef = ref
		updated = true
	}

	if machine.Status.Versions == nil {
		machine.Status.Versions = &machinev1alpha1.MachineVersionInfo{}
	}

	if node.Status.NodeInfo.ContainerRuntimeVersion != "" {
		runtimeName, runtimeVersion, err = parseContainerRuntime(node.Status.NodeInfo.ContainerRuntimeVersion)
		if err != nil {
			glog.V(2).Infof("failed to parse container runtime from node %s: %v", node.Name, err)
			runtimeName = "unknown"
			runtimeVersion = "unknown"
		}
		if machine.Status.Versions.ContainerRuntime.Name != runtimeName || machine.Status.Versions.ContainerRuntime.Version != runtimeVersion {
			machine.Status.Versions.ContainerRuntime.Name = runtimeName
			machine.Status.Versions.ContainerRuntime.Version = runtimeVersion
			updated = true
		}
	}

	if machine.Status.Versions.Kubelet != node.Status.NodeInfo.KubeletVersion {
		machine.Status.Versions.Kubelet = node.Status.NodeInfo.KubeletVersion
		updated = true
	}

	if updated {
		if machine, err = c.updateMachine(machine); err != nil {
			return fmt.Errorf("failed to update machine: %v", err)
		}
	}
	return nil
}

var (
	containerRuntime = regexp.MustCompile(`(docker|cri-o)://(.*)`)
)

func parseContainerRuntime(s string) (runtime, version string, err error) {
	res := containerRuntime.FindStringSubmatch(s)
	if len(res) == 3 {
		return res[1], res[2], nil
	}
	return "", "", fmt.Errorf("invalid format. Expected 'runtime://version'")
}

func (c *Controller) getNode(instance instance.Instance, provider providerconfig.CloudProvider) (node *corev1.Node, exists bool, err error) {
	if instance == nil {
		return nil, false, fmt.Errorf("getNode called with nil provider instance!")
	}
	nodes, err := c.nodesLister.List(labels.Everything())
	if err != nil {
		return nil, false, err
	}

	// We trim leading slashes in raw ID, since we always want three slashes in full ID
	providerID := fmt.Sprintf("%s:///%s", provider, strings.TrimLeft(instance.ID(), "/"))
	for _, node := range nodes {
		if provider == providerconfig.CloudProviderAzure {
			// Azure IDs are case-insensitive
			if strings.EqualFold(node.Spec.ProviderID, providerID) {
				return node.DeepCopy(), true, nil
			}
		} else {
			if node.Spec.ProviderID == providerID {
				return node.DeepCopy(), true, nil
			}
		}
		for _, nodeAddress := range node.Status.Addresses {
			for _, instanceAddress := range instance.Addresses() {
				if nodeAddress.Address == instanceAddress {
					return node.DeepCopy(), true, nil
				}
			}
		}
	}
	return nil, false, nil
}

func (c *Controller) defaultContainerRuntime(machine *machinev1alpha1.Machine, prov userdata.Provider) (*machinev1alpha1.Machine, error) {
	if machine.Spec.Versions.Kubelet == "" {
		machine.Spec.Versions.Kubelet = latestKubernetesVersion
	}

	var err error
	if machine.Spec.Versions.ContainerRuntime.Name == "" {
		machine.Spec.Versions.ContainerRuntime.Name = containerruntime.Docker
		if machine, err = c.updateMachine(machine); err != nil {
			return nil, err
		}
	}

	if machine.Spec.Versions.ContainerRuntime.Version == "" {
		var (
			defaultVersions []string
			err             error
		)
		switch machine.Spec.Versions.ContainerRuntime.Name {
		case containerruntime.Docker:
			defaultVersions, err = docker.GetOfficiallySupportedVersions(machine.Spec.Versions.Kubelet)
			if err != nil {
				return nil, fmt.Errorf("failed to get a officially supported docker version for the given kubelet version: %v", err)
			}
		case containerruntime.CRIO:
			defaultVersions, err = crio.GetOfficiallySupportedVersions(machine.Spec.Versions.Kubelet)
			if err != nil {
				return nil, fmt.Errorf("failed to get a officially supported cri-o version for the given kubelet version: %v", err)
			}
		default:
			return nil, fmt.Errorf("invalid container runtime. Supported: '%s', '%s' ", containerruntime.Docker, containerruntime.CRIO)
		}

		providerSupportedVersions := prov.SupportedContainerRuntimes()
		for _, v := range defaultVersions {
			for _, sv := range providerSupportedVersions {
				if sv.Version == v {
					// we should not return asap as we prefer the highest supported version
					machine.Spec.Versions.ContainerRuntime.Version = sv.Version
				}
			}
		}
		if machine.Spec.Versions.ContainerRuntime.Version == "" {
			return nil, fmt.Errorf("no supported versions available for '%s'", machine.Spec.Versions.ContainerRuntime.Name)
		}
		if machine, err = c.updateMachine(machine); err != nil {
			return nil, err
		}
	}

	return machine, nil
}

func (c *Controller) enqueueMachine(obj interface{}) {
	var key string
	var err error
	if key, err = cache.MetaNamespaceKeyFunc(obj); err != nil {
		utilruntime.HandleError(err)
		return
	}
	c.workqueue.AddRateLimited(key)
}

func (c *Controller) handleObject(obj interface{}) {
	var object metav1.Object
	var ok bool
	if object, ok = obj.(metav1.Object); !ok {
		tombstone, ok := obj.(cache.DeletedFinalStateUnknown)
		if !ok {
			utilruntime.HandleError(fmt.Errorf("error decoding object, invalid type"))
			return
		}
		object, ok = tombstone.Obj.(metav1.Object)
		if !ok {
			utilruntime.HandleError(fmt.Errorf("error decoding object tombstone, invalid type"))
			return
		}
		glog.V(4).Infof("Recovered deleted object '%s' from tombstone", object.GetName())
	}

	ownerRef := metav1.GetControllerOf(object)
	if ownerRef != nil {
		if ownerRef.Kind != "Machine" {
			return
		}
		machine, err := c.machinesLister.Get(ownerRef.Name)
		if err != nil {
			glog.V(4).Infof("ignoring orphaned object '%s' of machine '%s'", object.GetSelfLink(), ownerRef.Name)
			return
		}

		glog.V(6).Infof("Processing node: %s (machine=%s)", object.GetName(), machine.Name)
		c.enqueueMachine(machine)
		return
	}

	if ownerRef == nil {
		machines, err := c.machinesLister.List(labels.Everything())
		if err != nil {
			utilruntime.HandleError(fmt.Errorf("error listing machines: '%v'", err))
			return
		}
		for _, machine := range machines {
			// We get triggered by node{Add,Update}, so enqeue machines if they
			// have no nodeRef yet to make matching happen ASAP
			if machine.Status.NodeRef == nil {
				c.enqueueMachine(machine)
			}
		}
	}
}

func (c *Controller) ReadinessChecks() map[string]healthcheck.Check {
	return map[string]healthcheck.Check{
		"valid-info-kubeconfig": func() error {
			cm, err := c.kubeconfigProvider.GetKubeconfig()
			if err != nil {
				err := fmt.Errorf("failed to get cluster-info configmap: %v", err)
				glog.V(2).Info(err)
				return err
			}
			if len(cm.Clusters) != 1 {
				err := errors.New("invalid kubeconfig: no clusters found")
				glog.V(2).Info(err)
				return err
			}
			for name, c := range cm.Clusters {
				if len(c.CertificateAuthorityData) == 0 {
					err := fmt.Errorf("invalid kubeconfig: no certificate authority data was specified for kuberconfig.clusters.['%s']", name)
					glog.V(2).Info(err)
					return err
				}
				if len(c.Server) == 0 {
					err := fmt.Errorf("invalid kubeconfig: no server was specified for kuberconfig.clusters.['%s']", name)
					glog.V(2).Info(err)
					return err
				}
			}
			return nil
		},
	}
}

func (c *Controller) updateMachinesMetric() {
	machines, err := c.machinesLister.List(labels.Everything())
	if err != nil {
		glog.Errorf("failed to list machines for machines metric: %v", err)
		return
	}
	c.metrics.Machines.Set(float64(len(machines)))
}

func (c *Controller) updateNodesMetric() {
	nodes, err := c.nodesLister.List(labels.Everything())
	if err != nil {
		glog.Errorf("failed to list nodes for machine nodes metric: %v", err)
		return
	}

	machineNodes := 0
	for _, n := range nodes {
		ownerRef := metav1.GetControllerOf(n)
		if ownerRef != nil && ownerRef.Kind == machineKind {
			machineNodes++
		}
	}
	c.metrics.Nodes.Set(float64(machineNodes))
}

func (c *Controller) updateMetrics() {
	c.updateMachinesMetric()
	c.updateNodesMetric()
}

func (c *Controller) ensureDeleteFinalizerExists(machine *machinev1alpha1.Machine) (*machinev1alpha1.Machine, error) {
	if !sets.NewString(machine.Finalizers...).Has(finalizerDeleteInstance) {
		finalizers := sets.NewString(machine.Finalizers...)
		finalizers.Insert(finalizerDeleteInstance)
		machine.Finalizers = finalizers.List()
		if _, err := c.updateMachine(machine); err != nil {
			return nil, fmt.Errorf("failed to update machine after adding the delete instance finalizer: %v", err)
		}
		glog.V(4).Infof("Added delete finalizer to machine %s", machine.Name)
	}
	return machine, nil
}<|MERGE_RESOLUTION|>--- conflicted
+++ resolved
@@ -351,23 +351,6 @@
 	}
 
 	// step 3: essentially creates an instance for the given machine
-<<<<<<< HEAD
-	//
-	// case 3.1: first let's create the delete finalizer before actually creating the instance.
-	// otherwise the machine gets created at the cloud provider and the machine resource gets deleted meanwhile
-	// which causes a orphaned instance
-	if !sets.NewString(machine.Finalizers...).Has(FinalizerDeleteInstance) {
-		finalizers := sets.NewString(machine.Finalizers...)
-		finalizers.Insert(FinalizerDeleteInstance)
-		machine.Finalizers = finalizers.List()
-		if machine, err = c.updateMachine(machine); err != nil {
-			return fmt.Errorf("failed to update machine after adding the delete instance finalizer: %v", err)
-		}
-		glog.V(4).Infof("Added delete finalizer to machine %s", machine.Name)
-	}
-
-=======
->>>>>>> 49540974
 	userdataProvider, err := userdata.ForOS(providerConfig.OperatingSystem)
 	if err != nil {
 		return fmt.Errorf("failed to userdata provider for '%s': %v", providerConfig.OperatingSystem, err)
