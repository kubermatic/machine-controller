--- conflicted
+++ resolved
@@ -96,12 +96,8 @@
 	// Watch for changes to MachineSet.
 	err = c.Watch(
 		source.Kind(mgr.GetCache(), &clusterv1alpha1.MachineSet{}),
-<<<<<<< HEAD
 		// sys11: handle deleted machinesets
 		&util.EnqueueRequestForObjectExceptDelete{},
-=======
-		&handler.EnqueueRequestForObject{},
->>>>>>> 3b0c3a39
 	)
 	if err != nil {
 		return err
@@ -424,14 +420,9 @@
 
 // MachineToMachineSets is a handler.ToRequestsFunc to be used to enqeue requests for reconciliation
 // for MachineSets that might adopt an orphaned Machine.
-<<<<<<< HEAD
-func (r *ReconcileMachineSet) MachineToMachineSets(ctx context.Context, o client.Object) []reconcile.Request {
-	result := []reconcile.Request{}
-=======
 func (r *ReconcileMachineSet) MachineToMachineSets() handler.MapFunc {
 	return func(ctx context.Context, o client.Object) []ctrlruntime.Request {
 		result := []reconcile.Request{}
->>>>>>> 3b0c3a39
 
 		m := &clusterv1alpha1.Machine{}
 		key := client.ObjectKey{Namespace: o.GetNamespace(), Name: o.GetName()}
