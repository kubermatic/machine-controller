--- conflicted
+++ resolved
@@ -643,16 +643,10 @@
 	return nodes, nil
 }
 
-<<<<<<< HEAD
-func (r *Reconciler) deleteCloudProviderInstance(prov cloudprovidertypes.Provider, machine *clusterv1alpha1.Machine) (*reconcile.Result, error) {
+func (r *Reconciler) deleteCloudProviderInstance(ctx context.Context, prov cloudprovidertypes.Provider, machine *clusterv1alpha1.Machine) (*reconcile.Result, error) {
 	// The FinalizerDeleteInstance and FinalizerDeleteNode are finalizers not related to specific cloud provider, so if there are no cloud finalizers
 	// and no FinalizerDeleteInstance we don't need to run prov.Cleanup.
 	if finalizers := sets.NewString(machine.Finalizers...); !finalizers.Has(FinalizerDeleteInstance) && finalizers.Delete(FinalizerDeleteNode).Len() == 0 {
-=======
-func (r *Reconciler) deleteCloudProviderInstance(ctx context.Context, prov cloudprovidertypes.Provider, machine *clusterv1alpha1.Machine) (*reconcile.Result, error) {
-	finalizers := sets.NewString(machine.Finalizers...)
-	if !finalizers.Has(FinalizerDeleteInstance) {
->>>>>>> dde12b44
 		return nil, nil
 	}
 
@@ -984,7 +978,7 @@
 		return fmt.Errorf("failed to get cloud provider %q: %v", providerConfig.CloudProvider, err)
 	}
 
-	providerInstance, err := prov.Get(machine, r.providerData)
+	providerInstance, err := prov.Get(ctx, machine, r.providerData)
 	if err != nil {
 		return fmt.Errorf("failed to get cloud provider instance %q: %v", providerConfig.CloudProvider, err)
 	}
