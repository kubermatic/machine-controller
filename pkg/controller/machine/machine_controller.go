--- conflicted
+++ resolved
@@ -697,12 +697,6 @@
 				CloudProviderName:     cloudProviderName,
 				ExternalCloudProvider: r.externalCloudProvider,
 				DNSIPs:                r.nodeSettings.ClusterDNSIPs,
-<<<<<<< HEAD
-				InsecureRegistries:    r.nodeSettings.InsecureRegistries,
-				RegistryMirrors:       r.nodeSettings.RegistryMirrors,
-				MaxLogSize:            r.nodeSettings.MaxLogSize,
-=======
->>>>>>> 4c9c550b
 				PauseImage:            r.nodeSettings.PauseImage,
 				HyperkubeImage:        r.nodeSettings.HyperkubeImage,
 				KubeletRepository:     r.nodeSettings.KubeletRepository,
