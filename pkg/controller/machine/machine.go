--- conflicted
+++ resolved
@@ -125,14 +125,9 @@
 	prometheusRegistry prometheus.Registerer,
 	kubeconfigProvider KubeconfigProvider,
 	joinClusterTimeout *time.Duration,
-<<<<<<< HEAD
-	name string,
-) (*Controller, error) {
-=======
 	externalCloudProvider bool,
 	name string) (*Controller, error) {
 
->>>>>>> 1d921e62
 	if err := machinescheme.AddToScheme(scheme.Scheme); err != nil {
 		return nil, err
 	}
@@ -572,11 +567,7 @@
 				return fmt.Errorf("failed to create bootstrap kubeconfig: %v", err)
 			}
 
-<<<<<<< HEAD
-			userdata, err := userdataPlugin.UserData(machine.Spec, kubeconfig, prov, c.clusterDNSIPs)
-=======
-			userdata, err := userdataProvider.UserData(machine.Spec, kubeconfig, prov, c.clusterDNSIPs, c.externalCloudProvider)
->>>>>>> 1d921e62
+			userdata, err := userdataPlugin.UserData(machine.Spec, kubeconfig, prov, c.clusterDNSIPs, c.externalCloudProvider)
 			if err != nil {
 				c.recorder.Eventf(machine, corev1.EventTypeWarning, "UserdataRenderingFailed", "Userdata rendering failed: %v", err)
 				return fmt.Errorf("failed get userdata: %v", err)
