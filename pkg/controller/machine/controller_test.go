--- conflicted
+++ resolved
@@ -359,11 +359,7 @@
 			machine: &clusterv1alpha1.Machine{
 				ObjectMeta: metav1.ObjectMeta{
 					DeletionTimestamp: &threeHoursAgo,
-<<<<<<< HEAD
-					Finalizers:        []string{"machine-node-delete-finalizer"},
-=======
 					Finalizers:        []string{finalizer},
->>>>>>> 3b0c3a39
 				},
 				Status: clusterv1alpha1.MachineStatus{
 					NodeRef: &corev1.ObjectReference{Name: "existing-node"},
@@ -376,11 +372,7 @@
 			machine: &clusterv1alpha1.Machine{
 				ObjectMeta: metav1.ObjectMeta{
 					DeletionTimestamp: &now,
-<<<<<<< HEAD
-					Finalizers:        []string{"machine-node-delete-finalizer"},
-=======
 					Finalizers:        []string{finalizer},
->>>>>>> 3b0c3a39
 				},
 				Status: clusterv1alpha1.MachineStatus{
 					NodeRef: nil,
@@ -393,11 +385,7 @@
 			machine: &clusterv1alpha1.Machine{
 				ObjectMeta: metav1.ObjectMeta{
 					DeletionTimestamp: &now,
-<<<<<<< HEAD
-					Finalizers:        []string{"machine-node-delete-finalizer"},
-=======
 					Finalizers:        []string{finalizer},
->>>>>>> 3b0c3a39
 				},
 				Status: clusterv1alpha1.MachineStatus{
 					NodeRef: &corev1.ObjectReference{Name: "non-existing-node"},
@@ -414,11 +402,7 @@
 			machine: &clusterv1alpha1.Machine{
 				ObjectMeta: metav1.ObjectMeta{
 					DeletionTimestamp: &now,
-<<<<<<< HEAD
-					Finalizers:        []string{"machine-node-delete-finalizer"},
-=======
 					Finalizers:        []string{finalizer},
->>>>>>> 3b0c3a39
 				},
 				Status: clusterv1alpha1.MachineStatus{
 					NodeRef: &corev1.ObjectReference{Name: "existing-node"},
@@ -439,11 +423,7 @@
 			machine: &clusterv1alpha1.Machine{
 				ObjectMeta: metav1.ObjectMeta{
 					DeletionTimestamp: &now,
-<<<<<<< HEAD
-					Finalizers:        []string{"machine-node-delete-finalizer"},
-=======
 					Finalizers:        []string{finalizer},
->>>>>>> 3b0c3a39
 				},
 				Status: clusterv1alpha1.MachineStatus{
 					NodeRef: &corev1.ObjectReference{Name: "existing-node"},
@@ -464,11 +444,7 @@
 			machine: &clusterv1alpha1.Machine{
 				ObjectMeta: metav1.ObjectMeta{
 					DeletionTimestamp: &now,
-<<<<<<< HEAD
-					Finalizers:        []string{"machine-node-delete-finalizer"},
-=======
 					Finalizers:        []string{finalizer},
->>>>>>> 3b0c3a39
 				},
 				Status: clusterv1alpha1.MachineStatus{
 					NodeRef: &corev1.ObjectReference{Name: "existing-node"},
