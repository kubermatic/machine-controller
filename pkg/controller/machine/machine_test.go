/*
Copyright 2019 The Machine Controller Authors.

Licensed under the Apache License, Version 2.0 (the "License");
you may not use this file except in compliance with the License.
You may obtain a copy of the License at

    http://www.apache.org/licenses/LICENSE-2.0

Unless required by applicable law or agreed to in writing, software
distributed under the License is distributed on an "AS IS" BASIS,
WITHOUT WARRANTIES OR CONDITIONS OF ANY KIND, either express or implied.
See the License for the specific language governing permissions and
limitations under the License.
*/

package controller

import (
	"context"
	"fmt"
	"testing"
	"time"

	"github.com/go-test/deep"

	clusterv1alpha1 "github.com/kubermatic/machine-controller/pkg/apis/cluster/v1alpha1"
	"github.com/kubermatic/machine-controller/pkg/cloudprovider/instance"
	cloudprovidertypes "github.com/kubermatic/machine-controller/pkg/cloudprovider/types"
	providerconfigtypes "github.com/kubermatic/machine-controller/pkg/providerconfig/types"

	corev1 "k8s.io/api/core/v1"
	kerrors "k8s.io/apimachinery/pkg/api/errors"
	metav1 "k8s.io/apimachinery/pkg/apis/meta/v1"
	"k8s.io/apimachinery/pkg/types"
	"k8s.io/client-go/kubernetes/scheme"
	"k8s.io/client-go/tools/record"
	"k8s.io/klog"
	ctrlruntimeclient "sigs.k8s.io/controller-runtime/pkg/client"
	ctrlruntimefake "sigs.k8s.io/controller-runtime/pkg/client/fake"
	fakectrlruntimeclient "sigs.k8s.io/controller-runtime/pkg/client/fake"
)

func init() {
	if err := clusterv1alpha1.AddToScheme(scheme.Scheme); err != nil {
		klog.Fatalf("failed to add clusterv1alpha1 api to scheme: %v", err)
	}
}

type fakeInstance struct {
	name       string
	id         string
	providerID string
	addresses  map[string]corev1.NodeAddressType
	status     instance.Status
}

func (i *fakeInstance) Name() string {
	return i.name
}

func (i *fakeInstance) ID() string {
	return i.id
}

<<<<<<< HEAD
func (i *fakeInstance) HostID() string {
	return ""
=======
func (i *fakeInstance) ProviderID() string {
	return i.providerID
>>>>>>> dde12b44
}

func (i *fakeInstance) Status() instance.Status {
	return i.status
}

func (i *fakeInstance) Addresses() map[string]corev1.NodeAddressType {
	return i.addresses
}

func getTestNode(id, providerID string) corev1.Node {
	return corev1.Node{
		ObjectMeta: metav1.ObjectMeta{
			Name: fmt.Sprintf("node%s", id),
		},
		Spec: corev1.NodeSpec{
			ProviderID: providerID,
		},
		Status: corev1.NodeStatus{
			Addresses: []corev1.NodeAddress{
				{
					Type:    corev1.NodeInternalIP,
					Address: fmt.Sprintf("192.168.1.%s", id),
				},
				{
					Type:    corev1.NodeExternalIP,
					Address: fmt.Sprintf("172.16.1.%s", id),
				},
			},
		},
	}
}

func TestController_GetNode(t *testing.T) {
	node1 := getTestNode("1", "aws:///i-1")
	node2 := getTestNode("2", "openstack:///test")
	node3 := getTestNode("3", "")
	node4 := getTestNode("4", "hcloud://123")
	nodeList := []*corev1.Node{&node1, &node2, &node3, &node4}

	tests := []struct {
		name     string
		instance instance.Instance
		resNode  *corev1.Node
		exists   bool
		err      error
		provider providerconfigtypes.CloudProvider
	}{
		{
			name:     "node not found - no nodeList",
			provider: "",
			resNode:  nil,
			exists:   false,
			err:      nil,
			instance: &fakeInstance{id: "99", addresses: map[string]corev1.NodeAddressType{"192.168.1.99": corev1.NodeInternalIP}},
		},
		{
			name:     "node not found - no suitable node",
			provider: "",
			resNode:  nil,
			exists:   false,
			err:      nil,
			instance: &fakeInstance{id: "99", addresses: map[string]corev1.NodeAddressType{"192.168.1.99": corev1.NodeInternalIP}},
		},
		{
			name:     "node found by provider id",
			provider: "aws",
			resNode:  &node1,
			exists:   true,
			err:      nil,
			instance: &fakeInstance{id: "1", addresses: map[string]corev1.NodeAddressType{"": ""}, providerID: "aws:///i-1"},
		},
		{
			name:     "node found by internal ip",
			provider: "",
			resNode:  &node3,
			exists:   true,
			err:      nil,
			instance: &fakeInstance{id: "3", addresses: map[string]corev1.NodeAddressType{"192.168.1.3": corev1.NodeInternalIP}},
		},
		{
			name:     "node found by external ip",
			provider: "",
			resNode:  &node3,
			exists:   true,
			err:      nil,
			instance: &fakeInstance{id: "3", addresses: map[string]corev1.NodeAddressType{"172.16.1.3": corev1.NodeInternalIP}},
		},
		{
			name:     "hetzner node found by internal ip",
			provider: "hetzner",
			resNode:  &node3,
			exists:   true,
			err:      nil,
			instance: &fakeInstance{id: "3", name: "node3", addresses: map[string]corev1.NodeAddressType{"192.168.1.3": corev1.NodeInternalIP}},
		},
		{
			name:     "hetzner node found by external ip",
			provider: "hetzner",
			resNode:  &node3,
			exists:   true,
			err:      nil,
			instance: &fakeInstance{id: "3", name: "node3", addresses: map[string]corev1.NodeAddressType{"172.16.1.3": corev1.NodeExternalIP}},
		},
		{
			name:     "hetzner node not found - node and instance names mismatch",
			provider: "hetzner",
			resNode:  nil,
			exists:   false,
			err:      nil,
			instance: &fakeInstance{id: "3", name: "instance3", addresses: map[string]corev1.NodeAddressType{"192.168.1.3": corev1.NodeInternalIP}},
		},
		{
			name:     "hetzner node found by provider id",
			provider: "hetzner",
			resNode:  &node4,
			exists:   true,
			err:      nil,
			instance: &fakeInstance{id: "4", addresses: map[string]corev1.NodeAddressType{"": ""}, providerID: "hcloud://123"},
		},
	}

	for _, test := range tests {
		t.Run(test.name, func(t *testing.T) {
			ctx := context.Background()

			nodes := []ctrlruntimeclient.Object{}
			for _, node := range nodeList {
				nodes = append(nodes, node)
			}
			client := fakectrlruntimeclient.NewClientBuilder().
				WithScheme(scheme.Scheme).
				WithObjects(nodes...).
				Build()

			reconciler := Reconciler{client: client}

			node, exists, err := reconciler.getNode(ctx, test.instance, test.provider)
			if diff := deep.Equal(err, test.err); diff != nil {
				t.Errorf("expected to get %v instead got: %v", test.err, err)
			}
			if err != nil {
				return
			}

			if exists != test.exists {
				t.Errorf("expected to get %v instead got: %v", test.exists, exists)
			}
			if !exists {
				return
			}

			if diff := deep.Equal(node, test.resNode); diff != nil {
				t.Errorf("expected to get %v instead got: %v", test.resNode, node)
			}
		})
	}
}

func TestControllerDeletesMachinesOnJoinTimeout(t *testing.T) {
	tests := []struct {
		name              string
		creationTimestamp metav1.Time
		hasNode           bool
		ownerReferences   []metav1.OwnerReference
		hasOwner          bool
		getsDeleted       bool
		joinTimeoutConfig *time.Duration
	}{
		{
			name:              "machine with node does not get deleted",
			creationTimestamp: metav1.Time{Time: time.Now().Add(-20 * time.Minute)},
			hasNode:           true,
			getsDeleted:       false,
			joinTimeoutConfig: durationPtr(10 * time.Minute),
		},
		{
			name:              "machine without owner ref does not get deleted",
			creationTimestamp: metav1.Time{Time: time.Now().Add(-20 * time.Minute)},
			hasNode:           false,
			getsDeleted:       false,
			joinTimeoutConfig: durationPtr(10 * time.Minute),
		},
		{
			name:              "machine younger than joinClusterTimeout does not get deleted",
			creationTimestamp: metav1.Time{Time: time.Now().Add(-9 * time.Minute)},
			hasNode:           false,
			ownerReferences:   []metav1.OwnerReference{{Name: "owner", Kind: "MachineSet"}},
			hasOwner:          true,
			getsDeleted:       false,
			joinTimeoutConfig: durationPtr(10 * time.Minute),
		},
		{
			name:              "machine older than joinClusterTimeout gets deleted",
			creationTimestamp: metav1.Time{Time: time.Now().Add(-20 * time.Minute)},
			hasNode:           false,
			ownerReferences:   []metav1.OwnerReference{{Name: "owner", Kind: "MachineSet"}},
			getsDeleted:       true,
			joinTimeoutConfig: durationPtr(10 * time.Minute),
		},
		{
			name:              "machine older than joinClusterTimeout does not get deleted when ownerReference.Kind != MachineSet",
			creationTimestamp: metav1.Time{Time: time.Now().Add(-20 * time.Minute)},
			hasNode:           false,
			ownerReferences:   []metav1.OwnerReference{{Name: "owner", Kind: "Cat"}},
			getsDeleted:       false,
			joinTimeoutConfig: durationPtr(10 * time.Minute),
		},
		{
			name:              "nil joinTimeoutConfig results in no deletions",
			creationTimestamp: metav1.Time{Time: time.Now().Add(-20 * time.Minute)},
			hasNode:           false,
			ownerReferences:   []metav1.OwnerReference{{Name: "owner", Kind: "MachineSet"}},
			getsDeleted:       false,
			joinTimeoutConfig: nil,
		},
	}

	for _, test := range tests {
		t.Run(test.name, func(t *testing.T) {
			ctx := context.Background()

			machine := &clusterv1alpha1.Machine{
				ObjectMeta: metav1.ObjectMeta{
					Name:              "my-machine",
					CreationTimestamp: test.creationTimestamp,
					OwnerReferences:   test.ownerReferences}}

			node := &corev1.Node{}
			instance := &fakeInstance{}
			if test.hasNode {
				literalNode := getTestNode("test-id", "")
				node = &literalNode
				instance.id = "test-id"
			}

			providerConfig := &providerconfigtypes.Config{CloudProvider: providerconfigtypes.CloudProviderFake}

			client := fakectrlruntimeclient.NewClientBuilder().
				WithScheme(scheme.Scheme).
				WithObjects(node, machine).
				Build()

			reconciler := Reconciler{
				client:             client,
				recorder:           &record.FakeRecorder{},
				joinClusterTimeout: test.joinTimeoutConfig,
			}

			if _, err := reconciler.ensureNodeOwnerRef(ctx, instance, machine, providerConfig); err != nil {
				t.Fatalf("failed to call ensureNodeOwnerRef: %v", err)
			}

			err := client.Get(ctx, types.NamespacedName{Name: machine.Name}, &clusterv1alpha1.Machine{})
			wasDeleted := kerrors.IsNotFound(err)

			if wasDeleted != test.getsDeleted {
				t.Errorf("Machine was deleted: %v, but expectedDeletion: %v", wasDeleted, test.getsDeleted)
			}
		})
	}
}

func durationPtr(d time.Duration) *time.Duration {
	return &d
}

func TestControllerShouldEvict(t *testing.T) {
	threeHoursAgo := metav1.NewTime(time.Now().Add(-3 * time.Hour))
	now := metav1.Now()

	tests := []struct {
		name               string
		machine            *clusterv1alpha1.Machine
		additionalMachines []ctrlruntimeclient.Object
		existingNodes      []ctrlruntimeclient.Object
		shouldEvict        bool
	}{
		{
			name:        "skip eviction due to eviction timeout",
			shouldEvict: false,
			existingNodes: []ctrlruntimeclient.Object{&corev1.Node{
				ObjectMeta: metav1.ObjectMeta{
					Name: "existing-node",
				},
			}},
			machine: &clusterv1alpha1.Machine{
				ObjectMeta: metav1.ObjectMeta{
					DeletionTimestamp: &threeHoursAgo,
				},
				Status: clusterv1alpha1.MachineStatus{
					NodeRef: &corev1.ObjectReference{Name: "existing-node"},
				},
			},
		},
		{
			name:        "skip eviction due to no nodeRef",
			shouldEvict: false,
			machine: &clusterv1alpha1.Machine{
				ObjectMeta: metav1.ObjectMeta{
					DeletionTimestamp: &now,
				},
				Status: clusterv1alpha1.MachineStatus{
					NodeRef: nil,
				},
			},
		},
		{
			name:        "skip eviction due to already gone node",
			shouldEvict: false,
			machine: &clusterv1alpha1.Machine{
				ObjectMeta: metav1.ObjectMeta{
					DeletionTimestamp: &now,
				},
				Status: clusterv1alpha1.MachineStatus{
					NodeRef: &corev1.ObjectReference{Name: "non-existing-node"},
				},
			},
		},
		{
			name: "Skip eviction due to no available target",
			existingNodes: []ctrlruntimeclient.Object{&corev1.Node{
				ObjectMeta: metav1.ObjectMeta{
					Name: "existing-node",
				},
			}},
			machine: &clusterv1alpha1.Machine{
				ObjectMeta: metav1.ObjectMeta{
					DeletionTimestamp: &now,
				},
				Status: clusterv1alpha1.MachineStatus{
					NodeRef: &corev1.ObjectReference{Name: "existing-node"},
				},
			},
		},
		{
			name:        "Eviction possible because of second node",
			shouldEvict: true,
			existingNodes: []ctrlruntimeclient.Object{&corev1.Node{
				ObjectMeta: metav1.ObjectMeta{
					Name: "existing-node",
				}}, &corev1.Node{
				ObjectMeta: metav1.ObjectMeta{
					Name: "eviction-destination",
				}},
			},
			machine: &clusterv1alpha1.Machine{
				ObjectMeta: metav1.ObjectMeta{
					DeletionTimestamp: &now,
				},
				Status: clusterv1alpha1.MachineStatus{
					NodeRef: &corev1.ObjectReference{Name: "existing-node"},
				},
			},
		},
		{
			name:        "Eviction possible because of machine without noderef",
			shouldEvict: true,
			existingNodes: []ctrlruntimeclient.Object{&corev1.Node{
				ObjectMeta: metav1.ObjectMeta{
					Name: "existing-node",
				}}, &corev1.Node{
				ObjectMeta: metav1.ObjectMeta{
					Name: "eviction-destination",
				}},
			},
			machine: &clusterv1alpha1.Machine{
				ObjectMeta: metav1.ObjectMeta{
					DeletionTimestamp: &now,
				},
				Status: clusterv1alpha1.MachineStatus{
					NodeRef: &corev1.ObjectReference{Name: "existing-node"},
				},
			},
			additionalMachines: []ctrlruntimeclient.Object{
				&clusterv1alpha1.Machine{
					ObjectMeta: metav1.ObjectMeta{
						Name: "new-machine-without-a-node",
					},
				},
			},
		},
	}

	for _, test := range tests {
		t.Run(test.name, func(t *testing.T) {
			ctx := context.Background()

			objects := []ctrlruntimeclient.Object{test.machine}
			objects = append(objects, test.existingNodes...)
			objects = append(objects, test.additionalMachines...)

			client := ctrlruntimefake.NewClientBuilder().
				WithScheme(scheme.Scheme).
				WithObjects(objects...).
				Build()

			reconciler := &Reconciler{
				client:            client,
				skipEvictionAfter: 2 * time.Hour,
			}

			shouldEvict, err := reconciler.shouldEvict(ctx, test.machine)
			if err != nil {
				t.Fatal(err)
			}

			if shouldEvict != test.shouldEvict {
				t.Errorf("Expected shouldEvict to be %v but got %v instead", test.shouldEvict, shouldEvict)
			}
		})
	}
}

func TestControllerDeleteNodeForMachine(t *testing.T) {
	machineUID := types.UID("test-1")

	tests := []struct {
		name             string
		machine          *clusterv1alpha1.Machine
		nodes            []*corev1.Node
		err              error
		shouldDeleteNode string
	}{
		{
			name: "delete node by nodeRef",
			machine: &clusterv1alpha1.Machine{
				ObjectMeta: metav1.ObjectMeta{
					Name:       "machine-1",
					Finalizers: []string{"machine-node-delete-finalizer"},
				},
				Status: clusterv1alpha1.MachineStatus{
					NodeRef: &corev1.ObjectReference{Name: "node-1"},
				},
			},
			nodes: []*corev1.Node{
				{
					ObjectMeta: metav1.ObjectMeta{
						Name: "node-0",
					},
				},
				{
					ObjectMeta: metav1.ObjectMeta{
						Name: "node-1",
					},
				},
			},
			err:              nil,
			shouldDeleteNode: "node-1",
		},
		{
			name: "delete node by NodeOwner label",
			machine: &clusterv1alpha1.Machine{
				ObjectMeta: metav1.ObjectMeta{
					Name:       "machine-1",
					Finalizers: []string{"machine-node-delete-finalizer"},
					UID:        machineUID,
				},
				Status: clusterv1alpha1.MachineStatus{},
			},
			nodes: []*corev1.Node{
				{
					ObjectMeta: metav1.ObjectMeta{
						Name: "node-0",
						Labels: map[string]string{
							NodeOwnerLabelName: string(machineUID),
						},
					},
				},
				{
					ObjectMeta: metav1.ObjectMeta{
						Name: "node-1",
					},
				},
			},
			err:              nil,
			shouldDeleteNode: "node-0",
		},
		{
			name: "no node should be deleted",
			machine: &clusterv1alpha1.Machine{
				ObjectMeta: metav1.ObjectMeta{
					Name:       "machine-1",
					Finalizers: []string{"machine-node-delete-finalizer"},
					UID:        machineUID,
				},
				Status: clusterv1alpha1.MachineStatus{},
			},
			nodes: []*corev1.Node{
				{
					ObjectMeta: metav1.ObjectMeta{
						Name: "node-0",
					},
				},
				{
					ObjectMeta: metav1.ObjectMeta{
						Name: "node-1",
					},
				},
			},
			err:              nil,
			shouldDeleteNode: "",
		},
		{
			name: "node referred by nodeRef doesn't exist",
			machine: &clusterv1alpha1.Machine{
				ObjectMeta: metav1.ObjectMeta{
					Name:       "machine-1",
					Finalizers: []string{"machine-node-delete-finalizer"},
				},
				Status: clusterv1alpha1.MachineStatus{
					NodeRef: &corev1.ObjectReference{Name: "node-1"},
				},
			},
			nodes: []*corev1.Node{
				{
					ObjectMeta: metav1.ObjectMeta{
						Name: "node-0",
					},
				},
			},
			err:              nil,
			shouldDeleteNode: "",
		},
	}

	for _, test := range tests {
		t.Run(test.name, func(t *testing.T) {
			ctx := context.Background()

			objects := []ctrlruntimeclient.Object{test.machine}
			for _, n := range test.nodes {
				objects = append(objects, n)
			}

			client := fakectrlruntimeclient.NewClientBuilder().
				WithScheme(scheme.Scheme).
				WithObjects(objects...).
				Build()

			providerData := &cloudprovidertypes.ProviderData{
				Ctx:    ctx,
				Update: cloudprovidertypes.GetMachineUpdater(ctx, client),
				Client: client,
			}

			reconciler := &Reconciler{
				client:       client,
				recorder:     &record.FakeRecorder{},
				providerData: providerData,
			}

			nodes, err := reconciler.retrieveNodesRelatedToMachine(ctx, test.machine)
			if err != nil {
				return
			}

			err = reconciler.deleteNodeForMachine(ctx, nodes, test.machine)
			if diff := deep.Equal(err, test.err); diff != nil {
				t.Errorf("expected to get %v instead got: %v", test.err, err)
			}
			if err != nil {
				return
			}

			if test.shouldDeleteNode != "" {
				err = client.Get(ctx, types.NamespacedName{Name: test.shouldDeleteNode}, &corev1.Node{})
				if !kerrors.IsNotFound(err) {
					t.Errorf("expected node %q to be deleted, but got: %v", test.shouldDeleteNode, err)
				}
			} else {
				nodes := &corev1.NodeList{}
				err = client.List(ctx, nodes, &ctrlruntimeclient.ListOptions{})
				if err != nil {
					t.Errorf("error listing nodes: %v", err)
				}
				if len(test.nodes) != len(nodes.Items) {
					t.Errorf("expected %d nodes, but got %d", len(test.nodes), len(nodes.Items))
				}
			}
		})
	}
}

func TestControllerFindNodeByProviderID(t *testing.T) {
	tests := []struct {
		name         string
		instance     instance.Instance
		provider     providerconfigtypes.CloudProvider
		nodes        []corev1.Node
		expectedNode bool
	}{
		{
			name:     "aws providerID type 1",
			instance: &fakeInstance{id: "99", providerID: "aws:///some-zone/i-99"},
			provider: providerconfigtypes.CloudProviderAWS,
			nodes: []corev1.Node{
				getTestNode("1", "random"),
				getTestNode("2", "aws:///some-zone/i-99"),
			},
			expectedNode: true,
		},
		{
			name:     "aws providerID type 2",
			instance: &fakeInstance{id: "99", providerID: "aws:///i-99"},
			provider: providerconfigtypes.CloudProviderAWS,
			nodes: []corev1.Node{
				getTestNode("1", "aws:///i-99"),
				getTestNode("2", "random"),
			},
			expectedNode: true,
		},
		{
			name:     "azure providerID",
			instance: &fakeInstance{id: "99", providerID: "azure:///test/test"},
			provider: providerconfigtypes.CloudProviderAWS,
			nodes: []corev1.Node{
				getTestNode("1", "random"),
				getTestNode("2", "azure:///test/test"),
			},
			expectedNode: true,
		},
	}

	for _, test := range tests {
		t.Run(test.name, func(t *testing.T) {
			node := findNodeByProviderID(test.instance, test.provider, test.nodes)
			if (node != nil) != test.expectedNode {
				t.Errorf("expected %t, but got %t", test.expectedNode, (node != nil))
			}
		})
	}
}<|MERGE_RESOLUTION|>--- conflicted
+++ resolved
@@ -63,13 +63,12 @@
 	return i.id
 }
 
-<<<<<<< HEAD
+func (i *fakeInstance) ProviderID() string {
+	return i.providerID
+}
+
 func (i *fakeInstance) HostID() string {
 	return ""
-=======
-func (i *fakeInstance) ProviderID() string {
-	return i.providerID
->>>>>>> dde12b44
 }
 
 func (i *fakeInstance) Status() instance.Status {
