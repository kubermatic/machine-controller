--- conflicted
+++ resolved
@@ -91,16 +91,11 @@
 	}
 
 	// Watch for changes to MachineDeployment.
-<<<<<<< HEAD
 	err = c.Watch(source.Kind(
 		mgr.GetCache(),
 		&v1alpha1.MachineDeployment{}),
 		// sys11: handle deleted machinedeployments
 		&util.EnqueueRequestForObjectExceptDelete{},
-=======
-	err = c.Watch(source.Kind(mgr.GetCache(), &v1alpha1.MachineDeployment{}),
-		&handler.EnqueueRequestForObject{},
->>>>>>> 3b0c3a39
 	)
 	if err != nil {
 		return err
@@ -305,16 +300,6 @@
 
 // MachineSetTodeployments is a handler.MapFunc to be used to enqeue requests for reconciliation
 // for MachineDeployments that might adopt an orphaned MachineSet.
-<<<<<<< HEAD
-func (r *ReconcileMachineDeployment) MachineSetToDeployments(ctx context.Context, o client.Object) []reconcile.Request {
-	result := []reconcile.Request{}
-
-	ms := &v1alpha1.MachineSet{}
-	key := client.ObjectKey{Namespace: o.GetNamespace(), Name: o.GetName()}
-	if err := r.Client.Get(ctx, key, ms); err != nil {
-		if !apierrors.IsNotFound(err) {
-			r.log.Errorw("Failed to retrieve MachineSet for possible MachineDeployment adoption", "machineset", key, zap.Error(err))
-=======
 func (r *ReconcileMachineDeployment) MachineSetToDeployments() handler.MapFunc {
 	return func(ctx context.Context, o client.Object) []ctrlruntime.Request {
 		result := []reconcile.Request{}
@@ -326,7 +311,6 @@
 				r.log.Errorw("Failed to retrieve MachineSet for possible MachineDeployment adoption", "machineset", key, zap.Error(err))
 			}
 			return nil
->>>>>>> 3b0c3a39
 		}
 
 		// Check if the controller reference is already set and
