/*
Copyright 2019 The Machine Controller Authors.

Licensed under the Apache License, Version 2.0 (the "License");
you may not use this file except in compliance with the License.
You may obtain a copy of the License at

    http://www.apache.org/licenses/LICENSE-2.0

Unless required by applicable law or agreed to in writing, software
distributed under the License is distributed on an "AS IS" BASIS,
WITHOUT WARRANTIES OR CONDITIONS OF ANY KIND, either express or implied.
See the License for the specific language governing permissions and
limitations under the License.
*/

package types

import (
	"github.com/kubermatic/machine-controller/pkg/jsonutil"
	providerconfigtypes "github.com/kubermatic/machine-controller/pkg/providerconfig/types"

	corev1 "k8s.io/api/core/v1"
)

type RawConfig struct {
<<<<<<< HEAD
	Kubeconfig       *providerconfigtypes.ConfigVarString `json:"kubeconfig,omitempty"`
	CPUs             *providerconfigtypes.ConfigVarString `json:"cpus,omitempty"`
	Memory           *providerconfigtypes.ConfigVarString `json:"memory,omitempty"`
	Namespace        *providerconfigtypes.ConfigVarString `json:"namespace,omitempty"`
	SourceURL        *providerconfigtypes.ConfigVarString `json:"sourceURL,omitempty"`
	PVCSize          *providerconfigtypes.ConfigVarString `json:"pvcSize,omitempty"`
	StorageClassName *providerconfigtypes.ConfigVarString `json:"storageClassName,omitempty"`
	DNSPolicy        *providerconfigtypes.ConfigVarString `json:"dnsPolicy,omitempty"`
	DNSConfig        *corev1.PodDNSConfig                `json:"dnsConfig,omitempty"`
=======
	Auth           Auth           `json:"auth,omitempty"`
	VirtualMachine VirtualMachine `json:"virtualMachine,omitempty"`
	Affinity       Affinity       `json:"affinity,omitempty"`
}

// Auth
type Auth struct {
	Kubeconfig providerconfigtypes.ConfigVarString `json:"kubeconfig,omitempty"`
}

// VirtualMachine
type VirtualMachine struct {
	Flavor    Flavor                              `json:"flavor,omitempty"`
	Template  Template                            `json:"template,omitempty"`
	DNSPolicy providerconfigtypes.ConfigVarString `json:"dnsPolicy,omitempty"`
	DNSConfig *corev1.PodDNSConfig                `json:"dnsConfig,omitempty"`
}

// Flavor
type Flavor struct {
	Name    providerconfigtypes.ConfigVarString `json:"name,omitempty"`
	Profile providerconfigtypes.ConfigVarString `json:"profile,omitempty"`
}

// Template
type Template struct {
	CPUs           providerconfigtypes.ConfigVarString `json:"cpus,omitempty"`
	Memory         providerconfigtypes.ConfigVarString `json:"memory,omitempty"`
	PrimaryDisk    PrimaryDisk                         `json:"primaryDisk,omitempty"`
	SecondaryDisks []SecondaryDisks                    `json:"secondaryDisks,omitempty"`
}

// PrimaryDisk
type PrimaryDisk struct {
	Disk
	OsImage providerconfigtypes.ConfigVarString `json:"osImage,omitempty"`
}

// SecondaryDisks
type SecondaryDisks struct {
	Disk
}

// Disk
type Disk struct {
	Size             providerconfigtypes.ConfigVarString `json:"size,omitempty"`
	StorageClassName providerconfigtypes.ConfigVarString `json:"storageClassName,omitempty"`
}

// Affinity
type Affinity struct {
	PodAffinityPreset     providerconfigtypes.ConfigVarString `json:"podAffinityPreset,omitempty"`
	PodAntiAffinityPreset providerconfigtypes.ConfigVarString `json:"podAntiAffinityPreset,omitempty"`
	NodeAffinityPreset    NodeAffinityPreset                  `json:"nodeAffinityPreset,omitempty"`
}

// NodeAffinityPreset
type NodeAffinityPreset struct {
	Type   providerconfigtypes.ConfigVarString   `json:"type,omitempty"`
	Key    providerconfigtypes.ConfigVarString   `json:"key,omitempty"`
	Values []providerconfigtypes.ConfigVarString `json:"values,omitempty"`
}

func GetConfig(pconfig providerconfigtypes.Config) (*RawConfig, error) {
	rawConfig := &RawConfig{}

	return rawConfig, jsonutil.StrictUnmarshal(pconfig.CloudProviderSpec.Raw, rawConfig)
>>>>>>> 99a8a3fe
}<|MERGE_RESOLUTION|>--- conflicted
+++ resolved
@@ -24,17 +24,6 @@
 )
 
 type RawConfig struct {
-<<<<<<< HEAD
-	Kubeconfig       *providerconfigtypes.ConfigVarString `json:"kubeconfig,omitempty"`
-	CPUs             *providerconfigtypes.ConfigVarString `json:"cpus,omitempty"`
-	Memory           *providerconfigtypes.ConfigVarString `json:"memory,omitempty"`
-	Namespace        *providerconfigtypes.ConfigVarString `json:"namespace,omitempty"`
-	SourceURL        *providerconfigtypes.ConfigVarString `json:"sourceURL,omitempty"`
-	PVCSize          *providerconfigtypes.ConfigVarString `json:"pvcSize,omitempty"`
-	StorageClassName *providerconfigtypes.ConfigVarString `json:"storageClassName,omitempty"`
-	DNSPolicy        *providerconfigtypes.ConfigVarString `json:"dnsPolicy,omitempty"`
-	DNSConfig        *corev1.PodDNSConfig                `json:"dnsConfig,omitempty"`
-=======
 	Auth           Auth           `json:"auth,omitempty"`
 	VirtualMachine VirtualMachine `json:"virtualMachine,omitempty"`
 	Affinity       Affinity       `json:"affinity,omitempty"`
@@ -42,35 +31,35 @@
 
 // Auth
 type Auth struct {
-	Kubeconfig providerconfigtypes.ConfigVarString `json:"kubeconfig,omitempty"`
+	Kubeconfig *providerconfigtypes.ConfigVarString `json:"kubeconfig,omitempty"`
 }
 
 // VirtualMachine
 type VirtualMachine struct {
-	Flavor    Flavor                              `json:"flavor,omitempty"`
-	Template  Template                            `json:"template,omitempty"`
-	DNSPolicy providerconfigtypes.ConfigVarString `json:"dnsPolicy,omitempty"`
-	DNSConfig *corev1.PodDNSConfig                `json:"dnsConfig,omitempty"`
+	Flavor    Flavor                               `json:"flavor,omitempty"`
+	Template  Template                             `json:"template,omitempty"`
+	DNSPolicy *providerconfigtypes.ConfigVarString `json:"dnsPolicy,omitempty"`
+	DNSConfig *corev1.PodDNSConfig                 `json:"dnsConfig,omitempty"`
 }
 
 // Flavor
 type Flavor struct {
-	Name    providerconfigtypes.ConfigVarString `json:"name,omitempty"`
-	Profile providerconfigtypes.ConfigVarString `json:"profile,omitempty"`
+	Name    *providerconfigtypes.ConfigVarString `json:"name,omitempty"`
+	Profile *providerconfigtypes.ConfigVarString `json:"profile,omitempty"`
 }
 
 // Template
 type Template struct {
-	CPUs           providerconfigtypes.ConfigVarString `json:"cpus,omitempty"`
-	Memory         providerconfigtypes.ConfigVarString `json:"memory,omitempty"`
-	PrimaryDisk    PrimaryDisk                         `json:"primaryDisk,omitempty"`
-	SecondaryDisks []SecondaryDisks                    `json:"secondaryDisks,omitempty"`
+	CPUs           *providerconfigtypes.ConfigVarString `json:"cpus,omitempty"`
+	Memory         *providerconfigtypes.ConfigVarString `json:"memory,omitempty"`
+	PrimaryDisk    PrimaryDisk                          `json:"primaryDisk,omitempty"`
+	SecondaryDisks []SecondaryDisks                     `json:"secondaryDisks,omitempty"`
 }
 
 // PrimaryDisk
 type PrimaryDisk struct {
 	Disk
-	OsImage providerconfigtypes.ConfigVarString `json:"osImage,omitempty"`
+	OsImage *providerconfigtypes.ConfigVarString `json:"osImage,omitempty"`
 }
 
 // SecondaryDisks
@@ -80,21 +69,21 @@
 
 // Disk
 type Disk struct {
-	Size             providerconfigtypes.ConfigVarString `json:"size,omitempty"`
-	StorageClassName providerconfigtypes.ConfigVarString `json:"storageClassName,omitempty"`
+	Size             *providerconfigtypes.ConfigVarString `json:"size,omitempty"`
+	StorageClassName *providerconfigtypes.ConfigVarString `json:"storageClassName,omitempty"`
 }
 
 // Affinity
 type Affinity struct {
-	PodAffinityPreset     providerconfigtypes.ConfigVarString `json:"podAffinityPreset,omitempty"`
-	PodAntiAffinityPreset providerconfigtypes.ConfigVarString `json:"podAntiAffinityPreset,omitempty"`
-	NodeAffinityPreset    NodeAffinityPreset                  `json:"nodeAffinityPreset,omitempty"`
+	PodAffinityPreset     *providerconfigtypes.ConfigVarString `json:"podAffinityPreset,omitempty"`
+	PodAntiAffinityPreset *providerconfigtypes.ConfigVarString `json:"podAntiAffinityPreset,omitempty"`
+	NodeAffinityPreset    NodeAffinityPreset                   `json:"nodeAffinityPreset,omitempty"`
 }
 
 // NodeAffinityPreset
 type NodeAffinityPreset struct {
-	Type   providerconfigtypes.ConfigVarString   `json:"type,omitempty"`
-	Key    providerconfigtypes.ConfigVarString   `json:"key,omitempty"`
+	Type   *providerconfigtypes.ConfigVarString  `json:"type,omitempty"`
+	Key    *providerconfigtypes.ConfigVarString  `json:"key,omitempty"`
 	Values []providerconfigtypes.ConfigVarString `json:"values,omitempty"`
 }
 
@@ -102,5 +91,4 @@
 	rawConfig := &RawConfig{}
 
 	return rawConfig, jsonutil.StrictUnmarshal(pconfig.CloudProviderSpec.Raw, rawConfig)
->>>>>>> 99a8a3fe
 }