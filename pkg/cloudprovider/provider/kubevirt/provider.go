--- conflicted
+++ resolved
@@ -159,13 +159,12 @@
 	return string(k.vmi.UID)
 }
 
-<<<<<<< HEAD
+func (k *kubeVirtServer) ProviderID() string {
+	return "kubevirt://" + k.vmi.Name
+}
+
 func (k *kubeVirtServer) HostID() string {
 	return ""
-=======
-func (k *kubeVirtServer) ProviderID() string {
-	return "kubevirt://" + k.vmi.Name
->>>>>>> dde12b44
 }
 
 func (k *kubeVirtServer) Addresses() map[string]corev1.NodeAddressType {
