--- conflicted
+++ resolved
@@ -403,12 +403,12 @@
 	return strconv.Itoa(d.linode.ID)
 }
 
-<<<<<<< HEAD
-func (d *linodeInstance) HostID() string {
-=======
 // TODO: Implement once we start supporting Linode CCM.
 func (d *linodeInstance) ProviderID() string {
->>>>>>> dde12b44
+	return ""
+}
+
+func (d *linodeInstance) HostID() string {
 	return ""
 }
 
