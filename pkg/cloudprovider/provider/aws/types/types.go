/*
Copyright 2019 The Machine Controller Authors.

Licensed under the Apache License, Version 2.0 (the "License");
you may not use this file except in compliance with the License.
You may obtain a copy of the License at

    http://www.apache.org/licenses/LICENSE-2.0

Unless required by applicable law or agreed to in writing, software
distributed under the License is distributed on an "AS IS" BASIS,
WITHOUT WARRANTIES OR CONDITIONS OF ANY KIND, either express or implied.
See the License for the specific language governing permissions and
limitations under the License.
*/

package types

import (
	providerconfigtypes "github.com/kubermatic/machine-controller/pkg/providerconfig/types"
)

type RawConfig struct {
	AccessKeyID     providerconfigtypes.ConfigVarString `json:"accessKeyId,omitempty"`
	SecretAccessKey providerconfigtypes.ConfigVarString `json:"secretAccessKey,omitempty"`

	AssumeRoleARN        providerconfigtypes.ConfigVarString `json:"assumeRoleARN,omitempty"`
	AssumeRoleExternalID providerconfigtypes.ConfigVarString `json:"assumeRoleExternalID,omitempty"`

	Region             providerconfigtypes.ConfigVarString   `json:"region"`
	AvailabilityZone   providerconfigtypes.ConfigVarString   `json:"availabilityZone,omitempty"`
	VpcID              providerconfigtypes.ConfigVarString   `json:"vpcId"`
	SubnetID           providerconfigtypes.ConfigVarString   `json:"subnetId"`
	SecurityGroupIDs   []providerconfigtypes.ConfigVarString `json:"securityGroupIDs,omitempty"`
	InstanceProfile    providerconfigtypes.ConfigVarString   `json:"instanceProfile,omitempty"`
	InstanceType       providerconfigtypes.ConfigVarString   `json:"instanceType,omitempty"`
	AMI                providerconfigtypes.ConfigVarString   `json:"ami,omitempty"`
	DiskSize           int64                                 `json:"diskSize"`
	DiskType           providerconfigtypes.ConfigVarString   `json:"diskType,omitempty"`
	DiskIops           *int64                                `json:"diskIops,omitempty"`
	EBSVolumeEncrypted providerconfigtypes.ConfigVarBool     `json:"ebsVolumeEncrypted"`
	Tags               map[string]string                     `json:"tags,omitempty"`
	AssignPublicIP     *bool                                 `json:"assignPublicIP,omitempty"`

	IsSpotInstance     *bool               `json:"isSpotInstance,omitempty"`
	SpotInstanceConfig *SpotInstanceConfig `json:"spotInstanceConfig,omitempty"`
}

type SpotInstanceConfig struct {
	MaxPrice             providerconfigtypes.ConfigVarString `json:"maxPrice,omitempty"`
	PersistentRequest    providerconfigtypes.ConfigVarBool   `json:"persistentRequest,omitempty"`
	InterruptionBehavior providerconfigtypes.ConfigVarString `json:"interruptionBehavior,omitempty"`
<<<<<<< HEAD
}
=======
}

// CPUArchitecture defines processor architectures returned by the AWS API
type CPUArchitecture string

const (
	CPUArchitectureARM64  CPUArchitecture = "arm64"
	CPUArchitectureX86_64 CPUArchitecture = "x86_64"
	CPUArchitectureI386   CPUArchitecture = "i386"
)
>>>>>>> 3c24b572
<|MERGE_RESOLUTION|>--- conflicted
+++ resolved
@@ -50,9 +50,6 @@
 	MaxPrice             providerconfigtypes.ConfigVarString `json:"maxPrice,omitempty"`
 	PersistentRequest    providerconfigtypes.ConfigVarBool   `json:"persistentRequest,omitempty"`
 	InterruptionBehavior providerconfigtypes.ConfigVarString `json:"interruptionBehavior,omitempty"`
-<<<<<<< HEAD
-}
-=======
 }
 
 // CPUArchitecture defines processor architectures returned by the AWS API
@@ -62,5 +59,4 @@
 	CPUArchitectureARM64  CPUArchitecture = "arm64"
 	CPUArchitectureX86_64 CPUArchitecture = "x86_64"
 	CPUArchitectureI386   CPUArchitecture = "i386"
-)
->>>>>>> 3c24b572
+)