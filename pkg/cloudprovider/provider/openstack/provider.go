--- conflicted
+++ resolved
@@ -102,12 +102,10 @@
 	RootDiskSizeGB        *int
 	NodeVolumeAttachLimit *uint
 
-<<<<<<< HEAD
 	ServerGroupID string
-=======
+
 	InstanceReadyCheckPeriod  time.Duration
 	InstanceReadyCheckTimeout time.Duration
->>>>>>> 2ccbf10f
 
 	Tags map[string]string
 }
@@ -521,7 +519,7 @@
 	allTags := c.Tags
 	allTags[machineUIDMetaKey] = string(machine.UID)
 
-	// Declare as interface so we can safely extend request via request extentions
+	// Declare as interface so we can safely extend request via request extensions
 	var createOpts osservers.CreateOptsBuilder
 
 	createOpts = &osservers.CreateOpts{
