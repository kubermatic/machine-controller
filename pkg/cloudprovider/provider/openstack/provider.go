/*
Copyright 2019 The Machine Controller Authors.

Licensed under the Apache License, Version 2.0 (the "License");
you may not use this file except in compliance with the License.
You may obtain a copy of the License at

    http://www.apache.org/licenses/LICENSE-2.0

Unless required by applicable law or agreed to in writing, software
distributed under the License is distributed on an "AS IS" BASIS,
WITHOUT WARRANTIES OR CONDITIONS OF ANY KIND, either express or implied.
See the License for the specific language governing permissions and
limitations under the License.
*/

package openstack

import (
	"encoding/json"
	"errors"
	"fmt"
	"strings"
	"sync"
	"time"

	"github.com/gophercloud/gophercloud"
	goopenstack "github.com/gophercloud/gophercloud/openstack"
	"github.com/gophercloud/gophercloud/openstack/compute/v2/extensions/bootfromvolume"
	osextendedstatus "github.com/gophercloud/gophercloud/openstack/compute/v2/extensions/extendedstatus"
	osservers "github.com/gophercloud/gophercloud/openstack/compute/v2/servers"
	osfloatingips "github.com/gophercloud/gophercloud/openstack/networking/v2/extensions/layer3/floatingips"
	osnetworks "github.com/gophercloud/gophercloud/openstack/networking/v2/networks"
	"github.com/gophercloud/gophercloud/pagination"

	"github.com/kubermatic/machine-controller/pkg/apis/cluster/common"
	"github.com/kubermatic/machine-controller/pkg/apis/cluster/v1alpha1"
	cloudprovidererrors "github.com/kubermatic/machine-controller/pkg/cloudprovider/errors"
	"github.com/kubermatic/machine-controller/pkg/cloudprovider/instance"
	openstacktypes "github.com/kubermatic/machine-controller/pkg/cloudprovider/provider/openstack/types"
	cloudprovidertypes "github.com/kubermatic/machine-controller/pkg/cloudprovider/types"
	"github.com/kubermatic/machine-controller/pkg/providerconfig"
	providerconfigtypes "github.com/kubermatic/machine-controller/pkg/providerconfig/types"

	v1 "k8s.io/api/core/v1"
	"k8s.io/apimachinery/pkg/runtime"
	"k8s.io/apimachinery/pkg/types"
	utilruntime "k8s.io/apimachinery/pkg/util/runtime"
	"k8s.io/apimachinery/pkg/util/sets"
	"k8s.io/apimachinery/pkg/util/wait"
	"k8s.io/klog"
)

const (
	floatingIPReleaseFinalizer = "kubermatic.io/release-openstack-floating-ip"
	floatingIPIDAnnotationKey  = "kubermatic.io/release-openstack-floating-ip"
)

type provider struct {
	configVarResolver *providerconfig.ConfigVarResolver
}

// New returns a openstack provider
func New(configVarResolver *providerconfig.ConfigVarResolver) cloudprovidertypes.Provider {
	return &provider{configVarResolver: configVarResolver}
}

type Config struct {
	IdentityEndpoint string
	Username         string
	Password         string
	DomainName       string
	TenantName       string
	TenantID         string
	TokenID          string
	Region           string

	// Machine details
	Image                 string
	Flavor                string
	SecurityGroups        []string
	Network               string
	Subnet                string
	FloatingIPPool        string
	AvailabilityZone      string
	TrustDevicePath       bool
	RootDiskSizeGB        *int
	NodeVolumeAttachLimit *uint

	Tags map[string]string
}

const (
	machineUIDMetaKey = "machine-uid"
	securityGroupName = "kubernetes-v1"

	instanceReadyCheckPeriod  = 2 * time.Second
	instanceReadyCheckTimeout = 2 * time.Minute
)

// Protects floating ip assignment
var floatingIPAssignLock = &sync.Mutex{}

func (p *provider) getConfig(s v1alpha1.ProviderSpec) (*Config, *providerconfigtypes.Config, *openstacktypes.RawConfig, error) {
	if s.Value == nil {
		return nil, nil, nil, fmt.Errorf("machine.spec.providerconfig.value is nil")
	}
	pconfig := providerconfigtypes.Config{}
	err := json.Unmarshal(s.Value.Raw, &pconfig)
	if err != nil {
		return nil, nil, nil, err
	}
	var rawConfig openstacktypes.RawConfig
	err = json.Unmarshal(pconfig.CloudProviderSpec.Raw, &rawConfig)
	if err != nil {
		return nil, nil, nil, err
	}
	c := Config{}
	c.IdentityEndpoint, err = p.configVarResolver.GetConfigVarStringValueOrEnv(rawConfig.IdentityEndpoint, "OS_AUTH_URL")
	if err != nil {
		return nil, nil, nil, fmt.Errorf("failed to get the value of \"identityEndpoint\" field, error = %v", err)
	}
	c.Username, err = p.configVarResolver.GetConfigVarStringValueOrEnv(rawConfig.Username, "OS_USER_NAME")
	if err != nil {
		return nil, nil, nil, fmt.Errorf("failed to get the value of \"username\" field, error = %v", err)
	}
	c.Password, err = p.configVarResolver.GetConfigVarStringValueOrEnv(rawConfig.Password, "OS_PASSWORD")
	if err != nil {
		return nil, nil, nil, fmt.Errorf("failed to get the value of \"password\" field, error = %v", err)
	}
	// Ignore Region not found as Region might not be found and we can default it later
	c.Region, err = p.configVarResolver.GetConfigVarStringValueOrEnv(rawConfig.Region, "OS_REGION_NAME")
	if err != nil {
		klog.V(6).Infof("Region from configuration or environment variable not found")
	}

	// We ignore errors here because the OS domain is only required when using Identity API V3
	c.DomainName, _ = p.configVarResolver.GetConfigVarStringValueOrEnv(rawConfig.DomainName, "OS_DOMAIN_NAME")
	c.TenantName, err = p.configVarResolver.GetConfigVarStringValueOrEnv(rawConfig.TenantName, "OS_TENANT_NAME")
	if err != nil {
		return nil, nil, nil, fmt.Errorf("failed to get the value of \"tenantName\" field, error = %v", err)
	}
	c.TenantID, err = p.configVarResolver.GetConfigVarStringValueOrEnv(rawConfig.TenantID, "OS_TENANT_ID")
	if err != nil {
		return nil, nil, nil, fmt.Errorf("failed to get the value of \"tenantID\" field, error = %v", err)
	}
	c.TokenID, err = p.configVarResolver.GetConfigVarStringValue(rawConfig.TokenID)
	if err != nil {
		return nil, nil, nil, err
	}
	c.Image, err = p.configVarResolver.GetConfigVarStringValue(rawConfig.Image)
	if err != nil {
		return nil, nil, nil, err
	}
	c.Flavor, err = p.configVarResolver.GetConfigVarStringValue(rawConfig.Flavor)
	if err != nil {
		return nil, nil, nil, err
	}
	for _, securityGroup := range rawConfig.SecurityGroups {
		securityGroupValue, err := p.configVarResolver.GetConfigVarStringValue(securityGroup)
		if err != nil {
			return nil, nil, nil, err
		}
		c.SecurityGroups = append(c.SecurityGroups, securityGroupValue)
	}
	c.Network, err = p.configVarResolver.GetConfigVarStringValue(rawConfig.Network)
	if err != nil {
		return nil, nil, nil, err
	}
	c.Subnet, err = p.configVarResolver.GetConfigVarStringValue(rawConfig.Subnet)
	if err != nil {
		return nil, nil, nil, err
	}
	c.FloatingIPPool, err = p.configVarResolver.GetConfigVarStringValue(rawConfig.FloatingIPPool)
	if err != nil {
		return nil, nil, nil, err
	}
	c.AvailabilityZone, err = p.configVarResolver.GetConfigVarStringValue(rawConfig.AvailabilityZone)
	if err != nil {
		return nil, nil, nil, err
	}
	c.TrustDevicePath, err = p.configVarResolver.GetConfigVarBoolValue(rawConfig.TrustDevicePath)
	if err != nil {
		return nil, nil, nil, err
	}
	c.RootDiskSizeGB = rawConfig.RootDiskSizeGB
	c.NodeVolumeAttachLimit = rawConfig.NodeVolumeAttachLimit
	c.Tags = rawConfig.Tags
	if c.Tags == nil {
		c.Tags = map[string]string{}
	}

	return &c, &pconfig, &rawConfig, err
}

func setProviderSpec(rawConfig openstacktypes.RawConfig, s v1alpha1.ProviderSpec) (*runtime.RawExtension, error) {
	if s.Value == nil {
		return nil, fmt.Errorf("machine.spec.providerconfig.value is nil")
	}
	pconfig := providerconfigtypes.Config{}
	err := json.Unmarshal(s.Value.Raw, &pconfig)
	if err != nil {
		return nil, err
	}
	rawCloudProviderSpec, err := json.Marshal(rawConfig)
	if err != nil {
		return nil, err
	}
	pconfig.CloudProviderSpec = runtime.RawExtension{Raw: rawCloudProviderSpec}
	rawPconfig, err := json.Marshal(pconfig)
	if err != nil {
		return nil, err
	}

	return &runtime.RawExtension{Raw: rawPconfig}, nil
}

func getClient(c *Config) (*gophercloud.ProviderClient, error) {
	opts := gophercloud.AuthOptions{
		IdentityEndpoint: c.IdentityEndpoint,
		Username:         c.Username,
		Password:         c.Password,
		DomainName:       c.DomainName,
		TenantName:       c.TenantName,
		TenantID:         c.TenantID,
		TokenID:          c.TokenID,
	}

	return goopenstack.AuthenticatedClient(opts)
}

func (p *provider) AddDefaults(spec v1alpha1.MachineSpec) (v1alpha1.MachineSpec, error) {
	c, _, rawConfig, err := p.getConfig(spec.ProviderSpec)
	if err != nil {
		return spec, cloudprovidererrors.TerminalError{
			Reason:  common.InvalidConfigurationMachineError,
			Message: fmt.Sprintf("Failed to parse MachineSpec, due to %v", err),
		}
	}

	client, err := getClient(c)
	if err != nil {
		return spec, osErrorToTerminalError(err, "failed to get a openstack client")
	}

	if c.Region == "" {
		klog.V(3).Infof("Trying to default region for machine '%s'...", spec.Name)
		regions, err := getRegions(client)
		if err != nil {
			return spec, osErrorToTerminalError(err, "failed to get regions")
		}
		if len(regions) == 1 {
			klog.V(3).Infof("Defaulted region for machine '%s' to '%s'", spec.Name, regions[0].ID)
			rawConfig.Region.Value = regions[0].ID
		} else {
			return spec, fmt.Errorf("could not default region because got '%v' results", len(regions))
		}
	}

	if c.AvailabilityZone == "" {
		klog.V(3).Infof("Trying to default availability zone for machine '%s'...", spec.Name)
		availabilityZones, err := getAvailabilityZones(client, c.Region)
		if err != nil {
			return spec, osErrorToTerminalError(err, "failed to get availability zones")
		}
		if len(availabilityZones) == 1 {
			klog.V(3).Infof("Defaulted availability zone for machine '%s' to '%s'", spec.Name, availabilityZones[0].ZoneName)
			rawConfig.AvailabilityZone.Value = availabilityZones[0].ZoneName
		}
	}

	if c.Network == "" {
		klog.V(3).Infof("Trying to default network for machine '%s'...", spec.Name)
		net, err := getDefaultNetwork(client, c.Region)
		if err != nil {
			return spec, osErrorToTerminalError(err, "failed to default network")
		}
		if net != nil {
			klog.V(3).Infof("Defaulted network for machine '%s' to '%s'", spec.Name, net.Name)
			// Use the id as the name may not be unique
			rawConfig.Network.Value = net.ID
		}
	}

	if c.Subnet == "" {
		networkID := c.Network
		if rawConfig.Network.Value != "" {
			networkID = rawConfig.Network.Value
		}

		net, err := getNetwork(client, c.Region, networkID)
		if err != nil {
			return spec, osErrorToTerminalError(err, fmt.Sprintf("failed to get network for subnet defaulting '%s", networkID))
		}
		subnet, err := getDefaultSubnet(client, net, c.Region)
		if err != nil {
			return spec, osErrorToTerminalError(err, "error defaulting subnet")
		}
		if subnet != nil {
			klog.V(3).Infof("Defaulted subnet for machine '%s' to '%s'", spec.Name, *subnet)
			rawConfig.Subnet.Value = *subnet
		}
	}

	spec.ProviderSpec.Value, err = setProviderSpec(*rawConfig, spec.ProviderSpec)
	if err != nil {
		return spec, osErrorToTerminalError(err, "error marshaling providerconfig")
	}
	return spec, nil
}

func (p *provider) Validate(spec v1alpha1.MachineSpec) error {
	c, pc, _, err := p.getConfig(spec.ProviderSpec)
	if err != nil {
		return fmt.Errorf("failed to parse config: %v", err)
	}

	if c.Username == "" {
		return errors.New("username must be configured")
	}

	if c.Password == "" {
		return errors.New("password must be configured")
	}

	if c.DomainName == "" {
		return errors.New("domainName must be configured")
	}

	if c.TenantID == "" && c.TenantName == "" {
		return errors.New("either tenantID or tenantName must be configured")
	}

	if c.Image == "" {
		return errors.New("image must be configured")
	}

	if c.Flavor == "" {
		return errors.New("flavor must be configured")
	}

	client, err := getClient(c)
	if err != nil {
		return fmt.Errorf("failed to get a openstack client: %v", err)
	}

	// Required fields
	if _, err := getRegion(client, c.Region); err != nil {
		return fmt.Errorf("failed to get region %q: %v", c.Region, err)
	}

	image, err := getImageByName(client, c.Region, c.Image)
	if err != nil {
		return fmt.Errorf("failed to get image %q: %v", c.Image, err)
	}
	if c.RootDiskSizeGB != nil {
		if *c.RootDiskSizeGB < image.MinDisk {
			return fmt.Errorf("rootDiskSize %d is smaller than minimum disk size for image %q(%d)",
				*c.RootDiskSizeGB, image.Name, image.MinDisk)
		}
	}

	if _, err := getFlavor(client, c.Region, c.Flavor); err != nil {
		return fmt.Errorf("failed to get flavor %q: %v", c.Flavor, err)
	}

	if _, err := getNetwork(client, c.Region, c.Network); err != nil {
		return fmt.Errorf("failed to get network %q: %v", c.Network, err)
	}

	if _, err := getSubnet(client, c.Region, c.Subnet); err != nil {
		return fmt.Errorf("failed to get subnet %q: %v", c.Subnet, err)
	}

	if c.FloatingIPPool != "" {
		if _, err := getNetwork(client, c.Region, c.FloatingIPPool); err != nil {
			return fmt.Errorf("failed to get floating ip pool %q: %v", c.FloatingIPPool, err)
		}
	}

	if _, err := getAvailabilityZone(client, c.Region, c.AvailabilityZone); err != nil {
		return fmt.Errorf("failed to get availability zone %q: %v", c.AvailabilityZone, err)
	}
	if pc.OperatingSystem == providerconfigtypes.OperatingSystemSLES {
		return fmt.Errorf("invalid/not supported operating system specified %q: %v", pc.OperatingSystem, providerconfigtypes.ErrOSNotSupported)
	}
	// Optional fields
	if len(c.SecurityGroups) != 0 {
		for _, s := range c.SecurityGroups {
			if _, err := getSecurityGroup(client, c.Region, s); err != nil {
				return fmt.Errorf("failed to get security group %q: %v", s, err)
			}
		}
	}

	// validate reserved tags
	if _, ok := c.Tags[machineUIDMetaKey]; ok {
		return fmt.Errorf("the tag with the given name =%s is reserved, choose a different one", machineUIDMetaKey)
	}

	return nil
}

func (p *provider) Create(machine *v1alpha1.Machine, data *cloudprovidertypes.ProviderData, userdata string) (instance.Instance, error) {
	c, _, _, err := p.getConfig(machine.Spec.ProviderSpec)
	if err != nil {
		return nil, cloudprovidererrors.TerminalError{
			Reason:  common.InvalidConfigurationMachineError,
			Message: fmt.Sprintf("Failed to parse MachineSpec, due to %v", err),
		}
	}

	client, err := getClient(c)
	if err != nil {
		return nil, osErrorToTerminalError(err, "failed to get a openstack client")
	}

	flavor, err := getFlavor(client, c.Region, c.Flavor)
	if err != nil {
		return nil, osErrorToTerminalError(err, fmt.Sprintf("failed to get flavor %s", c.Flavor))
	}

	image, err := getImageByName(client, c.Region, c.Image)
	if err != nil {
		return nil, osErrorToTerminalError(err, fmt.Sprintf("failed to get image %s", c.Image))
	}

	network, err := getNetwork(client, c.Region, c.Network)
	if err != nil {
		return nil, osErrorToTerminalError(err, fmt.Sprintf("failed to get network %s", c.Network))
	}

	securityGroups := c.SecurityGroups
	if len(securityGroups) == 0 {
		klog.V(2).Infof("creating security group %s for worker nodes", securityGroupName)
		err = ensureKubernetesSecurityGroupExist(client, c.Region, securityGroupName)
		if err != nil {
			return nil, err
		}
		securityGroups = append(securityGroups, securityGroupName)
	}

	computeClient, err := goopenstack.NewComputeV2(client, gophercloud.EndpointOpts{Availability: gophercloud.AvailabilityPublic, Region: c.Region})
	if err != nil {
		return nil, osErrorToTerminalError(err, "failed to get compute client")
	}

	// we check against reserved tags in Validation method
	allTags := c.Tags
	allTags[machineUIDMetaKey] = string(machine.UID)

	serverOpts := osservers.CreateOpts{
		Name:             machine.Spec.Name,
		FlavorRef:        flavor.ID,
		ImageRef:         image.ID,
		UserData:         []byte(userdata),
		SecurityGroups:   securityGroups,
		AvailabilityZone: c.AvailabilityZone,
		Networks:         []osservers.Network{{UUID: network.ID}},
		Metadata:         allTags,
	}

	var server serverWithExt
	if c.RootDiskSizeGB != nil {
		blockDevices := []bootfromvolume.BlockDevice{
			{
				DeleteOnTermination: true,
				DestinationType:     bootfromvolume.DestinationVolume,
				SourceType:          bootfromvolume.SourceImage,
				UUID:                image.ID,
				VolumeSize:          *c.RootDiskSizeGB,
			},
		}
		createOpts := bootfromvolume.CreateOptsExt{
			CreateOptsBuilder: serverOpts,
			BlockDevice:       blockDevices,
		}
		if err := bootfromvolume.Create(computeClient, createOpts).ExtractInto(&server); err != nil {
			return nil, osErrorToTerminalError(err, "failed to create server with volume")
		}
	} else {
		if err := osservers.Create(computeClient, serverOpts).ExtractInto(&server); err != nil {
			return nil, osErrorToTerminalError(err, "failed to create server")
		}
	}

	if err := waitUntilInstanceIsActive(computeClient, server.ID); err != nil {
		defer deleteInstanceDueToFatalLogged(computeClient, server.ID)
		return nil, fmt.Errorf("instance %s became not active: %v", server.ID, err)
	}

	// Find a free FloatingIP or allocate a new one
	if c.FloatingIPPool != "" {
		if err := assignFloatingIPToInstance(data.Update, machine, client, server.ID, c.FloatingIPPool, c.Region, network); err != nil {
			defer deleteInstanceDueToFatalLogged(computeClient, server.ID)
			return nil, fmt.Errorf("failed to assign a floating ip to instance %s: %v", server.ID, err)
		}
	}

	return &osInstance{server: &server}, nil
}

func waitUntilInstanceIsActive(computeClient *gophercloud.ServiceClient, serverID string) error {
	started := time.Now()
	klog.V(2).Infof("Waiting for the instance %s to become active...", serverID)

	instanceIsReady := func() (bool, error) {
		currentServer, err := osservers.Get(computeClient, serverID).Extract()
		if err != nil {
			tErr := osErrorToTerminalError(err, fmt.Sprintf("failed to get current instance %s", serverID))
			if isTerminalErr, _, _ := cloudprovidererrors.IsTerminalError(tErr); isTerminalErr {
				return true, tErr
			}
			// Only log the error but don't exit. in case of a network failure we want to retry
			klog.V(2).Infof("failed to get current instance %s: %v", serverID, err)
			return false, nil
		}
		if currentServer.Status == "ACTIVE" {
			return true, nil
		}
		return false, nil
	}

	if err := wait.Poll(instanceReadyCheckPeriod, instanceReadyCheckTimeout, instanceIsReady); err != nil {
		if err == wait.ErrWaitTimeout {
			// In case we have a timeout, include the timeout details
			return fmt.Errorf("instance became not active after %f seconds", instanceReadyCheckTimeout.Seconds())
		}
		// Some terminal error happened
		return fmt.Errorf("failed to wait for instance to become active: %v", err)
	}

	klog.V(2).Infof("Instance %s became active after %f seconds", serverID, time.Since(started).Seconds())
	return nil
}

func deleteInstanceDueToFatalLogged(computeClient *gophercloud.ServiceClient, serverID string) {
	klog.V(0).Infof("Deleting instance %s due to fatal error during machine creation...", serverID)
	if err := osservers.Delete(computeClient, serverID).ExtractErr(); err != nil {
		utilruntime.HandleError(fmt.Errorf("failed to delete the instance %s. Please take care of manually deleting the instance: %v", serverID, err))
		return
	}
	klog.V(0).Infof("Instance %s got deleted", serverID)
}

func (p *provider) Cleanup(machine *v1alpha1.Machine, data *cloudprovidertypes.ProviderData) (bool, error) {
	var hasFloatingIPReleaseFinalizer bool
	if finalizers := sets.NewString(machine.Finalizers...); finalizers.Has(floatingIPReleaseFinalizer) {
		hasFloatingIPReleaseFinalizer = true
	}

	instance, err := p.Get(machine, data)
	if err != nil {
		if err == cloudprovidererrors.ErrInstanceNotFound {
			if hasFloatingIPReleaseFinalizer {
				if err := p.cleanupFloatingIP(machine, data.Update); err != nil {
					return false, fmt.Errorf("failed to clean up floating ip: %v", err)
				}
			}
			return true, nil
		}
		return false, err
	}

	c, _, _, err := p.getConfig(machine.Spec.ProviderSpec)
	if err != nil {
		return false, cloudprovidererrors.TerminalError{
			Reason:  common.InvalidConfigurationMachineError,
			Message: fmt.Sprintf("Failed to parse MachineSpec, due to %v", err),
		}
	}

	client, err := getClient(c)
	if err != nil {
		return false, osErrorToTerminalError(err, "failed to get a openstack client")
	}

	computeClient, err := goopenstack.NewComputeV2(client, gophercloud.EndpointOpts{Availability: gophercloud.AvailabilityPublic, Region: c.Region})
	if err != nil {
		return false, osErrorToTerminalError(err, "failed to get compute client")
	}

	if err := osservers.Delete(computeClient, instance.ID()).ExtractErr(); err != nil && err.Error() != "Resource not found" {
		return false, osErrorToTerminalError(err, "failed to delete instance")
	}

	if hasFloatingIPReleaseFinalizer {
		return false, p.cleanupFloatingIP(machine, data.Update)
	}

	return false, nil
}

func (p *provider) Get(machine *v1alpha1.Machine, _ *cloudprovidertypes.ProviderData) (instance.Instance, error) {
	c, _, _, err := p.getConfig(machine.Spec.ProviderSpec)
	if err != nil {
		return nil, cloudprovidererrors.TerminalError{
			Reason:  common.InvalidConfigurationMachineError,
			Message: fmt.Sprintf("Failed to parse MachineSpec, due to %v", err),
		}
	}

	client, err := getClient(c)
	if err != nil {
		return nil, osErrorToTerminalError(err, "failed to get a openstack client")
	}

	computeClient, err := goopenstack.NewComputeV2(client, gophercloud.EndpointOpts{Availability: gophercloud.AvailabilityPublic, Region: c.Region})
	if err != nil {
		return nil, osErrorToTerminalError(err, "failed to get compute client")
	}

	var allServers []serverWithExt
	pager := osservers.List(computeClient, osservers.ListOpts{Name: machine.Spec.Name})
	err = pager.EachPage(func(page pagination.Page) (bool, error) {
		var servers []serverWithExt
		err = osservers.ExtractServersInto(page, &servers)
		if err != nil {
			return false, osErrorToTerminalError(err, "failed to extract instance info")
		}
		allServers = append(allServers, servers...)
		return true, nil
	})
	if err != nil {
		return nil, osErrorToTerminalError(err, "failed to list instances")
	}

	for i, s := range allServers {
		if s.Metadata[machineUIDMetaKey] == string(machine.UID) {
			return &osInstance{server: &allServers[i]}, nil
		}
	}

	return nil, cloudprovidererrors.ErrInstanceNotFound
}

func (p *provider) MigrateUID(machine *v1alpha1.Machine, new types.UID) error {
	c, _, _, err := p.getConfig(machine.Spec.ProviderSpec)
	if err != nil {
		return cloudprovidererrors.TerminalError{
			Reason:  common.InvalidConfigurationMachineError,
			Message: fmt.Sprintf("Failed to parse MachineSpec, due to %v", err),
		}
	}

	client, err := getClient(c)
	if err != nil {
		return osErrorToTerminalError(err, "failed to get a openstack client")
	}

	computeClient, err := goopenstack.NewComputeV2(client, gophercloud.EndpointOpts{Availability: gophercloud.AvailabilityPublic, Region: c.Region})
	if err != nil {
		return osErrorToTerminalError(err, "failed to get compute client")
	}

	var allServers []serverWithExt
	pager := osservers.List(computeClient, osservers.ListOpts{Name: machine.Spec.Name})
	err = pager.EachPage(func(page pagination.Page) (bool, error) {
		var servers []serverWithExt
		err = osservers.ExtractServersInto(page, &servers)
		if err != nil {
			return false, osErrorToTerminalError(err, "failed to extract instance info")
		}
		allServers = append(allServers, servers...)
		return true, nil
	})
	if err != nil {
		return osErrorToTerminalError(err, "failed to list instances")
	}

	for _, s := range allServers {
		if s.Metadata[machineUIDMetaKey] == string(machine.UID) {
			metadataOpts := osservers.MetadataOpts(s.Metadata)
			metadataOpts[machineUIDMetaKey] = string(new)
			response := osservers.UpdateMetadata(computeClient, s.ID, metadataOpts)
			if response.Err != nil {
				return fmt.Errorf("failed to update instance metadata with new UID: %v", err)
			}
		}
	}

	return nil
}

func (p *provider) GetCloudConfig(spec v1alpha1.MachineSpec) (config string, name string, err error) {
	c, _, _, err := p.getConfig(spec.ProviderSpec)
	if err != nil {
		return "", "", fmt.Errorf("failed to parse config: %v", err)
	}

	cc := &openstacktypes.CloudConfig{
		Global: openstacktypes.GlobalOpts{
			AuthURL:    c.IdentityEndpoint,
			Username:   c.Username,
			Password:   c.Password,
			DomainName: c.DomainName,
			TenantName: c.TenantName,
			TenantID:   c.TenantID,
			Region:     c.Region,
		},
		LoadBalancer: openstacktypes.LoadBalancerOpts{
			ManageSecurityGroups: true,
		},
		BlockStorage: openstacktypes.BlockStorageOpts{
			BSVersion:       "auto",
			TrustDevicePath: c.TrustDevicePath,
			IgnoreVolumeAZ:  true,
		},
		Version: spec.Versions.Kubelet,
	}
	if c.NodeVolumeAttachLimit != nil {
		cc.BlockStorage.NodeVolumeAttachLimit = *c.NodeVolumeAttachLimit
	}

	s, err := openstacktypes.CloudConfigToString(cc)
	if err != nil {
		return "", "", fmt.Errorf("failed to convert the cloud-config to string: %v", err)
	}
	return s, "openstack", nil
}

func (p *provider) MachineMetricsLabels(machine *v1alpha1.Machine) (map[string]string, error) {
	labels := make(map[string]string)

	c, _, _, err := p.getConfig(machine.Spec.ProviderSpec)
	if err == nil {
		labels["size"] = c.Flavor
		labels["image"] = c.Image
		labels["region"] = c.Region
	}

	return labels, err
}

type serverWithExt struct {
	osservers.Server
	osextendedstatus.ServerExtendedStatusExt
}

type osInstance struct {
	server *serverWithExt
}

func (d *osInstance) Name() string {
	return d.server.Name
}

func (d *osInstance) ID() string {
	return d.server.ID
}

<<<<<<< HEAD
func (d *osInstance) HostID() string {
	return d.server.HostID
}

func (d *osInstance) Addresses() []string {
	var addresses []string
=======
func (d *osInstance) Addresses() map[string]v1.NodeAddressType {
	addresses := map[string]v1.NodeAddressType{}
>>>>>>> 56a7f0e5
	for _, networkAddresses := range d.server.Addresses {
		for _, element := range networkAddresses.([]interface{}) {
			address := element.(map[string]interface{})
			addresses[address["addr"].(string)] = ""
		}
	}

	return addresses
}

func (d *osInstance) Status() instance.Status {
	switch d.server.Status {
	case "IN_PROGRESS":
		return instance.StatusCreating
	case "ACTIVE":
		return instance.StatusRunning
	default:
		return instance.StatusUnknown
	}
}

// osErrorToTerminalError judges if the given error
// can be qualified as a "terminal" error, for more info see v1alpha1.MachineStatus
//
// if the given error doesn't qualify the error passed as an argument will be returned
func osErrorToTerminalError(err error, msg string) error {
	if errUnauthorized, ok := err.(gophercloud.ErrDefault401); ok {
		return cloudprovidererrors.TerminalError{
			Reason:  common.InvalidConfigurationMachineError,
			Message: fmt.Sprintf("A request has been rejected due to invalid credentials which were taken from the MachineSpec: %v", errUnauthorized),
		}
	}

	if errForbidden, ok := err.(gophercloud.ErrDefault403); ok {
		terr := cloudprovidererrors.TerminalError{
			Reason:  common.InvalidConfigurationMachineError,
			Message: fmt.Sprintf("%s. The request against the OpenStack API is forbidden: %s", msg, errForbidden.Error()),
		}

		// The response from OpenStack might contain a more detailed message
		info := &forbiddenResponse{}
		if err := json.Unmarshal(errForbidden.Body, info); err != nil {
			// We just log here as we just do this to make the response more pretty
			klog.V(0).Infof("failed to unmarshal response body from 403 response from OpenStack API: %v\n%s", err, errForbidden.Body)
			return terr
		}

		// If we have more details, interpret them
		if info.Forbidden.Message != "" {
			terr.Message = fmt.Sprintf("%s. The request against the OpenStack API is forbidden: %s", msg, info.Forbidden.Message)
			if strings.Contains(info.Forbidden.Message, "Quota exceeded") {
				terr.Reason = common.InsufficientResourcesMachineError
			}
		}

		return terr
	}

	return fmt.Errorf("%s, due to %s", msg, err)
}

// forbiddenResponse is a potential response body from the OpenStack API when the request is forbidden (code: 403)
type forbiddenResponse struct {
	Forbidden struct {
		Message string `json:"message"`
		Code    int    `json:"code"`
	} `json:"forbidden"`
}

func (p *provider) cleanupFloatingIP(machine *v1alpha1.Machine, updater cloudprovidertypes.MachineUpdater) error {
	floatingIPID, exists := machine.Annotations[floatingIPIDAnnotationKey]
	if !exists {
		return osErrorToTerminalError(fmt.Errorf("failed to release floating ip"),
			fmt.Sprintf("%s finalizer exists but %s annotation does not", floatingIPReleaseFinalizer, floatingIPIDAnnotationKey))
	}

	c, _, _, err := p.getConfig(machine.Spec.ProviderSpec)
	if err != nil {
		return cloudprovidererrors.TerminalError{
			Reason:  common.InvalidConfigurationMachineError,
			Message: fmt.Sprintf("Failed to parse MachineSpec, due to %v", err),
		}
	}

	client, err := getClient(c)
	if err != nil {
		return osErrorToTerminalError(err, "failed to get a openstack client")
	}
	netClient, err := goopenstack.NewNetworkV2(client, gophercloud.EndpointOpts{Region: c.Region})
	if err != nil {
		return fmt.Errorf("failed to create the networkv2 client for region %s: %v", c.Region, err)
	}
	if err := osfloatingips.Delete(netClient, floatingIPID).ExtractErr(); err != nil && err.Error() != "Resource not found" {
		return fmt.Errorf("failed to delete floating ip %s: %v", floatingIPID, err)
	}
	if err := updater(machine, func(m *v1alpha1.Machine) {
		finalizers := sets.NewString(m.Finalizers...)
		finalizers.Delete(floatingIPReleaseFinalizer)
		m.Finalizers = finalizers.List()
	}); err != nil {
		return fmt.Errorf("failed to delete %s finalizer from Machine: %v", floatingIPReleaseFinalizer, err)
	}

	return nil
}

func assignFloatingIPToInstance(machineUpdater cloudprovidertypes.MachineUpdater, machine *v1alpha1.Machine, client *gophercloud.ProviderClient, instanceID, floatingIPPoolName, region string, network *osnetworks.Network) error {
	port, err := getInstancePort(client, region, instanceID, network.ID)
	if err != nil {
		return fmt.Errorf("failed to get instance port for network %s in region %s: %v", network.ID, region, err)
	}

	netClient, err := goopenstack.NewNetworkV2(client, gophercloud.EndpointOpts{Region: region})
	if err != nil {
		return fmt.Errorf("failed to create the networkv2 client for region %s: %v", region, err)
	}

	floatingIPPool, err := getNetwork(client, region, floatingIPPoolName)
	if err != nil {
		return osErrorToTerminalError(err, fmt.Sprintf("failed to get floating ip pool %q", floatingIPPoolName))
	}

	// We're only interested in the part which is vulnerable to concurrent access
	started := time.Now()
	klog.V(2).Infof("Assigning a floating IP to instance %s", instanceID)

	floatingIPAssignLock.Lock()
	defer floatingIPAssignLock.Unlock()

	freeFloatingIps, err := getFreeFloatingIPs(client, region, floatingIPPool)
	if err != nil {
		return osErrorToTerminalError(err, "failed to get free floating ips")
	}

	var ip *osfloatingips.FloatingIP
	if len(freeFloatingIps) < 1 {
		if ip, err = createFloatingIP(client, region, port.ID, floatingIPPool); err != nil {
			return osErrorToTerminalError(err, "failed to allocate a floating ip")
		}
		if err := machineUpdater(machine, func(m *v1alpha1.Machine) {
			m.Finalizers = append(m.Finalizers, floatingIPReleaseFinalizer)
			if m.Annotations == nil {
				m.Annotations = map[string]string{}
			}
			m.Annotations[floatingIPIDAnnotationKey] = ip.ID
		}); err != nil {
			return fmt.Errorf("failed to add floating ip release finalizer after allocating floating ip: %v", err)
		}
	} else {
		freeIP := freeFloatingIps[0]
		ip, err = osfloatingips.Update(netClient, freeIP.ID, osfloatingips.UpdateOpts{
			PortID: &port.ID,
		}).Extract()
		if err != nil {
			return fmt.Errorf("failed to update FloatingIP %s(%s): %v", freeIP.ID, freeIP.FloatingIP, err)
		}

		// We're now going to wait 3 seconds and check if the IP is still ours. If not, we're going to fail
		// On our reference system it took ~3 seconds for a full FloatingIP allocation (Including creating a new one). It took ~600ms just for assigning one.
		time.Sleep(floatingReassignIPCheckPeriod)
		currentIP, err := osfloatingips.Get(netClient, ip.ID).Extract()
		if err != nil {
			return fmt.Errorf("failed to load FloatingIP %s after assignment has been done: %v", ip.FloatingIP, err)
		}
		// Verify if the port is still the one we set it to
		if currentIP.PortID != port.ID {
			return fmt.Errorf("floatingIP %s got reassigned", currentIP.FloatingIP)
		}
	}
	secondsTook := time.Since(started).Seconds()

	klog.V(2).Infof("Successfully assigned the FloatingIP %s to instance %s. Took %f seconds(without the recheck wait period %f seconds). ", ip.FloatingIP, instanceID, secondsTook, floatingReassignIPCheckPeriod.Seconds())
	return nil
}

func (p *provider) SetMetricsForMachines(machines v1alpha1.MachineList) error {
	return nil
}<|MERGE_RESOLUTION|>--- conflicted
+++ resolved
@@ -749,17 +749,12 @@
 	return d.server.ID
 }
 
-<<<<<<< HEAD
 func (d *osInstance) HostID() string {
 	return d.server.HostID
 }
 
-func (d *osInstance) Addresses() []string {
-	var addresses []string
-=======
 func (d *osInstance) Addresses() map[string]v1.NodeAddressType {
 	addresses := map[string]v1.NodeAddressType{}
->>>>>>> 56a7f0e5
 	for _, networkAddresses := range d.server.Addresses {
 		for _, element := range networkAddresses.([]interface{}) {
 			address := element.(map[string]interface{})
