--- conflicted
+++ resolved
@@ -59,15 +59,12 @@
 const (
 	floatingIPReleaseFinalizer = "kubermatic.io/release-openstack-floating-ip"
 	floatingIPIDAnnotationKey  = "kubermatic.io/release-openstack-floating-ip"
-<<<<<<< HEAD
+	clientTimeout              = 1 * time.Minute
 
 	defaultInstanceReadyCheckPeriod  = 5 * time.Second
 	defaultInstanceReadyCheckTimeout = 120 * time.Second
 
 	defaultOpenstackClientTimeout = 15 * time.Second
-=======
-	clientTimeout              = 1 * time.Minute
->>>>>>> 33d4292d
 )
 
 // clientGetterFunc returns an OpenStack client.
@@ -77,7 +74,7 @@
 type portReadinessWaiterFunc func(instanceLog *zap.SugaredLogger, netClient *gophercloud.ServiceClient, serverID string, networkID string, instanceReadyCheckPeriod time.Duration, instanceReadyCheckTimeout time.Duration) error
 
 type provider struct {
-	configVarResolver   *providerconfig.ConfigPointerVarResolver
+	configVarResolver   *providerconfig.ConfigVarResolver
 	clientGetter        clientGetterFunc
 	portReadinessWaiter portReadinessWaiterFunc
 }
@@ -85,9 +82,7 @@
 // New returns a openstack provider.
 func New(configVarResolver *providerconfig.ConfigVarResolver) cloudprovidertypes.Provider {
 	return &provider{
-		configVarResolver: &providerconfig.ConfigPointerVarResolver{
-			Cvr: configVarResolver,
-		},
+		configVarResolver:   configVarResolver,
 		clientGetter:        getClient,
 		portReadinessWaiter: waitForPort,
 	}
@@ -265,41 +260,49 @@
 	}
 
 	for _, securityGroup := range rawConfig.SecurityGroups {
-		securityGroupValue, err := p.configVarResolver.GetConfigVarStringValue(&securityGroup)
+		securityGroupValue, err := p.configVarResolver.GetConfigVarStringValue(securityGroup)
 		if err != nil {
 			return nil, nil, nil, err
 		}
 		cfg.SecurityGroups = append(cfg.SecurityGroups, securityGroupValue)
 	}
+
 	cfg.Network, err = p.configVarResolver.GetConfigVarStringValue(rawConfig.Network)
 	if err != nil {
 		return nil, nil, nil, err
 	}
+
 	cfg.Subnet, err = p.configVarResolver.GetConfigVarStringValue(rawConfig.Subnet)
 	if err != nil {
 		return nil, nil, nil, err
 	}
+
 	cfg.FloatingIPPool, err = p.configVarResolver.GetConfigVarStringValue(rawConfig.FloatingIPPool)
 	if err != nil {
 		return nil, nil, nil, err
 	}
+
 	cfg.AvailabilityZone, err = p.configVarResolver.GetConfigVarStringValue(rawConfig.AvailabilityZone)
 	if err != nil {
 		return nil, nil, nil, err
 	}
+
 	cfg.TrustDevicePath, _, err = p.configVarResolver.GetConfigVarBoolValue(rawConfig.TrustDevicePath)
 	if err != nil {
 		return nil, nil, nil, err
 	}
+
 	cfg.ComputeAPIVersion, err = p.configVarResolver.GetConfigVarStringValue(rawConfig.ComputeAPIVersion)
 	if err != nil {
 		return nil, nil, nil, err
 	}
+
 	cfg.RootDiskSizeGB = rawConfig.RootDiskSizeGB
 	cfg.RootDiskVolumeType, err = p.configVarResolver.GetConfigVarStringValue(rawConfig.RootDiskVolumeType)
 	if err != nil {
 		return nil, nil, nil, err
 	}
+
 	cfg.NodeVolumeAttachLimit = rawConfig.NodeVolumeAttachLimit
 	cfg.Tags = rawConfig.Tags
 	if cfg.Tags == nil {
@@ -359,14 +362,7 @@
 	}
 	if pc != nil {
 		// use the util's HTTP client to benefit, among other things, from its CA bundle.
-<<<<<<< HEAD
 		pc.HTTPClient = cloudproviderutil.HTTPClientConfig{LogPrefix: "[OpenStack API]", Timeout: c.OpenstackClientTimeout}.New()
-=======
-		pc.HTTPClient = cloudproviderutil.HTTPClientConfig{
-			LogPrefix: "[OpenStack API]",
-			Timeout:   clientTimeout,
-		}.New()
->>>>>>> 33d4292d
 	}
 
 	err = goopenstack.Authenticate(pc, opts)
@@ -465,12 +461,8 @@
 	return spec, nil
 }
 
-<<<<<<< HEAD
 //nolint:gocyclo
-func (p *provider) Validate(_ context.Context, spec clusterv1alpha1.MachineSpec) error {
-=======
 func (p *provider) Validate(_ context.Context, _ *zap.SugaredLogger, spec clusterv1alpha1.MachineSpec) error {
->>>>>>> 33d4292d
 	c, _, _, err := p.getConfig(spec.ProviderSpec)
 	if err != nil {
 		return fmt.Errorf("failed to parse config: %w", err)
@@ -756,14 +748,8 @@
 		}
 
 		// Find a free FloatingIP or allocate a new one.
-<<<<<<< HEAD
-		if err := assignFloatingIPToInstance(data.Update, machine, netClient, server.ID, cfg.FloatingIPPool, cfg.Region, network); err != nil {
-			klog.V(2).Infof("failed assigning floating ip for %s(%s): %v", server.ID, machine.Name, err)
-			defer deleteInstanceDueToFatalLogged(computeClient, server.ID)
-=======
 		if err := assignFloatingIPToInstance(instanceLog, data.Update, machine, netClient, server.ID, cfg.FloatingIPPool, cfg.Region, network); err != nil {
 			defer deleteInstanceDueToFatalLogged(instanceLog, computeClient, server.ID)
->>>>>>> 33d4292d
 			return nil, fmt.Errorf("failed to assign a floating ip to instance %s: %w", server.ID, err)
 		}
 	}
@@ -806,7 +792,6 @@
 func deleteInstanceDueToFatalLogged(instanceLog *zap.SugaredLogger, computeClient *gophercloud.ServiceClient, serverID string) {
 	instanceLog.Info("Deleting instance due to fatal error during machine creation...")
 	if err := osservers.Delete(computeClient, serverID).ExtractErr(); err != nil {
-		klog.V(2).Infof("failed to delete the instance %s. Please take care of manually deleting the instance: %v", serverID, err)
 		utilruntime.HandleError(fmt.Errorf("failed to delete the instance %s. Please take care of manually deleting the instance: %w", serverID, err))
 		return
 	}
@@ -850,13 +835,8 @@
 		return false, osErrorToTerminalError(log, err, "failed to get compute client")
 	}
 
-<<<<<<< HEAD
-	if err := osservers.Delete(computeClient, instance.ID()).ExtractErr(); err != nil && !isErrNotFound(err) {
-		return false, osErrorToTerminalError(err, "failed to delete instance")
-=======
 	if err := osservers.Delete(computeClient, instance.ID()).ExtractErr(); err != nil && !errors.As(err, &gophercloud.ErrDefault404{}) {
 		return false, osErrorToTerminalError(log, err, "failed to delete instance")
->>>>>>> 33d4292d
 	}
 
 	if hasFloatingIPReleaseFinalizer {
@@ -1130,11 +1110,7 @@
 	if err != nil {
 		return fmt.Errorf("failed to create the networkv2 client for region %s: %w", c.Region, err)
 	}
-<<<<<<< HEAD
-	if err := osfloatingips.Delete(netClient, floatingIPID).ExtractErr(); err != nil && !isErrNotFound(err) {
-=======
 	if err := osfloatingips.Delete(netClient, floatingIPID).ExtractErr(); err != nil && !errors.As(err, &gophercloud.ErrDefault404{}) {
->>>>>>> 33d4292d
 		return fmt.Errorf("failed to delete floating ip %s: %w", floatingIPID, err)
 	}
 	if err := updater(machine, func(m *clusterv1alpha1.Machine) {
