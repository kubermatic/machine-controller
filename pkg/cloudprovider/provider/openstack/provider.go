/*
Copyright 2019 The Machine Controller Authors.

Licensed under the Apache License, Version 2.0 (the "License");
you may not use this file except in compliance with the License.
You may obtain a copy of the License at

    http://www.apache.org/licenses/LICENSE-2.0

Unless required by applicable law or agreed to in writing, software
distributed under the License is distributed on an "AS IS" BASIS,
WITHOUT WARRANTIES OR CONDITIONS OF ANY KIND, either express or implied.
See the License for the specific language governing permissions and
limitations under the License.
*/

package openstack

import (
	"encoding/json"
	"errors"
	"fmt"
	"strings"
	"sync"
	"time"

	"github.com/golang/glog"

	"github.com/gophercloud/gophercloud"
	goopenstack "github.com/gophercloud/gophercloud/openstack"
	"github.com/gophercloud/gophercloud/openstack/compute/v2/extensions/bootfromvolume"
	osextendedstatus "github.com/gophercloud/gophercloud/openstack/compute/v2/extensions/extendedstatus"
	osservers "github.com/gophercloud/gophercloud/openstack/compute/v2/servers"
	osfloatingips "github.com/gophercloud/gophercloud/openstack/networking/v2/extensions/layer3/floatingips"
	osnetworks "github.com/gophercloud/gophercloud/openstack/networking/v2/networks"
	"github.com/gophercloud/gophercloud/pagination"

	cloudprovidererrors "github.com/kubermatic/machine-controller/pkg/cloudprovider/errors"
	"github.com/kubermatic/machine-controller/pkg/cloudprovider/instance"
	cloudprovidertypes "github.com/kubermatic/machine-controller/pkg/cloudprovider/types"
	"github.com/kubermatic/machine-controller/pkg/providerconfig"

	"k8s.io/apimachinery/pkg/runtime"
	"k8s.io/apimachinery/pkg/types"
	utilruntime "k8s.io/apimachinery/pkg/util/runtime"
	"k8s.io/apimachinery/pkg/util/sets"
	"k8s.io/apimachinery/pkg/util/wait"

	"sigs.k8s.io/cluster-api/pkg/apis/cluster/common"
	"sigs.k8s.io/cluster-api/pkg/apis/cluster/v1alpha1"
)

const (
	floatingIPReleaseFinalizer = "kubermatic.io/release-openstack-floating-ip"
	floatingIPIDAnnotationKey  = "kubermatic.io/release-openstack-floating-ip"
)

type provider struct {
	configVarResolver *providerconfig.ConfigVarResolver
}

// New returns a openstack provider
func New(configVarResolver *providerconfig.ConfigVarResolver) cloudprovidertypes.Provider {
	return &provider{configVarResolver: configVarResolver}
}

type RawConfig struct {
	// Auth details
	IdentityEndpoint providerconfig.ConfigVarString `json:"identityEndpoint,omitempty"`
	Username         providerconfig.ConfigVarString `json:"username,omitempty"`
	Password         providerconfig.ConfigVarString `json:"password,omitempty"`
	DomainName       providerconfig.ConfigVarString `json:"domainName,omitempty"`
	TenantName       providerconfig.ConfigVarString `json:"tenantName,omitempty"`
	TenantID         providerconfig.ConfigVarString `json:"tenantID,omitempty"`
	TokenID          providerconfig.ConfigVarString `json:"tokenId,omitempty"`
	Region           providerconfig.ConfigVarString `json:"region,omitempty"`

	// Machine details
	Image                 providerconfig.ConfigVarString   `json:"image"`
	Flavor                providerconfig.ConfigVarString   `json:"flavor"`
<<<<<<< HEAD
	SecurityGroups        []providerconfig.ConfigVarString `json:"securityGroups"`
	Network               providerconfig.ConfigVarString   `json:"network"`
	Subnet                providerconfig.ConfigVarString   `json:"subnet"`
	FloatingIPPool        providerconfig.ConfigVarString   `json:"floatingIpPool"`
	AvailabilityZone      providerconfig.ConfigVarString   `json:"availabilityZone"`
	TrustDevicePath       providerconfig.ConfigVarBool     `json:"trustDevicePath"`
=======
	SecurityGroups        []providerconfig.ConfigVarString `json:"securityGroups,omitempty"`
	Network               providerconfig.ConfigVarString   `json:"network,omitempty"`
	Subnet                providerconfig.ConfigVarString   `json:"subnet,omitempty"`
	FloatingIPPool        providerconfig.ConfigVarString   `json:"floatingIpPool,omitempty"`
	AvailabilityZone      providerconfig.ConfigVarString   `json:"availabilityZone,omitempty"`
	TrustDevicePath       providerconfig.ConfigVarBool     `json:"trustDevicePath"`
	RootDiskSizeGB        *int                             `json:"rootDiskSizeGB"`
>>>>>>> d925fa6e
	NodeVolumeAttachLimit *uint                            `json:"nodeVolumeAttachLimit"`
	// This tag is related to server metadata, not compute server's tag
	Tags map[string]string `json:"tags,omitempty"`
}

type Config struct {
	IdentityEndpoint string
	Username         string
	Password         string
	DomainName       string
	TenantName       string
	TenantID         string
	TokenID          string
	Region           string

	// Machine details
	Image                 string
	Flavor                string
	SecurityGroups        []string
	Network               string
	Subnet                string
	FloatingIPPool        string
	AvailabilityZone      string
	TrustDevicePath       bool
<<<<<<< HEAD
=======
	RootDiskSizeGB        *int
>>>>>>> d925fa6e
	NodeVolumeAttachLimit *uint

	Tags map[string]string
}

const (
	machineUIDMetaKey = "machine-uid"
	securityGroupName = "kubernetes-v1"

	instanceReadyCheckPeriod  = 2 * time.Second
	instanceReadyCheckTimeout = 2 * time.Minute
)

// Protects floating ip assignment
var floatingIPAssignLock = &sync.Mutex{}

func (p *provider) getConfig(s v1alpha1.ProviderSpec) (*Config, *providerconfig.Config, *RawConfig, error) {
	if s.Value == nil {
		return nil, nil, nil, fmt.Errorf("machine.spec.providerconfig.value is nil")
	}
	pconfig := providerconfig.Config{}
	err := json.Unmarshal(s.Value.Raw, &pconfig)
	if err != nil {
		return nil, nil, nil, err
	}
	var rawConfig RawConfig
	err = json.Unmarshal(pconfig.CloudProviderSpec.Raw, &rawConfig)
	if err != nil {
		return nil, nil, nil, err
	}
	c := Config{}
	c.IdentityEndpoint, err = p.configVarResolver.GetConfigVarStringValueOrEnv(rawConfig.IdentityEndpoint, "OS_AUTH_URL")
	if err != nil {
		return nil, nil, nil, fmt.Errorf("failed to get the value of \"identityEndpoint\" field, error = %v", err)
	}
	c.Username, err = p.configVarResolver.GetConfigVarStringValueOrEnv(rawConfig.Username, "OS_USER_NAME")
	if err != nil {
		return nil, nil, nil, fmt.Errorf("failed to get the value of \"username\" field, error = %v", err)
	}
	c.Password, err = p.configVarResolver.GetConfigVarStringValueOrEnv(rawConfig.Password, "OS_PASSWORD")
	if err != nil {
		return nil, nil, nil, fmt.Errorf("failed to get the value of \"password\" field, error = %v", err)
	}
	// Ignore Region not found as Region might not be found and we can default it later
	c.Region, err = p.configVarResolver.GetConfigVarStringValueOrEnv(rawConfig.Region, "OS_REGION_NAME")
	if err != nil {
		glog.V(6).Infof("Region from configuration or environment variable not found")
	}

	// We ignore errors here because the OS domain is only required when using Identity API V3
	c.DomainName, _ = p.configVarResolver.GetConfigVarStringValueOrEnv(rawConfig.DomainName, "OS_DOMAIN_NAME")
	c.TenantName, err = p.configVarResolver.GetConfigVarStringValueOrEnv(rawConfig.TenantName, "OS_TENANT_NAME")
	if err != nil {
		return nil, nil, nil, fmt.Errorf("failed to get the value of \"tenantName\" field, error = %v", err)
	}
	c.TenantID, err = p.configVarResolver.GetConfigVarStringValueOrEnv(rawConfig.TenantID, "OS_TENANT_ID")
	if err != nil {
		return nil, nil, nil, fmt.Errorf("failed to get the value of \"tenantID\" field, error = %v", err)
	}
	c.TokenID, err = p.configVarResolver.GetConfigVarStringValue(rawConfig.TokenID)
	if err != nil {
		return nil, nil, nil, err
	}
	c.Image, err = p.configVarResolver.GetConfigVarStringValue(rawConfig.Image)
	if err != nil {
		return nil, nil, nil, err
	}
	c.Flavor, err = p.configVarResolver.GetConfigVarStringValue(rawConfig.Flavor)
	if err != nil {
		return nil, nil, nil, err
	}
	for _, securityGroup := range rawConfig.SecurityGroups {
		securityGroupValue, err := p.configVarResolver.GetConfigVarStringValue(securityGroup)
		if err != nil {
			return nil, nil, nil, err
		}
		c.SecurityGroups = append(c.SecurityGroups, securityGroupValue)
	}
	c.Network, err = p.configVarResolver.GetConfigVarStringValue(rawConfig.Network)
	if err != nil {
		return nil, nil, nil, err
	}
	c.Subnet, err = p.configVarResolver.GetConfigVarStringValue(rawConfig.Subnet)
	if err != nil {
		return nil, nil, nil, err
	}
	c.FloatingIPPool, err = p.configVarResolver.GetConfigVarStringValue(rawConfig.FloatingIPPool)
	if err != nil {
		return nil, nil, nil, err
	}
	c.AvailabilityZone, err = p.configVarResolver.GetConfigVarStringValue(rawConfig.AvailabilityZone)
	if err != nil {
		return nil, nil, nil, err
	}
	c.TrustDevicePath, err = p.configVarResolver.GetConfigVarBoolValue(rawConfig.TrustDevicePath)
	if err != nil {
		return nil, nil, nil, err
	}
<<<<<<< HEAD
=======
	c.RootDiskSizeGB = rawConfig.RootDiskSizeGB
>>>>>>> d925fa6e
	c.NodeVolumeAttachLimit = rawConfig.NodeVolumeAttachLimit
	c.Tags = rawConfig.Tags
	if c.Tags == nil {
		c.Tags = map[string]string{}
	}

	return &c, &pconfig, &rawConfig, err
}

func setProviderSpec(rawConfig RawConfig, s v1alpha1.ProviderSpec) (*runtime.RawExtension, error) {
	if s.Value == nil {
		return nil, fmt.Errorf("machine.spec.providerconfig.value is nil")
	}
	pconfig := providerconfig.Config{}
	err := json.Unmarshal(s.Value.Raw, &pconfig)
	if err != nil {
		return nil, err
	}
	rawCloudProviderSpec, err := json.Marshal(rawConfig)
	if err != nil {
		return nil, err
	}
	pconfig.CloudProviderSpec = runtime.RawExtension{Raw: rawCloudProviderSpec}
	rawPconfig, err := json.Marshal(pconfig)
	if err != nil {
		return nil, err
	}

	return &runtime.RawExtension{Raw: rawPconfig}, nil
}

func getClient(c *Config) (*gophercloud.ProviderClient, error) {
	opts := gophercloud.AuthOptions{
		IdentityEndpoint: c.IdentityEndpoint,
		Username:         c.Username,
		Password:         c.Password,
		DomainName:       c.DomainName,
		TenantName:       c.TenantName,
		TenantID:         c.TenantID,
		TokenID:          c.TokenID,
	}

	return goopenstack.AuthenticatedClient(opts)
}

func (p *provider) AddDefaults(spec v1alpha1.MachineSpec) (v1alpha1.MachineSpec, error) {
	c, _, rawConfig, err := p.getConfig(spec.ProviderSpec)
	if err != nil {
		return spec, cloudprovidererrors.TerminalError{
			Reason:  common.InvalidConfigurationMachineError,
			Message: fmt.Sprintf("Failed to parse MachineSpec, due to %v", err),
		}
	}

	client, err := getClient(c)
	if err != nil {
		return spec, osErrorToTerminalError(err, "failed to get a openstack client")
	}

	if c.Region == "" {
		glog.V(3).Infof("Trying to default region for machine '%s'...", spec.Name)
		regions, err := getRegions(client)
		if err != nil {
			return spec, osErrorToTerminalError(err, "failed to get regions")
		}
		if len(regions) == 1 {
			glog.V(3).Infof("Defaulted region for machine '%s' to '%s'", spec.Name, regions[0].ID)
			rawConfig.Region.Value = regions[0].ID
		} else {
			return spec, fmt.Errorf("could not default region because got '%v' results", len(regions))
		}
	}

	if c.AvailabilityZone == "" {
		glog.V(3).Infof("Trying to default availability zone for machine '%s'...", spec.Name)
		availabilityZones, err := getAvailabilityZones(client, c.Region)
		if err != nil {
			return spec, osErrorToTerminalError(err, "failed to get availability zones")
		}
		if len(availabilityZones) == 1 {
			glog.V(3).Infof("Defaulted availability zone for machine '%s' to '%s'", spec.Name, availabilityZones[0].ZoneName)
			rawConfig.AvailabilityZone.Value = availabilityZones[0].ZoneName
		}
	}

	if c.Network == "" {
		glog.V(3).Infof("Trying to default network for machine '%s'...", spec.Name)
		net, err := getDefaultNetwork(client, c.Region)
		if err != nil {
			return spec, osErrorToTerminalError(err, "failed to default network")
		}
		if net != nil {
			glog.V(3).Infof("Defaulted network for machine '%s' to '%s'", spec.Name, net.Name)
			// Use the id as the name may not be unique
			rawConfig.Network.Value = net.ID
		}
	}

	if c.Subnet == "" {
		networkID := c.Network
		if rawConfig.Network.Value != "" {
			networkID = rawConfig.Network.Value
		}

		net, err := getNetwork(client, c.Region, networkID)
		if err != nil {
			return spec, osErrorToTerminalError(err, fmt.Sprintf("failed to get network for subnet defaulting '%s", networkID))
		}
		subnet, err := getDefaultSubnet(client, net, c.Region)
		if err != nil {
			return spec, osErrorToTerminalError(err, "error defaulting subnet")
		}
		if subnet != nil {
			glog.V(3).Infof("Defaulted subnet for machine '%s' to '%s'", spec.Name, *subnet)
			rawConfig.Subnet.Value = *subnet
		}
	}

	spec.ProviderSpec.Value, err = setProviderSpec(*rawConfig, spec.ProviderSpec)
	if err != nil {
		return spec, osErrorToTerminalError(err, "error marshaling providerconfig")
	}
	return spec, nil
}

func (p *provider) Validate(spec v1alpha1.MachineSpec) error {
	c, _, _, err := p.getConfig(spec.ProviderSpec)
	if err != nil {
		return fmt.Errorf("failed to parse config: %v", err)
	}

	if c.Username == "" {
		return errors.New("username must be configured")
	}

	if c.Password == "" {
		return errors.New("password must be configured")
	}

	if c.DomainName == "" {
		return errors.New("domainName must be configured")
	}

	if c.TenantID == "" && c.TenantName == "" {
		return errors.New("either tenantID or tenantName must be configured")
	}

	if c.Image == "" {
		return errors.New("image must be configured")
	}

	if c.Flavor == "" {
		return errors.New("flavor must be configured")
	}

	client, err := getClient(c)
	if err != nil {
		return fmt.Errorf("failed to get a openstack client: %v", err)
	}

	// Required fields
	if _, err := getRegion(client, c.Region); err != nil {
		return fmt.Errorf("failed to get region %q: %v", c.Region, err)
	}

	image, err := getImageByName(client, c.Region, c.Image)
	if err != nil {
		return fmt.Errorf("failed to get image %q: %v", c.Image, err)
	}
	if c.RootDiskSizeGB != nil {
		if *c.RootDiskSizeGB < image.MinDisk {
			return fmt.Errorf("rootDiskSize %d is smaller than minimum disk size for image %q(%d)",
				*c.RootDiskSizeGB, image.Name, image.MinDisk)
		}
	}

	if _, err := getFlavor(client, c.Region, c.Flavor); err != nil {
		return fmt.Errorf("failed to get flavor %q: %v", c.Flavor, err)
	}

	if _, err := getNetwork(client, c.Region, c.Network); err != nil {
		return fmt.Errorf("failed to get network %q: %v", c.Network, err)
	}

	if _, err := getSubnet(client, c.Region, c.Subnet); err != nil {
		return fmt.Errorf("failed to get subnet %q: %v", c.Subnet, err)
	}

	if c.FloatingIPPool != "" {
		if _, err := getNetwork(client, c.Region, c.FloatingIPPool); err != nil {
			return fmt.Errorf("failed to get floating ip pool %q: %v", c.FloatingIPPool, err)
		}
	}

	if _, err := getAvailabilityZone(client, c.Region, c.AvailabilityZone); err != nil {
		return fmt.Errorf("failed to get availability zone %q: %v", c.AvailabilityZone, err)
	}

	// Optional fields
	if len(c.SecurityGroups) != 0 {
		for _, s := range c.SecurityGroups {
			if _, err := getSecurityGroup(client, c.Region, s); err != nil {
				return fmt.Errorf("failed to get security group %q: %v", s, err)
			}
		}
	}

	// validate reserved tags
	if _, ok := c.Tags[machineUIDMetaKey]; ok {
		return fmt.Errorf("the tag with the given name =%s is reserved, choose a different one", machineUIDMetaKey)
	}

	return nil
}

func (p *provider) Create(machine *v1alpha1.Machine, data *cloudprovidertypes.ProviderData, userdata string) (instance.Instance, error) {
	c, _, _, err := p.getConfig(machine.Spec.ProviderSpec)
	if err != nil {
		return nil, cloudprovidererrors.TerminalError{
			Reason:  common.InvalidConfigurationMachineError,
			Message: fmt.Sprintf("Failed to parse MachineSpec, due to %v", err),
		}
	}

	client, err := getClient(c)
	if err != nil {
		return nil, osErrorToTerminalError(err, "failed to get a openstack client")
	}

	flavor, err := getFlavor(client, c.Region, c.Flavor)
	if err != nil {
		return nil, osErrorToTerminalError(err, fmt.Sprintf("failed to get flavor %s", c.Flavor))
	}

	image, err := getImageByName(client, c.Region, c.Image)
	if err != nil {
		return nil, osErrorToTerminalError(err, fmt.Sprintf("failed to get image %s", c.Image))
	}

	network, err := getNetwork(client, c.Region, c.Network)
	if err != nil {
		return nil, osErrorToTerminalError(err, fmt.Sprintf("failed to get network %s", c.Network))
	}

	securityGroups := c.SecurityGroups
	if len(securityGroups) == 0 {
		glog.V(2).Infof("creating security group %s for worker nodes", securityGroupName)
		err = ensureKubernetesSecurityGroupExist(client, c.Region, securityGroupName)
		if err != nil {
			return nil, err
		}
		securityGroups = append(securityGroups, securityGroupName)
	}

	computeClient, err := goopenstack.NewComputeV2(client, gophercloud.EndpointOpts{Availability: gophercloud.AvailabilityPublic, Region: c.Region})
	if err != nil {
		return nil, osErrorToTerminalError(err, "failed to get compute client")
	}

	// we check against reserved tags in Validation method
	allTags := c.Tags
	allTags[machineUIDMetaKey] = string(machine.UID)

	serverOpts := osservers.CreateOpts{
		Name:             machine.Spec.Name,
		FlavorRef:        flavor.ID,
		ImageRef:         image.ID,
		UserData:         []byte(userdata),
		SecurityGroups:   securityGroups,
		AvailabilityZone: c.AvailabilityZone,
		Networks:         []osservers.Network{{UUID: network.ID}},
		Metadata:         allTags,
	}

	var server serverWithExt
	if c.RootDiskSizeGB != nil {
		blockDevices := []bootfromvolume.BlockDevice{
			{
				DeleteOnTermination: true,
				DestinationType:     bootfromvolume.DestinationVolume,
				SourceType:          bootfromvolume.SourceImage,
				UUID:                image.ID,
				VolumeSize:          *c.RootDiskSizeGB,
			},
		}
		createOpts := bootfromvolume.CreateOptsExt{
			CreateOptsBuilder: serverOpts,
			BlockDevice:       blockDevices,
		}
		if err := bootfromvolume.Create(computeClient, createOpts).ExtractInto(&server); err != nil {
			return nil, osErrorToTerminalError(err, "failed to create server with volume")
		}
	} else {
		if err := osservers.Create(computeClient, serverOpts).ExtractInto(&server); err != nil {
			return nil, osErrorToTerminalError(err, "failed to create server")
		}
	}

	if err := waitUntilInstanceIsActive(computeClient, server.ID); err != nil {
		defer deleteInstanceDueToFatalLogged(computeClient, server.ID)
		return nil, fmt.Errorf("instance %s became not active: %v", server.ID, err)
	}

	// Find a free FloatingIP or allocate a new one
	if c.FloatingIPPool != "" {
		if err := assignFloatingIPToInstance(data.Update, machine, client, server.ID, c.FloatingIPPool, c.Region, network); err != nil {
			defer deleteInstanceDueToFatalLogged(computeClient, server.ID)
			return nil, fmt.Errorf("failed to assign a floating ip to instance %s: %v", server.ID, err)
		}
	}

	return &osInstance{server: &server}, nil
}

func waitUntilInstanceIsActive(computeClient *gophercloud.ServiceClient, serverID string) error {
	started := time.Now()
	glog.V(2).Infof("Waiting for the instance %s to become active...", serverID)

	instanceIsReady := func() (bool, error) {
		currentServer, err := osservers.Get(computeClient, serverID).Extract()
		if err != nil {
			tErr := osErrorToTerminalError(err, fmt.Sprintf("failed to get current instance %s", serverID))
			if isTerminalErr, _, _ := cloudprovidererrors.IsTerminalError(tErr); isTerminalErr {
				return true, tErr
			}
			// Only log the error but don't exit. in case of a network failure we want to retry
			glog.V(2).Infof("failed to get current instance %s: %v", serverID, err)
			return false, nil
		}
		if currentServer.Status == "ACTIVE" {
			return true, nil
		}
		return false, nil
	}

	if err := wait.Poll(instanceReadyCheckPeriod, instanceReadyCheckTimeout, instanceIsReady); err != nil {
		if err == wait.ErrWaitTimeout {
			// In case we have a timeout, include the timeout details
			return fmt.Errorf("instance became not active after %f seconds", instanceReadyCheckTimeout.Seconds())
		}
		// Some terminal error happened
		return fmt.Errorf("failed to wait for instance to become active: %v", err)
	}

	glog.V(2).Infof("Instance %s became active after %f seconds", serverID, time.Since(started).Seconds())
	return nil
}

func deleteInstanceDueToFatalLogged(computeClient *gophercloud.ServiceClient, serverID string) {
	glog.V(0).Infof("Deleting instance %s due to fatal error during machine creation...", serverID)
	if err := osservers.Delete(computeClient, serverID).ExtractErr(); err != nil {
		utilruntime.HandleError(fmt.Errorf("failed to delete the instance %s. Please take care of manually deleting the instance: %v", serverID, err))
		return
	}
	glog.V(0).Infof("Instance %s got deleted", serverID)
}

func (p *provider) Cleanup(machine *v1alpha1.Machine, data *cloudprovidertypes.ProviderData) (bool, error) {
	var hasFloatingIPReleaseFinalizer bool
	if finalizers := sets.NewString(machine.Finalizers...); finalizers.Has(floatingIPReleaseFinalizer) {
		hasFloatingIPReleaseFinalizer = true
	}

	instance, err := p.Get(machine, data)
	if err != nil {
		if err == cloudprovidererrors.ErrInstanceNotFound {
			if hasFloatingIPReleaseFinalizer {
				if err := p.cleanupFloatingIP(machine, data.Update); err != nil {
					return false, fmt.Errorf("failed to clean up floating ip: %v", err)
				}
			}
			return true, nil
		}
		return false, err
	}

	c, _, _, err := p.getConfig(machine.Spec.ProviderSpec)
	if err != nil {
		return false, cloudprovidererrors.TerminalError{
			Reason:  common.InvalidConfigurationMachineError,
			Message: fmt.Sprintf("Failed to parse MachineSpec, due to %v", err),
		}
	}

	client, err := getClient(c)
	if err != nil {
		return false, osErrorToTerminalError(err, "failed to get a openstack client")
	}

	computeClient, err := goopenstack.NewComputeV2(client, gophercloud.EndpointOpts{Availability: gophercloud.AvailabilityPublic, Region: c.Region})
	if err != nil {
		return false, osErrorToTerminalError(err, "failed to get compute client")
	}

	if err := osservers.Delete(computeClient, instance.ID()).ExtractErr(); err != nil && err.Error() != "Resource not found" {
		return false, osErrorToTerminalError(err, "failed to delete instance")
	}

	if hasFloatingIPReleaseFinalizer {
		return false, p.cleanupFloatingIP(machine, data.Update)
	}

	return false, nil
}

func (p *provider) Get(machine *v1alpha1.Machine, _ *cloudprovidertypes.ProviderData) (instance.Instance, error) {
	c, _, _, err := p.getConfig(machine.Spec.ProviderSpec)
	if err != nil {
		return nil, cloudprovidererrors.TerminalError{
			Reason:  common.InvalidConfigurationMachineError,
			Message: fmt.Sprintf("Failed to parse MachineSpec, due to %v", err),
		}
	}

	client, err := getClient(c)
	if err != nil {
		return nil, osErrorToTerminalError(err, "failed to get a openstack client")
	}

	computeClient, err := goopenstack.NewComputeV2(client, gophercloud.EndpointOpts{Availability: gophercloud.AvailabilityPublic, Region: c.Region})
	if err != nil {
		return nil, osErrorToTerminalError(err, "failed to get compute client")
	}

	var allServers []serverWithExt
	pager := osservers.List(computeClient, osservers.ListOpts{Name: machine.Spec.Name})
	err = pager.EachPage(func(page pagination.Page) (bool, error) {
		var servers []serverWithExt
		err = osservers.ExtractServersInto(page, &servers)
		if err != nil {
			return false, osErrorToTerminalError(err, "failed to extract instance info")
		}
		allServers = append(allServers, servers...)
		return true, nil
	})
	if err != nil {
		return nil, osErrorToTerminalError(err, "failed to list instances")
	}

	for i, s := range allServers {
		if s.Metadata[machineUIDMetaKey] == string(machine.UID) {
			return &osInstance{server: &allServers[i]}, nil
		}
	}

	return nil, cloudprovidererrors.ErrInstanceNotFound
}

func (p *provider) MigrateUID(machine *v1alpha1.Machine, new types.UID) error {
	c, _, _, err := p.getConfig(machine.Spec.ProviderSpec)
	if err != nil {
		return cloudprovidererrors.TerminalError{
			Reason:  common.InvalidConfigurationMachineError,
			Message: fmt.Sprintf("Failed to parse MachineSpec, due to %v", err),
		}
	}

	client, err := getClient(c)
	if err != nil {
		return osErrorToTerminalError(err, "failed to get a openstack client")
	}

	computeClient, err := goopenstack.NewComputeV2(client, gophercloud.EndpointOpts{Availability: gophercloud.AvailabilityPublic, Region: c.Region})
	if err != nil {
		return osErrorToTerminalError(err, "failed to get compute client")
	}

	var allServers []serverWithExt
	pager := osservers.List(computeClient, osservers.ListOpts{Name: machine.Spec.Name})
	err = pager.EachPage(func(page pagination.Page) (bool, error) {
		var servers []serverWithExt
		err = osservers.ExtractServersInto(page, &servers)
		if err != nil {
			return false, osErrorToTerminalError(err, "failed to extract instance info")
		}
		allServers = append(allServers, servers...)
		return true, nil
	})
	if err != nil {
		return osErrorToTerminalError(err, "failed to list instances")
	}

	for _, s := range allServers {
		if s.Metadata[machineUIDMetaKey] == string(machine.UID) {
			metadataOpts := osservers.MetadataOpts(s.Metadata)
			metadataOpts[machineUIDMetaKey] = string(new)
			response := osservers.UpdateMetadata(computeClient, s.ID, metadataOpts)
			if response.Err != nil {
				return fmt.Errorf("failed to update instance metadata with new UID: %v", err)
			}
		}
	}

	return nil
}

func (p *provider) GetCloudConfig(spec v1alpha1.MachineSpec) (config string, name string, err error) {
	c, _, _, err := p.getConfig(spec.ProviderSpec)
	if err != nil {
		return "", "", fmt.Errorf("failed to parse config: %v", err)
	}

	cc := &CloudConfig{
		Global: GlobalOpts{
			AuthURL:    c.IdentityEndpoint,
			Username:   c.Username,
			Password:   c.Password,
			DomainName: c.DomainName,
			TenantName: c.TenantName,
			TenantID:   c.TenantID,
			Region:     c.Region,
		},
		LoadBalancer: LoadBalancerOpts{
			ManageSecurityGroups: true,
		},
		BlockStorage: BlockStorageOpts{
			BSVersion:       "auto",
			TrustDevicePath: c.TrustDevicePath,
			IgnoreVolumeAZ:  true,
		},
		Version: spec.Versions.Kubelet,
	}
	if c.NodeVolumeAttachLimit != nil {
		cc.BlockStorage.NodeVolumeAttachLimit = *c.NodeVolumeAttachLimit
	}

	s, err := CloudConfigToString(cc)
	if err != nil {
		return "", "", fmt.Errorf("failed to convert the cloud-config to string: %v", err)
	}
	return s, "openstack", nil
}

func (p *provider) MachineMetricsLabels(machine *v1alpha1.Machine) (map[string]string, error) {
	labels := make(map[string]string)

	c, _, _, err := p.getConfig(machine.Spec.ProviderSpec)
	if err == nil {
		labels["size"] = c.Flavor
		labels["image"] = c.Image
		labels["region"] = c.Region
	}

	return labels, err
}

type serverWithExt struct {
	osservers.Server
	osextendedstatus.ServerExtendedStatusExt
}

type osInstance struct {
	server *serverWithExt
}

func (d *osInstance) Name() string {
	return d.server.Name
}

func (d *osInstance) ID() string {
	return d.server.ID
}

func (d *osInstance) Addresses() []string {
	var addresses []string
	for _, networkAddresses := range d.server.Addresses {
		for _, element := range networkAddresses.([]interface{}) {
			address := element.(map[string]interface{})
			addresses = append(addresses, address["addr"].(string))
		}
	}

	return addresses
}

func (d *osInstance) Status() instance.Status {
	switch d.server.Status {
	case "IN_PROGRESS":
		return instance.StatusCreating
	case "ACTIVE":
		return instance.StatusRunning
	default:
		return instance.StatusUnknown
	}
}

// osErrorToTerminalError judges if the given error
// can be qualified as a "terminal" error, for more info see v1alpha1.MachineStatus
//
// if the given error doesn't qualify the error passed as an argument will be returned
func osErrorToTerminalError(err error, msg string) error {
	if errUnauthorized, ok := err.(gophercloud.ErrDefault401); ok {
		return cloudprovidererrors.TerminalError{
			Reason:  common.InvalidConfigurationMachineError,
			Message: fmt.Sprintf("A request has been rejected due to invalid credentials which were taken from the MachineSpec: %v", errUnauthorized),
		}
	}

	if errForbidden, ok := err.(gophercloud.ErrDefault403); ok {
		terr := cloudprovidererrors.TerminalError{
			Reason:  common.InvalidConfigurationMachineError,
			Message: fmt.Sprintf("%s. The request against the OpenStack API is forbidden: %s", msg, errForbidden.Error()),
		}

		// The response from OpenStack might contain a more detailed message
		info := &forbiddenResponse{}
		if err := json.Unmarshal(errForbidden.Body, info); err != nil {
			// We just log here as we just do this to make the response more pretty
			glog.V(0).Infof("failed to unmarshal response body from 403 response from OpenStack API: %v\n%s", err, errForbidden.Body)
			return terr
		}

		// If we have more details, interpret them
		if info.Forbidden.Message != "" {
			terr.Message = fmt.Sprintf("%s. The request against the OpenStack API is forbidden: %s", msg, info.Forbidden.Message)
			if strings.Contains(info.Forbidden.Message, "Quota exceeded") {
				terr.Reason = common.InsufficientResourcesMachineError
			}
		}

		return terr
	}

	return fmt.Errorf("%s, due to %s", msg, err)
}

// forbiddenResponse is a potential response body from the OpenStack API when the request is forbidden (code: 403)
type forbiddenResponse struct {
	Forbidden struct {
		Message string `json:"message"`
		Code    int    `json:"code"`
	} `json:"forbidden"`
}

func (p *provider) cleanupFloatingIP(machine *v1alpha1.Machine, updater cloudprovidertypes.MachineUpdater) error {
	floatingIPID, exists := machine.Annotations[floatingIPIDAnnotationKey]
	if !exists {
		return osErrorToTerminalError(fmt.Errorf("failed to release floating ip"),
			fmt.Sprintf("%s finalizer exists but %s annotation does not", floatingIPReleaseFinalizer, floatingIPIDAnnotationKey))
	}

	c, _, _, err := p.getConfig(machine.Spec.ProviderSpec)
	if err != nil {
		return cloudprovidererrors.TerminalError{
			Reason:  common.InvalidConfigurationMachineError,
			Message: fmt.Sprintf("Failed to parse MachineSpec, due to %v", err),
		}
	}

	client, err := getClient(c)
	if err != nil {
		return osErrorToTerminalError(err, "failed to get a openstack client")
	}
	netClient, err := goopenstack.NewNetworkV2(client, gophercloud.EndpointOpts{Region: c.Region})
	if err != nil {
		return fmt.Errorf("failed to create the networkv2 client for region %s: %v", c.Region, err)
	}
	if err := osfloatingips.Delete(netClient, floatingIPID).ExtractErr(); err != nil && err.Error() != "Resource not found" {
		return fmt.Errorf("failed to delete floating ip %s: %v", floatingIPID, err)
	}
	if err := updater(machine, func(m *v1alpha1.Machine) {
		finalizers := sets.NewString(m.Finalizers...)
		finalizers.Delete(floatingIPReleaseFinalizer)
		m.Finalizers = finalizers.List()
	}); err != nil {
		return fmt.Errorf("failed to delete %s finalizer from Machine: %v", floatingIPReleaseFinalizer, err)
	}

	return nil
}

func assignFloatingIPToInstance(machineUpdater cloudprovidertypes.MachineUpdater, machine *v1alpha1.Machine, client *gophercloud.ProviderClient, instanceID, floatingIPPoolName, region string, network *osnetworks.Network) error {
	port, err := getInstancePort(client, region, instanceID, network.ID)
	if err != nil {
		return fmt.Errorf("failed to get instance port for network %s in region %s: %v", network.ID, region, err)
	}

	netClient, err := goopenstack.NewNetworkV2(client, gophercloud.EndpointOpts{Region: region})
	if err != nil {
		return fmt.Errorf("failed to create the networkv2 client for region %s: %v", region, err)
	}

	floatingIPPool, err := getNetwork(client, region, floatingIPPoolName)
	if err != nil {
		return osErrorToTerminalError(err, fmt.Sprintf("failed to get floating ip pool %q", floatingIPPoolName))
	}

	// We're only interested in the part which is vulnerable to concurrent access
	started := time.Now()
	glog.V(2).Infof("Assigning a floating IP to instance %s", instanceID)

	floatingIPAssignLock.Lock()
	defer floatingIPAssignLock.Unlock()

	freeFloatingIps, err := getFreeFloatingIPs(client, region, floatingIPPool)
	if err != nil {
		return osErrorToTerminalError(err, "failed to get free floating ips")
	}

	var ip *osfloatingips.FloatingIP
	if len(freeFloatingIps) < 1 {
		if ip, err = createFloatingIP(client, region, port.ID, floatingIPPool); err != nil {
			return osErrorToTerminalError(err, "failed to allocate a floating ip")
		}
		if err := machineUpdater(machine, func(m *v1alpha1.Machine) {
			m.Finalizers = append(m.Finalizers, floatingIPReleaseFinalizer)
			if m.Annotations == nil {
				m.Annotations = map[string]string{}
			}
			m.Annotations[floatingIPIDAnnotationKey] = ip.ID
		}); err != nil {
			return fmt.Errorf("failed to add floating ip release finalizer after allocating floating ip: %v", err)
		}
	} else {
		freeIP := freeFloatingIps[0]
		ip, err = osfloatingips.Update(netClient, freeIP.ID, osfloatingips.UpdateOpts{
			PortID: &port.ID,
		}).Extract()
		if err != nil {
			return fmt.Errorf("failed to update FloatingIP %s(%s): %v", freeIP.ID, freeIP.FloatingIP, err)
		}

		// We're now going to wait 3 seconds and check if the IP is still ours. If not, we're going to fail
		// On our reference system it took ~3 seconds for a full FloatingIP allocation (Including creating a new one). It took ~600ms just for assigning one.
		time.Sleep(floatingReassignIPCheckPeriod)
		currentIP, err := osfloatingips.Get(netClient, ip.ID).Extract()
		if err != nil {
			return fmt.Errorf("failed to load FloatingIP %s after assignment has been done: %v", ip.FloatingIP, err)
		}
		// Verify if the port is still the one we set it to
		if currentIP.PortID != port.ID {
			return fmt.Errorf("floatingIP %s got reassigned", currentIP.FloatingIP)
		}
	}
	secondsTook := time.Since(started).Seconds()

	glog.V(2).Infof("Successfully assigned the FloatingIP %s to instance %s. Took %f seconds(without the recheck wait period %f seconds). ", ip.FloatingIP, instanceID, secondsTook, floatingReassignIPCheckPeriod.Seconds())
	return nil
}

func (p *provider) SetMetricsForMachines(machines v1alpha1.MachineList) error {
	return nil
}<|MERGE_RESOLUTION|>--- conflicted
+++ resolved
@@ -78,14 +78,6 @@
 	// Machine details
 	Image                 providerconfig.ConfigVarString   `json:"image"`
 	Flavor                providerconfig.ConfigVarString   `json:"flavor"`
-<<<<<<< HEAD
-	SecurityGroups        []providerconfig.ConfigVarString `json:"securityGroups"`
-	Network               providerconfig.ConfigVarString   `json:"network"`
-	Subnet                providerconfig.ConfigVarString   `json:"subnet"`
-	FloatingIPPool        providerconfig.ConfigVarString   `json:"floatingIpPool"`
-	AvailabilityZone      providerconfig.ConfigVarString   `json:"availabilityZone"`
-	TrustDevicePath       providerconfig.ConfigVarBool     `json:"trustDevicePath"`
-=======
 	SecurityGroups        []providerconfig.ConfigVarString `json:"securityGroups,omitempty"`
 	Network               providerconfig.ConfigVarString   `json:"network,omitempty"`
 	Subnet                providerconfig.ConfigVarString   `json:"subnet,omitempty"`
@@ -93,7 +85,6 @@
 	AvailabilityZone      providerconfig.ConfigVarString   `json:"availabilityZone,omitempty"`
 	TrustDevicePath       providerconfig.ConfigVarBool     `json:"trustDevicePath"`
 	RootDiskSizeGB        *int                             `json:"rootDiskSizeGB"`
->>>>>>> d925fa6e
 	NodeVolumeAttachLimit *uint                            `json:"nodeVolumeAttachLimit"`
 	// This tag is related to server metadata, not compute server's tag
 	Tags map[string]string `json:"tags,omitempty"`
@@ -118,10 +109,7 @@
 	FloatingIPPool        string
 	AvailabilityZone      string
 	TrustDevicePath       bool
-<<<<<<< HEAD
-=======
 	RootDiskSizeGB        *int
->>>>>>> d925fa6e
 	NodeVolumeAttachLimit *uint
 
 	Tags map[string]string
@@ -220,10 +208,7 @@
 	if err != nil {
 		return nil, nil, nil, err
 	}
-<<<<<<< HEAD
-=======
 	c.RootDiskSizeGB = rawConfig.RootDiskSizeGB
->>>>>>> d925fa6e
 	c.NodeVolumeAttachLimit = rawConfig.NodeVolumeAttachLimit
 	c.Tags = rawConfig.Tags
 	if c.Tags == nil {
