--- conflicted
+++ resolved
@@ -524,15 +524,7 @@
 			return nil, osErrorToTerminalError(err, "failed to create server with volume")
 		}
 	} else {
-<<<<<<< HEAD
 		if err := osservers.Create(computeClient, createOpts).ExtractInto(&server); err != nil {
-=======
-		// Image ID should only be set in server options when block device
-		// mapping is not used. Otherwish an error may occur with some
-		// OpenStack providers/versions .e.g. OpenTelekom Cloud
-		serverOpts.ImageRef = image.ID
-		if err := osservers.Create(computeClient, serverOpts).ExtractInto(&server); err != nil {
->>>>>>> 0dd26985
 			return nil, osErrorToTerminalError(err, "failed to create server")
 		}
 	}
