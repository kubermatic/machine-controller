--- conflicted
+++ resolved
@@ -82,7 +82,7 @@
 	  }
 	],
 	"flavorRef": "1",
-	"imageRef": "1bea47ed-f6a9-463b-b423-14b9cca9ad27",
+	"imageRef": "",
 	"metadata": {
 	  "kubernetes-cluster": "xyz",
 	  "machine-uid": "",
@@ -119,7 +119,7 @@
 		}
 	  ],
 	  "flavorRef": "1",
-	  "imageRef": "1bea47ed-f6a9-463b-b423-14b9cca9ad27",
+	  "imageRef": "",
 	  "metadata": {
 		"kubernetes-cluster": "xyz",
 		"machine-uid": "",
@@ -270,11 +270,7 @@
 			ExpectServerCreated(t, tt.wantServerReq)
 			p := &provider{
 				// Note that configVarResolver is not used in this test as the getConfigFunc is mocked.
-<<<<<<< HEAD
-				configVarResolver: &providerconfig.ConfigPointerVarResolver{Cvr: providerconfig.NewConfigVarResolver(context.Background(), fakeclient.NewFakeClient())},
-=======
-				configVarResolver: providerconfig.NewConfigVarResolver(context.Background(), fakectrlruntimeclient.NewClientBuilder().Build()),
->>>>>>> dde12b44
+				configVarResolver: &providerconfig.ConfigPointerVarResolver{Cvr: providerconfig.NewConfigVarResolver(context.Background(), fakectrlruntimeclient.NewClientBuilder().Build())},
 				// mock client config getter
 				clientGetter: func(c *Config) (*gophercloud.ProviderClient, error) {
 					pc := client.ServiceClient()
@@ -338,13 +334,9 @@
 		t.Run(tt.name, func(t *testing.T) {
 			p := &provider{
 				// Note that configVarResolver is not used in this test as the getConfigFunc is mocked.
-<<<<<<< HEAD
-				configVarResolver: &providerconfig.ConfigPointerVarResolver{Cvr: providerconfig.NewConfigVarResolver(context.Background(), fakeclient.NewFakeClient())},
-=======
-				configVarResolver: providerconfig.NewConfigVarResolver(context.Background(), fakectrlruntimeclient.
+				configVarResolver: &providerconfig.ConfigPointerVarResolver{Cvr: providerconfig.NewConfigVarResolver(context.Background(), fakectrlruntimeclient.
 					NewClientBuilder().
-					Build()),
->>>>>>> dde12b44
+					Build())},
 			}
 			conf, _, _, _ := p.getConfig(v1alpha1.ProviderSpec{
 				Value: &runtime.RawExtension{
