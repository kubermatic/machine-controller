/*
Copyright 2019 The Machine Controller Authors.

Licensed under the Apache License, Version 2.0 (the "License");
you may not use this file except in compliance with the License.
You may obtain a copy of the License at

    http://www.apache.org/licenses/LICENSE-2.0

Unless required by applicable law or agreed to in writing, software
distributed under the License is distributed on an "AS IS" BASIS,
WITHOUT WARRANTIES OR CONDITIONS OF ANY KIND, either express or implied.
See the License for the specific language governing permissions and
limitations under the License.
*/

package types

import (
	"github.com/kubermatic/machine-controller/pkg/jsonutil"
	providerconfigtypes "github.com/kubermatic/machine-controller/pkg/providerconfig/types"
)

type RawConfig struct {
	// Auth details
	IdentityEndpoint            *providerconfigtypes.ConfigVarString `json:"identityEndpoint,omitempty"`
	Username                    *providerconfigtypes.ConfigVarString `json:"username,omitempty"`
	Password                    *providerconfigtypes.ConfigVarString `json:"password,omitempty"`
	ApplicationCredentialID     *providerconfigtypes.ConfigVarString `json:"applicationCredentialID,omitempty"`
	ApplicationCredentialSecret *providerconfigtypes.ConfigVarString `json:"applicationCredentialSecret,omitempty"`
	DomainName                  *providerconfigtypes.ConfigVarString `json:"domainName,omitempty"`
	ProjectName                 *providerconfigtypes.ConfigVarString `json:"projectName,omitempty"`
	ProjectID                   *providerconfigtypes.ConfigVarString `json:"projectID,omitempty"`
	TenantName                  *providerconfigtypes.ConfigVarString `json:"tenantName,omitempty"`
	TenantID                    *providerconfigtypes.ConfigVarString `json:"tenantID,omitempty"`
	TokenID                     *providerconfigtypes.ConfigVarString `json:"tokenId,omitempty"`
	Region                      *providerconfigtypes.ConfigVarString `json:"region,omitempty"`
	InstanceReadyCheckPeriod    *providerconfigtypes.ConfigVarString `json:"instanceReadyCheckPeriod,omitempty"`
	InstanceReadyCheckTimeout   *providerconfigtypes.ConfigVarString `json:"instanceReadyCheckTimeout,omitempty"`
	ComputeAPIVersion           *providerconfigtypes.ConfigVarString `json:"computeAPIVersion,omitempty"`

	// Machine details
	Image                 *providerconfigtypes.ConfigVarString   `json:"image"`
	Flavor                *providerconfigtypes.ConfigVarString   `json:"flavor"`
	SecurityGroups        []providerconfigtypes.ConfigVarString `json:"securityGroups,omitempty"`
	Network               *providerconfigtypes.ConfigVarString   `json:"network,omitempty"`
	Subnet                *providerconfigtypes.ConfigVarString   `json:"subnet,omitempty"`
	FloatingIPPool        *providerconfigtypes.ConfigVarString   `json:"floatingIpPool,omitempty"`
	AvailabilityZone      *providerconfigtypes.ConfigVarString   `json:"availabilityZone,omitempty"`
	TrustDevicePath       *providerconfigtypes.ConfigVarBool     `json:"trustDevicePath"`
	RootDiskSizeGB        *int                                  `json:"rootDiskSizeGB"`
	RootDiskVolumeType    *providerconfigtypes.ConfigVarString   `json:"rootDiskVolumeType,omitempty"`
	NodeVolumeAttachLimit *uint                                 `json:"nodeVolumeAttachLimit"`
<<<<<<< HEAD

	ServerGroupID *providerconfigtypes.ConfigVarString `json:"serverGroupID"`
=======
	ServerGroup           providerconfigtypes.ConfigVarString   `json:"serverGroup"`
>>>>>>> 99a8a3fe
	// This tag is related to server metadata, not compute server's tag
	Tags map[string]string `json:"tags,omitempty"`
}

func GetConfig(pconfig providerconfigtypes.Config) (*RawConfig, error) {
	rawConfig := &RawConfig{}

	return rawConfig, jsonutil.StrictUnmarshal(pconfig.CloudProviderSpec.Raw, rawConfig)
}<|MERGE_RESOLUTION|>--- conflicted
+++ resolved
@@ -40,23 +40,19 @@
 	ComputeAPIVersion           *providerconfigtypes.ConfigVarString `json:"computeAPIVersion,omitempty"`
 
 	// Machine details
-	Image                 *providerconfigtypes.ConfigVarString   `json:"image"`
-	Flavor                *providerconfigtypes.ConfigVarString   `json:"flavor"`
+	Image                 *providerconfigtypes.ConfigVarString  `json:"image"`
+	Flavor                *providerconfigtypes.ConfigVarString  `json:"flavor"`
 	SecurityGroups        []providerconfigtypes.ConfigVarString `json:"securityGroups,omitempty"`
-	Network               *providerconfigtypes.ConfigVarString   `json:"network,omitempty"`
-	Subnet                *providerconfigtypes.ConfigVarString   `json:"subnet,omitempty"`
-	FloatingIPPool        *providerconfigtypes.ConfigVarString   `json:"floatingIpPool,omitempty"`
-	AvailabilityZone      *providerconfigtypes.ConfigVarString   `json:"availabilityZone,omitempty"`
-	TrustDevicePath       *providerconfigtypes.ConfigVarBool     `json:"trustDevicePath"`
+	Network               *providerconfigtypes.ConfigVarString  `json:"network,omitempty"`
+	Subnet                *providerconfigtypes.ConfigVarString  `json:"subnet,omitempty"`
+	FloatingIPPool        *providerconfigtypes.ConfigVarString  `json:"floatingIpPool,omitempty"`
+	AvailabilityZone      *providerconfigtypes.ConfigVarString  `json:"availabilityZone,omitempty"`
+	TrustDevicePath       *providerconfigtypes.ConfigVarBool    `json:"trustDevicePath"`
 	RootDiskSizeGB        *int                                  `json:"rootDiskSizeGB"`
-	RootDiskVolumeType    *providerconfigtypes.ConfigVarString   `json:"rootDiskVolumeType,omitempty"`
+	RootDiskVolumeType    *providerconfigtypes.ConfigVarString  `json:"rootDiskVolumeType,omitempty"`
 	NodeVolumeAttachLimit *uint                                 `json:"nodeVolumeAttachLimit"`
-<<<<<<< HEAD
 
 	ServerGroupID *providerconfigtypes.ConfigVarString `json:"serverGroupID"`
-=======
-	ServerGroup           providerconfigtypes.ConfigVarString   `json:"serverGroup"`
->>>>>>> 99a8a3fe
 	// This tag is related to server metadata, not compute server's tag
 	Tags map[string]string `json:"tags,omitempty"`
 }
