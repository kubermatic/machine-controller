/*
Copyright 2019 The Machine Controller Authors.

Licensed under the Apache License, Version 2.0 (the "License");
you may not use this file except in compliance with the License.
You may obtain a copy of the License at

    http://www.apache.org/licenses/LICENSE-2.0

Unless required by applicable law or agreed to in writing, software
distributed under the License is distributed on an "AS IS" BASIS,
WITHOUT WARRANTIES OR CONDITIONS OF ANY KIND, either express or implied.
See the License for the specific language governing permissions and
limitations under the License.
*/

package alibaba

import (
	"encoding/base64"
	"encoding/json"
	"errors"
	"fmt"
	"net/http"

	"github.com/aliyun/alibaba-cloud-sdk-go/sdk/requests"
	"github.com/aliyun/alibaba-cloud-sdk-go/services/ecs"

	"github.com/kubermatic/machine-controller/pkg/apis/cluster/common"
	"github.com/kubermatic/machine-controller/pkg/apis/cluster/v1alpha1"
	cloudprovidererrors "github.com/kubermatic/machine-controller/pkg/cloudprovider/errors"
	"github.com/kubermatic/machine-controller/pkg/cloudprovider/instance"
	alibabatypes "github.com/kubermatic/machine-controller/pkg/cloudprovider/provider/alibaba/types"
	cloudprovidertypes "github.com/kubermatic/machine-controller/pkg/cloudprovider/types"
	"github.com/kubermatic/machine-controller/pkg/cloudprovider/util"
	kuberneteshelper "github.com/kubermatic/machine-controller/pkg/kubernetes"
	"github.com/kubermatic/machine-controller/pkg/providerconfig"
	providerconfigtypes "github.com/kubermatic/machine-controller/pkg/providerconfig/types"

	v1 "k8s.io/api/core/v1"
	"k8s.io/apimachinery/pkg/types"
)

const (
	machineUIDTag   = "machine_uid"
	centosImageName = "CentOS  7.7 64 bit"
	ubuntuImageName = "Ubuntu  18.04 64 bit"

	finalizerInstance = "kubermatic.io/cleanup-alibaba-instance"
)

type instanceStatus string

const (
	stoppedStatus instanceStatus = "Stopped"
	runningStatus instanceStatus = "Running"
)

type provider struct {
	configVarResolver *providerconfig.ConfigVarResolver
}

type Config struct {
	AccessKeyID             string
	AccessKeySecret         string
	RegionID                string
	InstanceType            string
	InstanceID              string
	VSwitchID               string
	InternetMaxBandwidthOut string
	Labels                  map[string]string
	ZoneID                  string
	DiskType                string
	DiskSize                string
}

type alibabaInstance struct {
	instance *ecs.Instance
}

func (a *alibabaInstance) Name() string {
	return a.instance.InstanceName
}

func (a *alibabaInstance) ID() string {
	return a.instance.InstanceId
}

<<<<<<< HEAD
func (a *alibabaInstance) HostID() string {
	return ""
}

func (a *alibabaInstance) Addresses() []string {
	var primaryIPAddresses []string
=======
func (a *alibabaInstance) Addresses() map[string]v1.NodeAddressType {
	primaryIPAddresses := map[string]v1.NodeAddressType{}
>>>>>>> 56a7f0e5
	for _, networkInterface := range a.instance.NetworkInterfaces.NetworkInterface {
		primaryIPAddresses[networkInterface.PrimaryIpAddress] = v1.NodeInternalIP
	}

	return primaryIPAddresses
}

func (a *alibabaInstance) Status() instance.Status {
	return instance.Status(a.instance.Status)
}

// New returns an Alibaba cloud provider
func New(configVarResolver *providerconfig.ConfigVarResolver) cloudprovidertypes.Provider {
	return &provider{configVarResolver: configVarResolver}
}

func (p *provider) AddDefaults(spec v1alpha1.MachineSpec) (v1alpha1.MachineSpec, error) {
	return spec, nil
}

func (p *provider) Validate(machineSpec v1alpha1.MachineSpec) error {
	c, pc, err := p.getConfig(machineSpec.ProviderSpec)
	if err != nil {
		return fmt.Errorf("failed to parse config: %v", err)
	}

	if c.AccessKeyID == "" {
		return errors.New("accessKeyID is missing")
	}
	if c.AccessKeySecret == "" {
		return errors.New("accessKeySecret is missing")
	}
	if c.RegionID == "" {
		return errors.New("regionID is missing")
	}
	if c.InstanceType == "" {
		return errors.New("instanceType is missing")
	}
	if c.VSwitchID == "" {
		return errors.New("vSwitchID is missing")
	}
	if c.InternetMaxBandwidthOut == "" {
		return errors.New("internetMaxBandwidthOut is missing")
	}
	if c.ZoneID == "" {
		return errors.New("zoneID is missing")
	}
	_, err = p.getImageIDForOS(machineSpec, pc.OperatingSystem)
	if err != nil {
		return fmt.Errorf("invalid/not supported operating system specified %q: %v", pc.OperatingSystem, err)
	}
	if c.DiskType == "" {
		return errors.New("DiskType is missing")
	}
	if c.DiskSize == "" {
		return errors.New("DiskSize is missing")
	}

	return nil
}

func (p *provider) Get(machine *v1alpha1.Machine, data *cloudprovidertypes.ProviderData) (instance.Instance, error) {
	c, _, err := p.getConfig(machine.Spec.ProviderSpec)
	if err != nil {
		return nil, cloudprovidererrors.TerminalError{
			Reason:  common.InvalidConfigurationMachineError,
			Message: fmt.Sprintf("failed to parse MachineSpec, due to %v", err),
		}
	}

	client, err := getClient(c.RegionID, c.AccessKeyID, c.AccessKeySecret)
	if err != nil {
		return nil, fmt.Errorf("failed to get alibaba client: %v", err)
	}

	foundInstance, err := getInstance(client, machine.Name, string(machine.UID))
	if err != nil {
		return nil, err
	}

	switch instanceStatus(foundInstance.Status) {
	case stoppedStatus:
		startRequest := ecs.CreateStartInstanceRequest()
		startRequest.InstanceId = foundInstance.InstanceId

		_, err = client.StartInstance(startRequest)
		if err != nil {
			return nil, fmt.Errorf("failed to start instance %v: %v", foundInstance.InstanceId, err)
		}
		return nil, fmt.Errorf("instance %v is in a stopped state", foundInstance.InstanceId)
	case runningStatus:
		if len(foundInstance.PublicIpAddress.IpAddress) == 0 {
			ipAddress := ecs.CreateAllocatePublicIpAddressRequest()
			ipAddress.InstanceId = foundInstance.InstanceId

			_, err = client.AllocatePublicIpAddress(ipAddress)
			if err != nil {
				return nil, fmt.Errorf("failed to allocate ip address for instance %v: %v", foundInstance.InstanceId, err)
			}

		}
		return &alibabaInstance{instance: foundInstance}, nil
	}

	return nil, fmt.Errorf("instance %v is not ready", foundInstance.InstanceId)
}

func (p *provider) GetCloudConfig(spec v1alpha1.MachineSpec) (config string, name string, err error) {
	return "", "", nil
}

func (p *provider) Create(machine *v1alpha1.Machine, data *cloudprovidertypes.ProviderData, userdata string) (instance.Instance, error) {
	c, pc, err := p.getConfig(machine.Spec.ProviderSpec)
	if err != nil {
		return nil, cloudprovidererrors.TerminalError{
			Reason:  common.InvalidConfigurationMachineError,
			Message: fmt.Sprintf("failed to parse MachineSpec, due to %v", err),
		}
	}

	client, err := getClient(c.RegionID, c.AccessKeyID, c.AccessKeySecret)
	if err != nil {
		return nil, fmt.Errorf("failed to get alibaba client: %v", err)
	}

	createInstanceRequest := ecs.CreateCreateInstanceRequest()
	createInstanceRequest.ImageId, err = p.getImageIDForOS(machine.Spec, pc.OperatingSystem)
	if err != nil {
		return nil, fmt.Errorf("failed to get a valied image for machine : %v", err)
	}
	createInstanceRequest.InstanceName = machine.Name
	createInstanceRequest.InstanceType = c.InstanceType
	createInstanceRequest.VSwitchId = c.VSwitchID
	createInstanceRequest.InternetMaxBandwidthOut = requests.Integer(c.InternetMaxBandwidthOut)
	encodedUserData := base64.StdEncoding.EncodeToString([]byte(userdata))
	createInstanceRequest.UserData = encodedUserData
	createInstanceRequest.SystemDiskCategory = c.DiskType
	createInstanceRequest.DataDisk = &[]ecs.CreateInstanceDataDisk{
		{
			Size: c.DiskSize,
		},
	}
	createInstanceRequest.SystemDiskSize = requests.Integer(c.DiskSize)
	createInstanceRequest.ZoneId = c.ZoneID
	tag := ecs.CreateInstanceTag{
		Key:   machineUIDTag,
		Value: string(machine.UID),
	}
	createInstanceRequest.Tag = &[]ecs.CreateInstanceTag{tag}

	_, err = client.CreateInstance(createInstanceRequest)
	if err != nil {
		return nil, fmt.Errorf("failed to create instance at Alibaba cloud: %v", err)
	}

	if err = data.Update(machine, func(updatedMachine *v1alpha1.Machine) {
		if !kuberneteshelper.HasFinalizer(updatedMachine, finalizerInstance) {
			updatedMachine.Finalizers = append(updatedMachine.Finalizers, finalizerInstance)
		}
	}); err != nil {
		return nil, fmt.Errorf("failed updating machine %v finzaliers: %v", machine.Name, err)
	}

	foundInstance, err := getInstance(client, machine.Name, string(machine.UID))
	if err != nil {
		return nil, fmt.Errorf("failed to get alibaba instance %v due to %v", machine.Name, err)
	}

	return &alibabaInstance{instance: foundInstance}, nil
}

func (p *provider) Cleanup(machine *v1alpha1.Machine, data *cloudprovidertypes.ProviderData) (bool, error) {
	foundInstance, err := p.Get(machine, data)
	if err != nil {
		if err == cloudprovidererrors.ErrInstanceNotFound {
			return util.RemoveFinalizerOnInstanceNotFound(finalizerInstance, machine, data)
		}
		return false, err
	}

	c, _, err := p.getConfig(machine.Spec.ProviderSpec)
	if err != nil {
		return false, cloudprovidererrors.TerminalError{
			Reason:  common.InvalidConfigurationMachineError,
			Message: fmt.Sprintf("Failed to parse MachineSpec, due to %v", err),
		}
	}

	client, err := getClient(c.RegionID, c.AccessKeyID, c.AccessKeySecret)
	if err != nil {
		return false, fmt.Errorf("failed to get alibaba client: %v", err)
	}

	deleteInstancesRequest := ecs.CreateDeleteInstancesRequest()
	deleteInstancesRequest.InstanceId = &[]string{foundInstance.ID()}

	deleteInstancesRequest.Force = requests.Boolean("True")
	if _, err = client.DeleteInstances(deleteInstancesRequest); err != nil {
		return false, fmt.Errorf("failed to delete instance with instanceID %s, due to %v", foundInstance.ID(), err)
	}

	return false, nil
}

func (p *provider) MachineMetricsLabels(machine *v1alpha1.Machine) (map[string]string, error) {
	labels := make(map[string]string)

	c, _, err := p.getConfig(machine.Spec.ProviderSpec)
	if err == nil {
		labels["instanceType"] = c.InstanceType
		labels["region"] = c.RegionID
	}

	return labels, err
}

func (p *provider) MigrateUID(machine *v1alpha1.Machine, new types.UID) error {
	c, _, err := p.getConfig(machine.Spec.ProviderSpec)
	if err != nil {
		return fmt.Errorf("failed to decode providerconfig: %v", err)
	}

	client, err := getClient(c.RegionID, c.AccessKeyID, c.AccessKeySecret)
	if err != nil {
		return fmt.Errorf("failed to get alibaba client: %v", err)
	}

	foundInstance, err := getInstance(client, machine.Name, string(machine.UID))
	if err != nil {
		return fmt.Errorf("failed to get alibaba instance %v due to %v", machine.Name, err)
	}

	tag := ecs.AddTagsTag{
		Value: string(new),
		Key:   machineUIDTag,
	}
	request := ecs.CreateAddTagsRequest()
	request.ResourceId = foundInstance.InstanceId
	request.ResourceType = "instance"
	tags := []ecs.AddTagsTag{tag}
	request.Tag = &tags

	if _, err := client.AddTags(request); err != nil {
		return fmt.Errorf("failed to create new UID tag: %v", err)
	}

	return nil
}

func (p *provider) SetMetricsForMachines(machines v1alpha1.MachineList) error {
	return nil
}

func (p *provider) getConfig(s v1alpha1.ProviderSpec) (*Config, *providerconfigtypes.Config, error) {
	if s.Value == nil {
		return nil, nil, errors.New("machine.spec.providerconfig.value is nil")
	}
	pconfig := providerconfigtypes.Config{}
	err := json.Unmarshal(s.Value.Raw, &pconfig)
	if err != nil {
		return nil, nil, fmt.Errorf("failed to decode providers config: %v", err)
	}

	rawConfig := alibabatypes.RawConfig{}
	if err = json.Unmarshal(pconfig.CloudProviderSpec.Raw, &rawConfig); err != nil {
		return nil, nil, fmt.Errorf("failed to decode alibaba providers config: %v", err)
	}

	c := Config{}
	c.AccessKeyID, err = p.configVarResolver.GetConfigVarStringValueOrEnv(rawConfig.AccessKeyID, "ALIBABA_ACCESS_KEY_ID")
	if err != nil {
		return nil, nil, fmt.Errorf("failed to get the value of \"AccessKeyID\" field, error = %v", err)
	}
	c.AccessKeySecret, err = p.configVarResolver.GetConfigVarStringValueOrEnv(rawConfig.AccessKeySecret, "ALIBABA_ACCESS_KEY_SECRET")
	if err != nil {
		return nil, nil, fmt.Errorf("failed to get the value of \"AccessKeySecret\" field, error = %v", err)
	}
	c.InstanceType, err = p.configVarResolver.GetConfigVarStringValue(rawConfig.InstanceType)
	if err != nil {
		return nil, nil, fmt.Errorf("failed to get the value of \"instanceType\" field, error = %v", err)
	}
	c.RegionID, err = p.configVarResolver.GetConfigVarStringValue(rawConfig.RegionID)
	if err != nil {
		return nil, nil, fmt.Errorf("failed to get the value of \"regionID\" field, error = %v", err)
	}
	c.VSwitchID, err = p.configVarResolver.GetConfigVarStringValue(rawConfig.VSwitchID)
	if err != nil {
		return nil, nil, fmt.Errorf("failed to get the value of \"vSwitchID\" field, error = %v", err)
	}
	c.ZoneID, err = p.configVarResolver.GetConfigVarStringValue(rawConfig.ZoneID)
	if err != nil {
		return nil, nil, fmt.Errorf("failed to get the value of \"zoneID\" field, error = %v", err)
	}
	c.InternetMaxBandwidthOut, err = p.configVarResolver.GetConfigVarStringValue(rawConfig.InternetMaxBandwidthOut)
	if err != nil {
		return nil, nil, fmt.Errorf("failed to get the value of \"internetMaxBandwidthOut\" field, error = %v", err)
	}
	c.Labels = rawConfig.Labels
	c.DiskType, err = p.configVarResolver.GetConfigVarStringValue(rawConfig.DiskType)
	if err != nil {
		return nil, nil, fmt.Errorf("failed to get the value of \"diskType\" field, error = %v", err)
	}
	c.DiskSize, err = p.configVarResolver.GetConfigVarStringValue(rawConfig.DiskSize)
	if err != nil {
		return nil, nil, fmt.Errorf("failed to get the value of \"diskSize\" field, error = %v", err)
	}
	return &c, &pconfig, err
}

func getClient(regionID, accessKeyID, accessKeySecret string) (*ecs.Client, error) {
	client, err := ecs.NewClientWithAccessKey(regionID, accessKeyID, accessKeySecret)
	if err != nil {
		return nil, fmt.Errorf("failed to get Alibaba cloud client: %v", err)
	}
	return client, nil
}

func getInstance(client *ecs.Client, instanceName string, uid string) (*ecs.Instance, error) {
	describeInstanceRequest := ecs.CreateDescribeInstancesRequest()
	describeInstanceRequest.InstanceName = instanceName
	tag := []ecs.DescribeInstancesTag{
		{
			Key:   machineUIDTag,
			Value: uid,
		},
	}
	describeInstanceRequest.Tag = &tag

	response, err := client.DescribeInstances(describeInstanceRequest)
	if err != nil {
		return nil, fmt.Errorf("failed to describe instance with instanceName: %s: %v", instanceName, err)
	}

	if response.Instances.Instance == nil ||
		len(response.Instances.Instance) == 0 ||
		response.GetHttpStatus() == http.StatusNotFound {
		return nil, cloudprovidererrors.ErrInstanceNotFound
	}

	return &response.Instances.Instance[0], nil
}

func (p *provider) getImageIDForOS(machineSpec v1alpha1.MachineSpec, os providerconfigtypes.OperatingSystem) (string, error) {
	c, _, err := p.getConfig(machineSpec.ProviderSpec)
	if err != nil {
		return "", fmt.Errorf("failed to get alibaba client: %v", err)
	}

	client, err := getClient(c.RegionID, c.AccessKeyID, c.AccessKeySecret)
	if err != nil {
		return "", fmt.Errorf("failed to get alibaba client: %v", err)
	}

	request := ecs.CreateDescribeImagesRequest()
	request.InstanceType = "ecs.sn1ne.large"
	request.OSType = "linux"
	request.Architecture = "x86_64"

	response, err := client.DescribeImages(request)
	if err != nil {
		return "", fmt.Errorf("failed to describe alibaba images: %v", err)
	}

	var availableImage = map[providerconfigtypes.OperatingSystem]string{}
	for _, image := range response.Images.Image {
		switch image.OSNameEn {
		case ubuntuImageName:
			availableImage[providerconfigtypes.OperatingSystemUbuntu] = image.ImageId
		case centosImageName:
			availableImage[providerconfigtypes.OperatingSystemCentOS] = image.ImageId
		}
	}

	if imageID, ok := availableImage[os]; ok {
		return imageID, nil
	}

	return "", providerconfigtypes.ErrOSNotSupported
}<|MERGE_RESOLUTION|>--- conflicted
+++ resolved
@@ -86,17 +86,12 @@
 	return a.instance.InstanceId
 }
 
-<<<<<<< HEAD
 func (a *alibabaInstance) HostID() string {
 	return ""
 }
 
-func (a *alibabaInstance) Addresses() []string {
-	var primaryIPAddresses []string
-=======
 func (a *alibabaInstance) Addresses() map[string]v1.NodeAddressType {
 	primaryIPAddresses := map[string]v1.NodeAddressType{}
->>>>>>> 56a7f0e5
 	for _, networkInterface := range a.instance.NetworkInterfaces.NetworkInterface {
 		primaryIPAddresses[networkInterface.PrimaryIpAddress] = v1.NodeInternalIP
 	}
