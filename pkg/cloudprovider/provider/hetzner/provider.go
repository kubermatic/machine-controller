--- conflicted
+++ resolved
@@ -402,17 +402,12 @@
 	return strconv.Itoa(s.server.ID)
 }
 
-<<<<<<< HEAD
 func (s *hetznerServer) HostID() string {
 	return ""
 }
 
-func (s *hetznerServer) Addresses() []string {
-	var addresses []string
-=======
 func (s *hetznerServer) Addresses() map[string]v1.NodeAddressType {
 	addresses := map[string]v1.NodeAddressType{}
->>>>>>> 56a7f0e5
 	for _, fips := range s.server.PublicNet.FloatingIPs {
 		addresses[fips.IP.String()] = v1.NodeExternalIP
 	}
