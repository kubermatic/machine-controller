/*
Copyright 2019 The Machine Controller Authors.

Licensed under the Apache License, Version 2.0 (the "License");
you may not use this file except in compliance with the License.
You may obtain a copy of the License at

    http://www.apache.org/licenses/LICENSE-2.0

Unless required by applicable law or agreed to in writing, software
distributed under the License is distributed on an "AS IS" BASIS,
WITHOUT WARRANTIES OR CONDITIONS OF ANY KIND, either express or implied.
See the License for the specific language governing permissions and
limitations under the License.
*/

package hetzner

import (
	"context"
	"errors"
	"fmt"
	"net/http"
	"strconv"
	"strings"

	"github.com/hetznercloud/hcloud-go/hcloud"

	"github.com/kubermatic/machine-controller/pkg/apis/cluster/common"
	clusterv1alpha1 "github.com/kubermatic/machine-controller/pkg/apis/cluster/v1alpha1"
	"github.com/kubermatic/machine-controller/pkg/cloudprovider/common/ssh"
	cloudprovidererrors "github.com/kubermatic/machine-controller/pkg/cloudprovider/errors"
	"github.com/kubermatic/machine-controller/pkg/cloudprovider/instance"
	hetznertypes "github.com/kubermatic/machine-controller/pkg/cloudprovider/provider/hetzner/types"
	cloudprovidertypes "github.com/kubermatic/machine-controller/pkg/cloudprovider/types"
	"github.com/kubermatic/machine-controller/pkg/providerconfig"
	providerconfigtypes "github.com/kubermatic/machine-controller/pkg/providerconfig/types"

	v1 "k8s.io/api/core/v1"
	"k8s.io/apimachinery/pkg/types"
	"k8s.io/apimachinery/pkg/util/rand"
	"k8s.io/klog"
)

const (
	machineUIDLabelKey = "machine-uid"
)

type provider struct {
	configVarResolver *providerconfig.ConfigPointerVarResolver
}

// New returns a Hetzner provider.
func New(configVarResolver *providerconfig.ConfigVarResolver) cloudprovidertypes.Provider {
	return &provider{configVarResolver: &providerconfig.ConfigPointerVarResolver{Cvr: configVarResolver}}
}

type Config struct {
	Token                string
	ServerType           string
	Datacenter           string
	Image                string
	Location             string
	PlacementGroupPrefix string
	Networks             []string
	Firewalls            []string
	Labels               map[string]string
}

func getNameForOS(os providerconfigtypes.OperatingSystem) (string, error) {
	switch os {
	case providerconfigtypes.OperatingSystemUbuntu:
		return "ubuntu-22.04", nil
	case providerconfigtypes.OperatingSystemCentOS:
		return "centos-7", nil
	case providerconfigtypes.OperatingSystemRockyLinux:
		return "rocky-8", nil
	}
	return "", providerconfigtypes.ErrOSNotSupported
}

func getClient(token string) *hcloud.Client {
	return hcloud.NewClient(hcloud.WithToken(token))
}

func (p *provider) getConfig(provSpec clusterv1alpha1.ProviderSpec) (*Config, *providerconfigtypes.Config, error) {
	if provSpec.Value == nil {
		return nil, nil, fmt.Errorf("machine.spec.providerconfig.value is nil")
	}

	pconfig, err := providerconfigtypes.GetConfig(provSpec)
	if err != nil {
		return nil, nil, err
	}

	if pconfig.OperatingSystemSpec.Raw == nil {
		return nil, nil, errors.New("operatingSystemSpec in the MachineDeployment cannot be empty")
	}

	rawConfig, err := hetznertypes.GetConfig(*pconfig)
	if err != nil {
		return nil, nil, err
	}

	c := Config{}
	c.Token, err = p.configVarResolver.GetConfigVarStringValueOrEnv(rawConfig.Token, "HZ_TOKEN")
	if err != nil {
		return nil, nil, fmt.Errorf("failed to get the value of \"token\" field, error = %w", err)
	}

	c.ServerType, err = p.configVarResolver.GetConfigVarStringValue(rawConfig.ServerType)
	if err != nil {
		return nil, nil, err
	}

	c.Datacenter, err = p.configVarResolver.GetConfigVarStringValue(rawConfig.Datacenter)
	if err != nil {
		return nil, nil, err
	}

	c.Image, err = p.configVarResolver.GetConfigVarStringValue(rawConfig.Image)
	if err != nil {
		return nil, nil, err
	}

	c.Location, err = p.configVarResolver.GetConfigVarStringValue(rawConfig.Location)
	if err != nil {
		return nil, nil, err
	}

	c.PlacementGroupPrefix, err = p.configVarResolver.GetConfigVarStringValue(rawConfig.PlacementGroupPrefix)
	if err != nil {
		return nil, nil, err
	}

	for _, network := range rawConfig.Networks {
		networkValue, err := p.configVarResolver.GetConfigVarStringValue(&network)
		if err != nil {
			return nil, nil, err
		}
		c.Networks = append(c.Networks, networkValue)
	}

	for _, firewall := range rawConfig.Firewalls {
		firewallValue, err := p.configVarResolver.GetConfigVarStringValue(&firewall)
		if err != nil {
			return nil, nil, err
		}
		c.Firewalls = append(c.Firewalls, firewallValue)
	}

	c.Labels = rawConfig.Labels

	return &c, pconfig, err
}

func (p *provider) getServerPlacementGroup(ctx context.Context, client *hcloud.Client, c *Config) (*hcloud.PlacementGroup, error) {
	placementGroups, _, err := client.PlacementGroup.List(ctx, hcloud.PlacementGroupListOpts{Type: hcloud.PlacementGroupTypeSpread})
	if err != nil {
		return nil, hzErrorToTerminalError(err, "failed to get placement groups of type spread")
	}
	for _, pg := range placementGroups {
		if !strings.HasPrefix(pg.Name, c.PlacementGroupPrefix) {
			continue
		}
		if len(pg.Servers) < 10 {
			return pg, nil
		}
	}
	pgLabels := map[string]string{}
	for k, v := range c.Labels {
		if k != machineUIDLabelKey {
			pgLabels[k] = v
		}
	}
	createdPg, _, err := client.PlacementGroup.Create(ctx, hcloud.PlacementGroupCreateOpts{
		Name:   fmt.Sprintf("%s-%s", c.PlacementGroupPrefix, rand.SafeEncodeString(rand.String(5))),
		Labels: pgLabels,
		Type:   hcloud.PlacementGroupTypeSpread,
	})
	if err != nil {
		return nil, hzErrorToTerminalError(err, "failed to create placement group")
	}
	return createdPg.PlacementGroup, nil
}

func (p *provider) Validate(ctx context.Context, spec clusterv1alpha1.MachineSpec) error {
	c, pc, err := p.getConfig(spec.ProviderSpec)
	if err != nil {
		return fmt.Errorf("failed to parse config: %w", err)
	}

	if c.Token == "" {
		return errors.New("token is missing")
	}

	_, err = getNameForOS(pc.OperatingSystem)
	if err != nil {
		return fmt.Errorf("invalid/not supported operating system specified %q: %w", pc.OperatingSystem, err)
	}

	client := getClient(c.Token)

	if c.Location != "" && c.Datacenter != "" {
		return fmt.Errorf("location and datacenter must not be set at the same time")
	}

	if c.Location != "" {
		if _, _, err = client.Location.Get(ctx, c.Location); err != nil {
			return fmt.Errorf("failed to get location: %w", err)
		}
	}

	if c.Datacenter != "" {
		if _, _, err = client.Datacenter.Get(ctx, c.Datacenter); err != nil {
			return fmt.Errorf("failed to get datacenter: %w", err)
		}
	}

	if c.Image != "" {
		if _, _, err = client.Image.Get(ctx, c.Image); err != nil {
			return fmt.Errorf("failed to get image: %w", err)
		}
	}

	for _, network := range c.Networks {
		if _, _, err = client.Network.Get(ctx, network); err != nil {
			return fmt.Errorf("failed to get network %q: %w", network, err)
		}
	}

	for _, firewall := range c.Firewalls {
		f, _, err := client.Firewall.Get(ctx, firewall)
		if err != nil {
			return fmt.Errorf("failed to get firewall %q: %w", firewall, err)
		}
		if f == nil {
			return fmt.Errorf("firewall %q does not exist", firewall)
		}
	}

	if _, _, err = client.ServerType.Get(ctx, c.ServerType); err != nil {
		return fmt.Errorf("failed to get server type: %w", err)
	}

	return nil
}

func (p *provider) Create(ctx context.Context, machine *clusterv1alpha1.Machine, data *cloudprovidertypes.ProviderData, userdata string) (instance.Instance, error) {
	c, pc, err := p.getConfig(machine.Spec.ProviderSpec)
	if err != nil {
		return nil, cloudprovidererrors.TerminalError{
			Reason:  common.InvalidConfigurationMachineError,
			Message: fmt.Sprintf("Failed to parse MachineSpec, due to %v", err),
		}
	}

	client := getClient(c.Token)

	if c.Image == "" {
		imageName, err := getNameForOS(pc.OperatingSystem)
		if err != nil {
			return nil, cloudprovidererrors.TerminalError{
				Reason:  common.InvalidConfigurationMachineError,
				Message: fmt.Sprintf("Invalid operating system specified %q, details = %v", pc.OperatingSystem, err),
			}
		}
		c.Image = imageName
	}

	if c.Labels == nil {
		c.Labels = map[string]string{}
	}

	c.Labels[machineUIDLabelKey] = string(machine.UID)
	serverCreateOpts := hcloud.ServerCreateOpts{
		Name:     machine.Spec.Name,
		UserData: userdata,
		Labels:   c.Labels,
	}

	if c.Datacenter != "" {
		dc, _, err := client.Datacenter.Get(ctx, c.Datacenter)
		if err != nil {
			return nil, hzErrorToTerminalError(err, "failed to get datacenter")
		}
		if dc == nil {
			return nil, fmt.Errorf("datacenter %q does not exist", c.Datacenter)
		}
		serverCreateOpts.Datacenter = dc
	}

	if c.Location != "" {
		location, _, err := client.Location.Get(ctx, c.Location)
		if err != nil {
			return nil, hzErrorToTerminalError(err, "failed to get location")
		}
		if location == nil {
			return nil, fmt.Errorf("location %q does not exist", c.Location)
		}
		serverCreateOpts.Location = location
	}

	if c.PlacementGroupPrefix != "" {
		selectedPg, err := p.getServerPlacementGroup(ctx, client, c)
		if err != nil {
			return nil, err
		}
		serverCreateOpts.PlacementGroup = selectedPg
	}

	for _, network := range c.Networks {
		n, _, err := client.Network.Get(ctx, network)
		if err != nil {
			return nil, hzErrorToTerminalError(err, "failed to get network")
		}
		if n == nil {
			return nil, fmt.Errorf("network %q does not exist", network)
		}
		serverCreateOpts.Networks = append(serverCreateOpts.Networks, n)
	}

	for _, firewall := range c.Firewalls {
		n, _, err := client.Firewall.Get(ctx, firewall)
		if err != nil {
			return nil, hzErrorToTerminalError(err, "failed to get firewall")
		}
		if n == nil {
			return nil, fmt.Errorf("firewall %q does not exist", firewall)
		}
		serverCreateOpts.Firewalls = append(serverCreateOpts.Firewalls, &hcloud.ServerCreateFirewall{Firewall: *n})
	}

	image, _, err := client.Image.Get(ctx, c.Image)
	if err != nil {
		return nil, hzErrorToTerminalError(err, "failed to get image")
	}
	if image == nil {
		return nil, fmt.Errorf("image %q does not exist", c.Image)
	}
	serverCreateOpts.Image = image

	serverType, _, err := client.ServerType.Get(ctx, c.ServerType)
	if err != nil {
		return nil, hzErrorToTerminalError(err, "failed to get server type")
	}
	if serverType == nil {
		return nil, fmt.Errorf("server type %q does not exist", c.ServerType)
	}
	serverCreateOpts.ServerType = serverType

	// We generate a temporary SSH key here, because otherwise Hetzner creates
	// a password and sends it via E-Mail to the account owner, which can be quite
	// spammy. No one will ever get access to the private key.
	sshkey, err := ssh.NewKey()
	if err != nil {
		return nil, fmt.Errorf("failed to generate ssh key: %w", err)
	}

	hkey, res, err := client.SSHKey.Create(ctx, hcloud.SSHKeyCreateOpts{
		Name:      sshkey.Name,
		PublicKey: sshkey.PublicKey,
	})
	if err != nil {
		return nil, fmt.Errorf("creating temporary ssh key failed with error %w", err)
	}
	if res.StatusCode != http.StatusCreated {
		return nil, fmt.Errorf("got invalid http status code when creating ssh key: expected=%d, god=%d", http.StatusCreated, res.StatusCode)
	}
	defer func() {
		_, err := client.SSHKey.Delete(ctx, hkey)
		if err != nil {
			klog.Errorf("Failed to delete temporary ssh key: %v", err)
		}
	}()
	serverCreateOpts.SSHKeys = []*hcloud.SSHKey{hkey}

	serverCreateRes, res, err := client.Server.Create(ctx, serverCreateOpts)
	if err != nil {
		return nil, hzErrorToTerminalError(err, "failed to create server")
	}
	if res.StatusCode != http.StatusCreated {
		return nil, fmt.Errorf("failed to create server invalid status code returned. expected=%d got %d", http.StatusCreated, res.StatusCode)
	}

	return &hetznerServer{server: serverCreateRes.Server}, nil
}

func (p *provider) Cleanup(ctx context.Context, machine *clusterv1alpha1.Machine, data *cloudprovidertypes.ProviderData) (bool, error) {
	instance, err := p.Get(ctx, machine, data)
	if err != nil {
		if errors.Is(err, cloudprovidererrors.ErrInstanceNotFound) {
			return true, nil
		}
		return false, err
	}

	c, _, err := p.getConfig(machine.Spec.ProviderSpec)
	if err != nil {
		return false, cloudprovidererrors.TerminalError{
			Reason:  common.InvalidConfigurationMachineError,
			Message: fmt.Sprintf("Failed to parse MachineSpec, due to %v", err),
		}
	}

	client := getClient(c.Token)
	hzServer := instance.(*hetznerServer).server

	res, err := client.Server.Delete(ctx, hzServer)
	if err != nil {
		return false, hzErrorToTerminalError(err, "failed to delete the server")
	}
	if res.StatusCode != http.StatusOK && res.StatusCode != http.StatusNotFound {
		return false, fmt.Errorf("invalid status code returned. expected=%d got=%d", http.StatusOK, res.StatusCode)
	}

	if hzServer.PlacementGroup != nil {
		pgHzServer, _, err := client.PlacementGroup.Get(ctx, hzServer.PlacementGroup.Name)
		if err != nil {
			return false, hzErrorToTerminalError(err, "failed to get placement group")
		}
		count := 0
		for _, s := range pgHzServer.Servers {
			if s != hzServer.ID {
				count++
			}
		}
		if count == 0 {
			_, err := client.PlacementGroup.Delete(ctx, pgHzServer)
			if err != nil {
				return false, hzErrorToTerminalError(err, "failed to delete empty placement group")
			}
		}
	}

	return false, nil
}

func (p *provider) AddDefaults(spec clusterv1alpha1.MachineSpec) (clusterv1alpha1.MachineSpec, error) {
	return spec, nil
}

func (p *provider) Get(ctx context.Context, machine *clusterv1alpha1.Machine, _ *cloudprovidertypes.ProviderData) (instance.Instance, error) {
	c, _, err := p.getConfig(machine.Spec.ProviderSpec)
	if err != nil {
		return nil, cloudprovidererrors.TerminalError{
			Reason:  common.InvalidConfigurationMachineError,
			Message: fmt.Sprintf("Failed to parse MachineSpec, due to %v", err),
		}
	}

	client := getClient(c.Token)

	servers, _, err := client.Server.List(ctx, hcloud.ServerListOpts{ListOpts: hcloud.ListOpts{
		LabelSelector: machineUIDLabelKey + "==" + string(machine.UID),
	}})
	if err != nil {
		return nil, hzErrorToTerminalError(err, "failed to list servers")
	}

	for _, server := range servers {
		if server.Labels[machineUIDLabelKey] == string(machine.UID) {
			return &hetznerServer{server: server}, nil
		}
	}

	return nil, cloudprovidererrors.ErrInstanceNotFound
}

func (p *provider) MigrateUID(ctx context.Context, machine *clusterv1alpha1.Machine, newUID types.UID) error {
	c, _, err := p.getConfig(machine.Spec.ProviderSpec)
	if err != nil {
		return cloudprovidererrors.TerminalError{
			Reason:  common.InvalidConfigurationMachineError,
			Message: fmt.Sprintf("Failed to parse MachineSpec, due to %v", err),
		}
	}
	client := getClient(c.Token)

	// We didn't use the UID for Hetzner before
	server, _, err := client.Server.Get(ctx, machine.Spec.Name)
	if err != nil {
		return fmt.Errorf("failed to get server: %w", err)
	}
	if server == nil {
		klog.Infof("No instance exists for machine %s", machine.Name)
		return nil
	}

	klog.Infof("Setting UID label for machine %s", machine.Name)
	_, response, err := client.Server.Update(ctx, server, hcloud.ServerUpdateOpts{
		Labels: map[string]string{machineUIDLabelKey: string(newUID)},
	})
	if err != nil {
		return fmt.Errorf("failed to update UID label: %w", err)
	}
	if response.Response.StatusCode != http.StatusOK {
		return fmt.Errorf("got unexpected response code %v, expected %v", response.Response.Status, http.StatusOK)
	}
	// This succeeds, but does not result in a label on the server, seems to be a bug
	// on Hetzner side
	klog.Infof("Successfully set UID label for machine %s", machine.Name)

	return nil
}

func (p *provider) GetCloudConfig(spec clusterv1alpha1.MachineSpec) (config string, name string, err error) {
	return "", "", nil
}

func (p *provider) MachineMetricsLabels(machine *clusterv1alpha1.Machine) (map[string]string, error) {
	labels := make(map[string]string)

	c, _, err := p.getConfig(machine.Spec.ProviderSpec)
	if err == nil {
		labels["size"] = c.ServerType
		labels["dc"] = c.Datacenter
		labels["location"] = c.Location
	}

	return labels, err
}

type hetznerServer struct {
	server *hcloud.Server
}

func (s *hetznerServer) Name() string {
	return s.server.Name
}

func (s *hetznerServer) ID() string {
	return strconv.Itoa(s.server.ID)
}

<<<<<<< HEAD
func (s *hetznerServer) HostID() string {
	return ""
=======
func (s *hetznerServer) ProviderID() string {
	return fmt.Sprintf("hcloud://%d", s.server.ID)
>>>>>>> dde12b44
}

func (s *hetznerServer) Addresses() map[string]v1.NodeAddressType {
	addresses := map[string]v1.NodeAddressType{}
	for _, fips := range s.server.PublicNet.FloatingIPs {
		addresses[fips.IP.String()] = v1.NodeExternalIP
	}
	for _, privateNetwork := range s.server.PrivateNet {
		addresses[privateNetwork.IP.String()] = v1.NodeInternalIP
	}
	addresses[s.server.PublicNet.IPv4.IP.String()] = v1.NodeExternalIP
	// For a given IPv6 network of 2001:db8:1234::/64, the instance address is 2001:db8:1234::1
	// Reference: https://github.com/hetznercloud/hcloud-cloud-controller-manager/blob/v1.12.1/hcloud/instances.go#L165-167
	if !s.server.PublicNet.IPv6.IP.IsUnspecified() {
		s.server.PublicNet.IPv6.IP[len(s.server.PublicNet.IPv6.IP)-1] |= 0x01
		addresses[s.server.PublicNet.IPv6.IP.String()] = v1.NodeExternalIP
	}
	return addresses
}

func (s *hetznerServer) Status() instance.Status {
	switch s.server.Status {
	case hcloud.ServerStatusInitializing:
		return instance.StatusCreating
	case hcloud.ServerStatusRunning:
		return instance.StatusRunning
	default:
		return instance.StatusUnknown
	}
}

// hzErrorToTerminalError judges if the given error
// can be qualified as a "terminal" error, for more info see v1alpha1.MachineStatus
//
// if the given error doesn't qualify the error passed as an argument will be returned.
func hzErrorToTerminalError(err error, msg string) error {
	prepareAndReturnError := func() error {
		return fmt.Errorf("%s, due to %w", msg, err)
	}

	if err != nil {
		if hcloud.IsError(err, hcloud.ErrorCode("unauthorized")) {
			// authorization primitives come from MachineSpec
			// thus we are setting InvalidConfigurationMachineError
			return cloudprovidererrors.TerminalError{
				Reason:  common.InvalidConfigurationMachineError,
				Message: "A request has been rejected due to invalid credentials which were taken from the MachineSpec",
			}
		}

		return prepareAndReturnError()
	}

	return err
}

func (p *provider) SetMetricsForMachines(machines clusterv1alpha1.MachineList) error {
	return nil
}<|MERGE_RESOLUTION|>--- conflicted
+++ resolved
@@ -533,13 +533,12 @@
 	return strconv.Itoa(s.server.ID)
 }
 
-<<<<<<< HEAD
+func (s *hetznerServer) ProviderID() string {
+	return fmt.Sprintf("hcloud://%d", s.server.ID)
+}
+
 func (s *hetznerServer) HostID() string {
 	return ""
-=======
-func (s *hetznerServer) ProviderID() string {
-	return fmt.Sprintf("hcloud://%d", s.server.ID)
->>>>>>> dde12b44
 }
 
 func (s *hetznerServer) Addresses() map[string]v1.NodeAddressType {
