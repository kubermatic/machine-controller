/*
Copyright 2019 The Machine Controller Authors.

Licensed under the Apache License, Version 2.0 (the "License");
you may not use this file except in compliance with the License.
You may obtain a copy of the License at

    http://www.apache.org/licenses/LICENSE-2.0

Unless required by applicable law or agreed to in writing, software
distributed under the License is distributed on an "AS IS" BASIS,
WITHOUT WARRANTIES OR CONDITIONS OF ANY KIND, either express or implied.
See the License for the specific language governing permissions and
limitations under the License.
*/

package fake

import (
	"encoding/json"
	"fmt"
	v1 "k8s.io/api/core/v1"

	"github.com/kubermatic/machine-controller/pkg/apis/cluster/v1alpha1"
	"github.com/kubermatic/machine-controller/pkg/cloudprovider/instance"
	cloudprovidertypes "github.com/kubermatic/machine-controller/pkg/cloudprovider/types"
	"github.com/kubermatic/machine-controller/pkg/providerconfig"
	providerconfigtypes "github.com/kubermatic/machine-controller/pkg/providerconfig/types"

	"k8s.io/apimachinery/pkg/types"
	"k8s.io/klog"
)

type provider struct{}

type CloudProviderSpec struct {
	PassValidation bool `json:"passValidation"`
}

type CloudProviderInstance struct{}

func (f CloudProviderInstance) Name() string {
	return ""
}
func (f CloudProviderInstance) ID() string {
	return ""
}
<<<<<<< HEAD

func (f CloudProviderInstance) HostID() string {
	return ""
}

func (f CloudProviderInstance) Addresses() []string {
=======
func (f CloudProviderInstance) Addresses() map[string]v1.NodeAddressType {
>>>>>>> 56a7f0e5
	return nil
}
func (f CloudProviderInstance) Status() instance.Status {
	return instance.StatusUnknown
}

// New returns a fake cloud provider
func New(_ *providerconfig.ConfigVarResolver) cloudprovidertypes.Provider {
	return &provider{}
}

func (p *provider) AddDefaults(spec v1alpha1.MachineSpec) (v1alpha1.MachineSpec, error) {
	return spec, nil
}

// Validate returns success or failure based according to its FakeCloudProviderSpec
func (p *provider) Validate(machinespec v1alpha1.MachineSpec) error {
	pconfig := providerconfigtypes.Config{}
	err := json.Unmarshal(machinespec.ProviderSpec.Value.Raw, &pconfig)
	if err != nil {
		return err
	}

	fakeCloudProviderSpec := CloudProviderSpec{}
	if err = json.Unmarshal(pconfig.CloudProviderSpec.Raw, &fakeCloudProviderSpec); err != nil {
		return err
	}

	if fakeCloudProviderSpec.PassValidation {
		klog.V(3).Infof("succeeding validation as requested")
		return nil
	}

	klog.V(3).Infof("failing validation as requested")
	return fmt.Errorf("failing validation as requested")
}

func (p *provider) Get(machine *v1alpha1.Machine, _ *cloudprovidertypes.ProviderData) (instance.Instance, error) {
	return CloudProviderInstance{}, nil
}

func (p *provider) GetCloudConfig(spec v1alpha1.MachineSpec) (string, string, error) {
	return "", "", nil
}

// Create creates a cloud instance according to the given machine
func (p *provider) Create(_ *v1alpha1.Machine, _ *cloudprovidertypes.ProviderData, _ string) (instance.Instance, error) {
	return CloudProviderInstance{}, nil
}

func (p *provider) Cleanup(_ *v1alpha1.Machine, _ *cloudprovidertypes.ProviderData) (bool, error) {
	return true, nil
}

func (p *provider) MigrateUID(machine *v1alpha1.Machine, new types.UID) error {
	return nil
}

func (p *provider) MachineMetricsLabels(machine *v1alpha1.Machine) (map[string]string, error) {
	return map[string]string{}, nil
}

func (p *provider) SetMetricsForMachines(_ v1alpha1.MachineList) error {
	return nil
}<|MERGE_RESOLUTION|>--- conflicted
+++ resolved
@@ -19,6 +19,7 @@
 import (
 	"encoding/json"
 	"fmt"
+
 	v1 "k8s.io/api/core/v1"
 
 	"github.com/kubermatic/machine-controller/pkg/apis/cluster/v1alpha1"
@@ -45,16 +46,11 @@
 func (f CloudProviderInstance) ID() string {
 	return ""
 }
-<<<<<<< HEAD
-
 func (f CloudProviderInstance) HostID() string {
 	return ""
 }
 
-func (f CloudProviderInstance) Addresses() []string {
-=======
 func (f CloudProviderInstance) Addresses() map[string]v1.NodeAddressType {
->>>>>>> 56a7f0e5
 	return nil
 }
 func (f CloudProviderInstance) Status() instance.Status {
