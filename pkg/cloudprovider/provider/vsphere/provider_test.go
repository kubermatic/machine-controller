--- conflicted
+++ resolved
@@ -169,13 +169,9 @@
 			password, _ := simulator.DefaultLogin.Password()
 			p := &provider{
 				// Note that configVarResolver is not used in this test as the getConfigFunc is mocked.
-<<<<<<< HEAD
-				configVarResolver: &providerconfig.ConfigPointerVarResolver{Cvr: providerconfig.NewConfigVarResolver(context.Background(), fakeclient.NewFakeClient())},
-=======
-				configVarResolver: providerconfig.NewConfigVarResolver(context.Background(), fakectrlruntimeclient.
+				configVarResolver: &providerconfig.ConfigPointerVarResolver{Cvr: providerconfig.NewConfigVarResolver(context.Background(), fakectrlruntimeclient.
 					NewClientBuilder().
-					Build()),
->>>>>>> dde12b44
+					Build())},
 			}
 			tt.args.User = username
 			tt.args.Password = password
