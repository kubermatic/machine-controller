--- conflicted
+++ resolved
@@ -95,13 +95,12 @@
 	return vsphereServer.id
 }
 
-<<<<<<< HEAD
+func (vsphereServer Server) ProviderID() string {
+	return "vsphere://" + vsphereServer.uuid
+}
+
 func (vsphereServer Server) HostID() string {
 	return ""
-=======
-func (vsphereServer Server) ProviderID() string {
-	return "vsphere://" + vsphereServer.uuid
->>>>>>> dde12b44
 }
 
 func (vsphereServer Server) Addresses() map[string]corev1.NodeAddressType {
