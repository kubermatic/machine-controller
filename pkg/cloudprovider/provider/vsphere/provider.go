/*
Copyright 2019 The Machine Controller Authors.

Licensed under the Apache License, Version 2.0 (the "License");
you may not use this file except in compliance with the License.
You may obtain a copy of the License at

    http://www.apache.org/licenses/LICENSE-2.0

Unless required by applicable law or agreed to in writing, software
distributed under the License is distributed on an "AS IS" BASIS,
WITHOUT WARRANTIES OR CONDITIONS OF ANY KIND, either express or implied.
See the License for the specific language governing permissions and
limitations under the License.
*/

package vsphere

import (
	"context"
	"errors"
	"fmt"
	"net/url"
	"os"
	"strings"
	"sync"

	"github.com/vmware/govmomi/find"
	"github.com/vmware/govmomi/object"
	"github.com/vmware/govmomi/property"
	"github.com/vmware/govmomi/vapi/tags"
	"github.com/vmware/govmomi/vim25/mo"
	"github.com/vmware/govmomi/vim25/types"
	"go.uber.org/zap"

	"github.com/kubermatic/machine-controller/pkg/apis/cluster/common"
	clusterv1alpha1 "github.com/kubermatic/machine-controller/pkg/apis/cluster/v1alpha1"
	cloudprovidererrors "github.com/kubermatic/machine-controller/pkg/cloudprovider/errors"
	"github.com/kubermatic/machine-controller/pkg/cloudprovider/instance"
	vspheretypes "github.com/kubermatic/machine-controller/pkg/cloudprovider/provider/vsphere/types"
	cloudprovidertypes "github.com/kubermatic/machine-controller/pkg/cloudprovider/types"
	"github.com/kubermatic/machine-controller/pkg/providerconfig"
	providerconfigtypes "github.com/kubermatic/machine-controller/pkg/providerconfig/types"

	corev1 "k8s.io/api/core/v1"
	ktypes "k8s.io/apimachinery/pkg/types"
	utilruntime "k8s.io/apimachinery/pkg/util/runtime"
)

type provider struct {
<<<<<<< HEAD
	configVarResolver *providerconfig.ConfigPointerVarResolver
=======
	configVarResolver *providerconfig.ConfigVarResolver
	mutex             sync.Mutex
>>>>>>> 33d4292d
}

// New returns a VSphere provider.
func New(configVarResolver *providerconfig.ConfigVarResolver) cloudprovidertypes.Provider {
	provider := &provider{configVarResolver: &providerconfig.ConfigPointerVarResolver{Cvr: configVarResolver}}
	return provider
}

// Config contains vSphere provider configuration.
type Config struct {
	TemplateVMName   string
	VMNetName        string
	Networks         []string
	Username         string
	Password         string
	VSphereURL       string
	Datacenter       string
	Cluster          string
	Folder           string
	ResourcePool     string
	Datastore        string
	DatastoreCluster string
	AllowInsecure    bool
	VMAntiAffinity   bool
	CPUs             int32
	MemoryMB         int64
	DiskSizeGB       *int64
	Tags             []tags.Tag
}

// Ensures that Server implements Instance interface.
var _ instance.Instance = &Server{}

// Server holds vSphere server information.
type Server struct {
	name      string
	id        string
	uuid      string
	status    instance.Status
	addresses map[string]corev1.NodeAddressType
}

func (vsphereServer Server) Name() string {
	return vsphereServer.name
}

func (vsphereServer Server) ID() string {
	return vsphereServer.id
}

func (vsphereServer Server) ProviderID() string {
	return "vsphere://" + vsphereServer.uuid
}

func (vsphereServer Server) HostID() string {
	return ""
}

func (vsphereServer Server) Addresses() map[string]corev1.NodeAddressType {
	return vsphereServer.addresses
}

func (vsphereServer Server) Status() instance.Status {
	return vsphereServer.status
}

// Ensures that provider implements Provider interface.
var _ cloudprovidertypes.Provider = &provider{}

func (p *provider) AddDefaults(_ *zap.SugaredLogger, spec clusterv1alpha1.MachineSpec) (clusterv1alpha1.MachineSpec, error) {
	return spec, nil
}

func (p *provider) getConfig(provSpec clusterv1alpha1.ProviderSpec) (*Config, *providerconfigtypes.Config, *vspheretypes.RawConfig, error) {
	if provSpec.Value == nil {
		return nil, nil, nil, fmt.Errorf("machine.spec.providerconfig.value is nil")
	}

	pconfig, err := providerconfigtypes.GetConfig(provSpec)
	if err != nil {
		return nil, nil, nil, err
	}

	if pconfig.OperatingSystemSpec.Raw == nil {
		return nil, nil, nil, errors.New("operatingSystemSpec in the MachineDeployment cannot be empty")
	}

	rawConfig, err := vspheretypes.GetConfig(*pconfig)
	if err != nil {
		return nil, nil, nil, err
	}

	c := Config{}
	c.TemplateVMName, err = p.configVarResolver.GetConfigVarStringValue(rawConfig.TemplateVMName)
	if err != nil {
		return nil, nil, nil, err
	}

	//nolint:staticcheck
	//lint:ignore SA1019: rawConfig.VMNetName is deprecated: use networks instead.
	c.VMNetName, err = p.configVarResolver.GetConfigVarStringValue(rawConfig.VMNetName)
	if err != nil {
		return nil, nil, nil, err
	}

	for _, network := range rawConfig.Networks {
		networkValue, err := p.configVarResolver.GetConfigVarStringValue(network)
		if err != nil {
			return nil, nil, rawConfig, err
		}
		c.Networks = append(c.Networks, networkValue)
	}

	c.Username, err = p.configVarResolver.GetConfigVarStringValueOrEnv(rawConfig.Username, "VSPHERE_USERNAME")
	if err != nil {
		return nil, nil, nil, err
	}

	c.Password, err = p.configVarResolver.GetConfigVarStringValueOrEnv(rawConfig.Password, "VSPHERE_PASSWORD")
	if err != nil {
		return nil, nil, nil, err
	}

	c.VSphereURL, err = p.configVarResolver.GetConfigVarStringValueOrEnv(rawConfig.VSphereURL, "VSPHERE_ADDRESS")
	if err != nil {
		return nil, nil, nil, err
	}

	c.Datacenter, err = p.configVarResolver.GetConfigVarStringValue(rawConfig.Datacenter)
	if err != nil {
		return nil, nil, nil, err
	}

	c.Cluster, err = p.configVarResolver.GetConfigVarStringValue(rawConfig.Cluster)
	if err != nil {
		return nil, nil, nil, err
	}

	c.Folder, err = p.configVarResolver.GetConfigVarStringValue(rawConfig.Folder)
	if err != nil {
		return nil, nil, nil, err
	}

	c.ResourcePool, err = p.configVarResolver.GetConfigVarStringValue(rawConfig.ResourcePool)
	if err != nil {
		return nil, nil, nil, err
	}

	c.Datastore, err = p.configVarResolver.GetConfigVarStringValue(rawConfig.Datastore)
	if err != nil {
		return nil, nil, nil, err
	}

	c.DatastoreCluster, err = p.configVarResolver.GetConfigVarStringValue(rawConfig.DatastoreCluster)
	if err != nil {
		return nil, nil, nil, err
	}

	c.AllowInsecure, err = p.configVarResolver.GetConfigVarBoolValueOrEnv(rawConfig.AllowInsecure, "VSPHERE_ALLOW_INSECURE")
	if err != nil {
		return nil, nil, nil, err
	}

	c.VMAntiAffinity, _, err = p.configVarResolver.GetConfigVarBoolValue(rawConfig.VMAntiAffinity)
	if err != nil {
		return nil, nil, nil, err
	}

	c.CPUs = rawConfig.CPUs
	c.MemoryMB = rawConfig.MemoryMB
	c.DiskSizeGB = rawConfig.DiskSizeGB

	for _, tag := range rawConfig.Tags {
		c.Tags = append(c.Tags, tags.Tag{
			Description: tag.Description,
			ID:          tag.ID,
			Name:        tag.Name,
			CategoryID:  tag.CategoryID,
		})
	}

	return &c, pconfig, rawConfig, nil
}

func (p *provider) Validate(ctx context.Context, log *zap.SugaredLogger, spec clusterv1alpha1.MachineSpec) error {
	config, _, _, err := p.getConfig(spec.ProviderSpec)
	if err != nil {
		return fmt.Errorf("failed to get config: %w", err)
	}

	session, err := NewSession(ctx, config)
	if err != nil {
		return fmt.Errorf("failed to create vCenter session: %w", err)
	}
	defer session.Logout(ctx)

	if len(config.Networks) > 0 && config.VMNetName != "" {
		return fmt.Errorf("both networks and vmNetName are specified, only one of them can be used")
	}

	if config.Tags != nil {
		restAPISession, err := NewRESTSession(ctx, config)
		if err != nil {
			return fmt.Errorf("failed to create REST API session: %w", err)
		}
		defer restAPISession.Logout(ctx)
		tagManager := tags.NewManager(restAPISession.Client)
		log.Debug("Found tags")
		for _, tag := range config.Tags {
			if tag.ID == "" && tag.Name == "" {
				return fmt.Errorf("either tag id or name must be specified")
			}
			if tag.CategoryID == "" {
				return fmt.Errorf("one of the tags category is empty")
			}
			if _, err := tagManager.GetCategory(ctx, tag.CategoryID); err != nil {
				return fmt.Errorf("can't get the category with ID %s, %w", tag.CategoryID, err)
			}
		}
		log.Debug("Tag validation passed")
	}

	// Only and only one between datastore and datastre cluster should be
	// present, otherwise an error is raised.
	if config.DatastoreCluster != "" && config.Datastore == "" {
		if _, err := session.Finder.DatastoreCluster(ctx, config.DatastoreCluster); err != nil {
			return fmt.Errorf("failed to get datastore cluster %s: %w", config.DatastoreCluster, err)
		}
	} else if config.Datastore != "" && config.DatastoreCluster == "" {
		if _, err := session.Finder.Datastore(ctx, config.Datastore); err != nil {
			return fmt.Errorf("failed to get datastore %s: %w", config.Datastore, err)
		}
	} else {
		return fmt.Errorf("one between datastore and datastore cluster should be specified: %w", err)
	}

	if _, err := session.Finder.Folder(ctx, config.Folder); err != nil {
		return fmt.Errorf("failed to get folder %q: %w", config.Folder, err)
	}

	if _, err := p.get(ctx, config.Folder, spec, session.Finder); err == nil {
		return fmt.Errorf("a vm %s/%s already exists", config.Folder, spec.Name)
	}

	if config.ResourcePool != "" {
		if _, err := session.Finder.ResourcePool(ctx, config.ResourcePool); err != nil {
			return fmt.Errorf("failed to get resourcepool %q: %w", config.ResourcePool, err)
		}
	}

	templateVM, err := session.Finder.VirtualMachine(ctx, config.TemplateVMName)
	if err != nil {
		return fmt.Errorf("failed to get template vm %q: %w", config.TemplateVMName, err)
	}

	disks, err := getDisksFromVM(ctx, templateVM)
	if err != nil {
		return fmt.Errorf("failed to get disks from VM: %w", err)
	}
	if diskLen := len(disks); diskLen != 1 {
		return fmt.Errorf("expected vm to have exactly one disk, had %d", diskLen)
	}

	if config.DiskSizeGB != nil {
		if err := validateDiskResizing(disks, *config.DiskSizeGB); err != nil {
			return err
		}
	}

	if config.VMAntiAffinity {
		if config.Cluster == "" {
			return fmt.Errorf("cluster is required for vm anti affinity")
		}
		_, err = session.Finder.ClusterComputeResource(ctx, config.Cluster)
		if err != nil {
			return fmt.Errorf("failed to get cluster %q, %w", config.Cluster, err)
		}
	}

	return nil
}

func machineInvalidConfigurationTerminalError(err error) error {
	return cloudprovidererrors.TerminalError{
		Reason:  common.InvalidConfigurationMachineError,
		Message: err.Error(),
	}
}

func (p *provider) Create(ctx context.Context, log *zap.SugaredLogger, machine *clusterv1alpha1.Machine, data *cloudprovidertypes.ProviderData, userdata string) (instance.Instance, error) {
	vm, err := p.create(ctx, log, machine, userdata)
	if err != nil {
		_, cleanupErr := p.Cleanup(ctx, log, machine, data)
		if cleanupErr != nil {
			return nil, fmt.Errorf("cleaning up failed with err %w after creation failed with err %w", cleanupErr, err)
		}
		return nil, err
	}
	return vm, nil
}

func (p *provider) create(ctx context.Context, log *zap.SugaredLogger, machine *clusterv1alpha1.Machine, userdata string) (instance.Instance, error) {
	config, pc, _, err := p.getConfig(machine.Spec.ProviderSpec)
	if err != nil {
		return nil, fmt.Errorf("failed to parse config: %w", err)
	}

	session, err := NewSession(ctx, config)
	if err != nil {
		return nil, fmt.Errorf("failed to create vCenter session: %w", err)
	}
	defer session.Logout(ctx)

	var containerLinuxUserdata string
	if pc.OperatingSystem == providerconfigtypes.OperatingSystemFlatcar {
		containerLinuxUserdata = userdata
	}

	virtualMachine, err := createClonedVM(
		ctx,
		log,
		machine.Spec.Name,
		config,
		session,
		pc.OperatingSystem,
		containerLinuxUserdata,
	)
	if err != nil {
		return nil, machineInvalidConfigurationTerminalError(fmt.Errorf("failed to create cloned vm: '%w'", err))
	}

	if err := attachTags(ctx, log, config, virtualMachine); err != nil {
		return nil, fmt.Errorf("failed to attach tags: %w", err)
	}

	if config.VMAntiAffinity {
		machineSetName := machine.Name[:strings.LastIndex(machine.Name, "-")]
		if err := p.createOrUpdateVMAntiAffinityRule(ctx, session, machineSetName, config); err != nil {
			return nil, fmt.Errorf("failed to add VM to anti affinity rule: %w", err)
		}
	}

	if pc.OperatingSystem != providerconfigtypes.OperatingSystemFlatcar {
		localUserdataIsoFilePath, err := generateLocalUserdataISO(userdata, machine.Spec.Name)
		if err != nil {
			return nil, fmt.Errorf("failed to generate local userdadata iso: %w", err)
		}

		defer func() {
			err := os.Remove(localUserdataIsoFilePath)
			if err != nil {
				utilruntime.HandleError(fmt.Errorf("failed to clean up local userdata iso file at %s: %w", localUserdataIsoFilePath, err))
			}
		}()

		if err := uploadAndAttachISO(ctx, log, session, virtualMachine, localUserdataIsoFilePath); err != nil {
			// Destroy VM to avoid a leftover.
			destroyTask, vmErr := virtualMachine.Destroy(ctx)
			if vmErr != nil {
				return nil, fmt.Errorf("failed to destroy vm %s after failing upload and attach userdata iso: %w / %w", virtualMachine.Name(), err, vmErr)
			}
			if vmErr := destroyTask.Wait(ctx); vmErr != nil {
				return nil, fmt.Errorf("failed to destroy vm %s after failing upload and attach userdata iso: %w / %w", virtualMachine.Name(), err, vmErr)
			}
			return nil, machineInvalidConfigurationTerminalError(fmt.Errorf("failed to upload and attach userdata iso: %w", err))
		}
	}

	powerOnTask, err := virtualMachine.PowerOn(ctx)
	if err != nil {
		return nil, fmt.Errorf("failed to power on machine: %w", err)
	}

	if err := powerOnTask.Wait(ctx); err != nil {
		return nil, fmt.Errorf("error when waiting for vm powerOn task: %w", err)
	}

	return Server{name: virtualMachine.Name(), status: instance.StatusRunning, id: virtualMachine.Reference().Value, uuid: virtualMachine.UUID(ctx)}, nil
}

func (p *provider) Cleanup(ctx context.Context, log *zap.SugaredLogger, machine *clusterv1alpha1.Machine, data *cloudprovidertypes.ProviderData) (bool, error) {
	config, pc, _, err := p.getConfig(machine.Spec.ProviderSpec)
	if err != nil {
		return false, fmt.Errorf("failed to parse config: %w", err)
	}

	session, err := NewSession(ctx, config)
	if err != nil {
		return false, fmt.Errorf("failed to create vCenter session: %w", err)
	}
	defer session.Logout(ctx)

	virtualMachine, err := p.get(ctx, config.Folder, machine.Spec, session.Finder)
	if err != nil {
		if cloudprovidererrors.IsNotFound(err) {
			return true, nil
		}
		return false, fmt.Errorf("failed to get instance from vSphere: %w", err)
	}

	if err := detachTags(ctx, log, config, virtualMachine); err != nil {
		return false, fmt.Errorf("failed to delete tags: %w", err)
	}

	powerState, err := virtualMachine.PowerState(ctx)
	if err != nil {
		return false, fmt.Errorf("failed to get virtual machine power state: %w", err)
	}

	// We cannot destroy a VM that's powered on, but we also
	// cannot power off a machine that is already off.
	if powerState != types.VirtualMachinePowerStatePoweredOff {
		powerOffTask, err := virtualMachine.PowerOff(ctx)
		if err != nil {
			return false, fmt.Errorf("failed to poweroff vm %s: %w", virtualMachine.Name(), err)
		}
		if err = powerOffTask.Wait(ctx); err != nil {
			return false, fmt.Errorf("failed to poweroff vm %s: %w", virtualMachine.Name(), err)
		}
	}

	virtualMachineDeviceList, err := virtualMachine.Device(ctx)
	if err != nil {
		return false, fmt.Errorf("failed to get devices for virtual machine: %w", err)
	}

	pvs := &corev1.PersistentVolumeList{}
	if err := data.Client.List(data.Ctx, pvs); err != nil {
		return false, fmt.Errorf("failed to list PVs: %w", err)
	}

	for _, pv := range pvs.Items {
		if pv.Spec.VsphereVolume == nil {
			continue
		}
		for _, device := range virtualMachineDeviceList {
			if virtualMachineDeviceList.Type(device) == object.DeviceTypeDisk {
				fileName := device.GetVirtualDevice().Backing.(types.BaseVirtualDeviceFileBackingInfo).GetVirtualDeviceFileBackingInfo().FileName
				if pv.Spec.VsphereVolume.VolumePath == fileName {
					if err := virtualMachine.RemoveDevice(ctx, true, device); err != nil {
						return false, fmt.Errorf("error detaching pv-backing disk %s: %w", fileName, err)
					}
				}
			}
		}
	}

	datastore, err := getDatastoreFromVM(ctx, session, virtualMachine)
	if err != nil {
		return false, fmt.Errorf("Error getting datastore from VM %s: %w", virtualMachine.Name(), err)
	}
	destroyTask, err := virtualMachine.Destroy(ctx)
	if err != nil {
		return false, fmt.Errorf("failed to destroy vm %s: %w", virtualMachine.Name(), err)
	}
	if err := destroyTask.Wait(ctx); err != nil {
		return false, fmt.Errorf("failed to destroy vm %s: %w", virtualMachine.Name(), err)
	}

	if config.VMAntiAffinity {
		machineSetName := machine.Name[:strings.LastIndex(machine.Name, "-")]
		if err := p.createOrUpdateVMAntiAffinityRule(ctx, session, machineSetName, config); err != nil {
			return false, fmt.Errorf("failed to add VM to anti affinity rule: %w", err)
		}
	}

	if pc.OperatingSystem != providerconfigtypes.OperatingSystemFlatcar {
		filemanager := datastore.NewFileManager(session.Datacenter, false)

		if err := filemanager.Delete(ctx, virtualMachine.Name()); err != nil {
			if err.Error() == fmt.Sprintf("File [%s] %s was not found", datastore.Name(), virtualMachine.Name()) {
				return true, nil
			}
			return false, fmt.Errorf("failed to delete storage of deleted instance %s: %w", virtualMachine.Name(), err)
		}
	}

	log.Infow("Successfully destroyed vm", "vm", virtualMachine.Name())
	return true, nil
}

func (p *provider) Get(ctx context.Context, log *zap.SugaredLogger, machine *clusterv1alpha1.Machine, data *cloudprovidertypes.ProviderData) (instance.Instance, error) {
	config, _, _, err := p.getConfig(machine.Spec.ProviderSpec)
	if err != nil {
		return nil, fmt.Errorf("failed to parse config: %w", err)
	}

	session, err := NewSession(ctx, config)
	if err != nil {
		return nil, fmt.Errorf("failed to create vCenter session: %w", err)
	}
	defer session.Logout(ctx)

	virtualMachine, err := p.get(ctx, config.Folder, machine.Spec, session.Finder)
	if err != nil {
		// Must not wrap because we match on the error type
		return nil, err
	}

	powerState, err := virtualMachine.PowerState(ctx)
	if err != nil {
		return nil, fmt.Errorf("failed to get powerstate: %w", err)
	}

	if powerState != types.VirtualMachinePowerStatePoweredOn {
		powerOnTask, err := virtualMachine.PowerOn(ctx)
		if err != nil {
			return nil, fmt.Errorf("failed to power on instance that was in state %q: %w", powerState, err)
		}
		if err := powerOnTask.Wait(ctx); err != nil {
			return nil, fmt.Errorf("failed waiting for instance to be powered on: %w", err)
		}
		// We must return here because the vendored code for determining if the guest
		// utils are running yields an NPD when using with an instance that is not running
		return Server{name: virtualMachine.Name(), status: instance.StatusUnknown, uuid: virtualMachine.UUID(ctx)}, nil
	}

	// virtualMachine.IsToolsRunning panics when executed on a VM that is not powered on
	addresses := map[string]corev1.NodeAddressType{}
	isGuestToolsRunning, err := virtualMachine.IsToolsRunning(ctx)
	if err != nil {
		return nil, fmt.Errorf("failed to check if guest utils are running: %w", err)
	}
	if isGuestToolsRunning {
		var moVirtualMachine mo.VirtualMachine
		pc := property.DefaultCollector(session.Client.Client)
		if err := pc.RetrieveOne(ctx, virtualMachine.Reference(), []string{"guest"}, &moVirtualMachine); err != nil {
			return nil, fmt.Errorf("failed to retrieve guest info: %w", err)
		}

		for _, nic := range moVirtualMachine.Guest.Net {
			for _, address := range nic.IpAddress {
				// Exclude ipv6 link-local addresses and default Docker bridge
				if !strings.HasPrefix(address, "fe80:") && !strings.HasPrefix(address, "172.17.") {
					addresses[address] = ""
				}
			}
		}
	} else {
		log.Debug("Can't fetch the IP addresses for machine, the VMware guest utils are not running yet. This might take a few minutes")
	}

	return Server{name: virtualMachine.Name(), status: instance.StatusRunning, addresses: addresses, id: virtualMachine.Reference().Value, uuid: virtualMachine.UUID(ctx)}, nil
}

func (p *provider) MigrateUID(_ context.Context, _ *zap.SugaredLogger, _ *clusterv1alpha1.Machine, _ ktypes.UID) error {
	return nil
}

func (p *provider) GetCloudConfig(spec clusterv1alpha1.MachineSpec) (config string, name string, err error) {
	c, _, _, err := p.getConfig(spec.ProviderSpec)
	if err != nil {
		return "", "", fmt.Errorf("failed to parse config: %w", err)
	}

	passedURL := c.VSphereURL
	// Required because url.Parse returns an empty string for the hostname if there was no schema
	if !strings.HasPrefix(passedURL, "https://") {
		passedURL = "https://" + passedURL
	}

	u, err := url.Parse(passedURL)
	if err != nil {
		return "", "", fmt.Errorf("failed to parse '%s' as url: %w", passedURL, err)
	}

	workingDir := c.Folder
	// Default to basedir
	if workingDir == "" {
		workingDir = fmt.Sprintf("/%s/vm", c.Datacenter)
	}

	datastore := c.Datastore
	if datastore == "" {
		datastore = c.DatastoreCluster
	}

	cc := &vspheretypes.CloudConfig{
		Global: vspheretypes.GlobalOpts{
			User:         c.Username,
			Password:     c.Password,
			InsecureFlag: c.AllowInsecure,
			VCenterPort:  u.Port(),
		},
		Disk: vspheretypes.DiskOpts{
			SCSIControllerType: "pvscsi",
		},
		Workspace: vspheretypes.WorkspaceOpts{
			Datacenter:       c.Datacenter,
			VCenterIP:        u.Hostname(),
			DefaultDatastore: datastore,
			Folder:           workingDir,
		},
		VirtualCenter: map[string]*vspheretypes.VirtualCenterConfig{
			u.Hostname(): {
				VCenterPort: u.Port(),
				Datacenters: c.Datacenter,
				User:        c.Username,
				Password:    c.Password,
			},
		},
	}

	s, err := cc.String()
	if err != nil {
		return "", "", fmt.Errorf("failed to convert the cloud-config to string: %w", err)
	}

	return s, "vsphere", nil
}

func (p *provider) MachineMetricsLabels(machine *clusterv1alpha1.Machine) (map[string]string, error) {
	labels := make(map[string]string)

	c, _, _, err := p.getConfig(machine.Spec.ProviderSpec)
	if err == nil {
		labels["size"] = fmt.Sprintf("%d-cpus-%d-mb", c.CPUs, c.MemoryMB)
		labels["dc"] = c.Datacenter
	}

	return labels, err
}

func (p *provider) SetMetricsForMachines(machines clusterv1alpha1.MachineList) error {
	return nil
}

func (p *provider) get(ctx context.Context, folder string, spec clusterv1alpha1.MachineSpec, datacenterFinder *find.Finder) (*object.VirtualMachine, error) {
	path := fmt.Sprintf("%s/%s", folder, spec.Name)
	virtualMachineList, err := datacenterFinder.VirtualMachineList(ctx, path)
	if err != nil {
		if err.Error() == fmt.Sprintf("vm '%s' not found", path) {
			return nil, cloudprovidererrors.ErrInstanceNotFound
		}
		return nil, fmt.Errorf("failed to list virtual machines: %w", err)
	}

	if len(virtualMachineList) == 0 {
		return nil, cloudprovidererrors.ErrInstanceNotFound
	}
	if n := len(virtualMachineList); n > 1 {
		return nil, fmt.Errorf("expected to find at most one vm at %q, got %d", path, n)
	}
	return virtualMachineList[0], nil
}<|MERGE_RESOLUTION|>--- conflicted
+++ resolved
@@ -48,17 +48,13 @@
 )
 
 type provider struct {
-<<<<<<< HEAD
-	configVarResolver *providerconfig.ConfigPointerVarResolver
-=======
 	configVarResolver *providerconfig.ConfigVarResolver
 	mutex             sync.Mutex
->>>>>>> 33d4292d
 }
 
 // New returns a VSphere provider.
 func New(configVarResolver *providerconfig.ConfigVarResolver) cloudprovidertypes.Provider {
-	provider := &provider{configVarResolver: &providerconfig.ConfigPointerVarResolver{Cvr: configVarResolver}}
+	provider := &provider{configVarResolver: configVarResolver}
 	return provider
 }
 
@@ -106,10 +102,6 @@
 
 func (vsphereServer Server) ProviderID() string {
 	return "vsphere://" + vsphereServer.uuid
-}
-
-func (vsphereServer Server) HostID() string {
-	return ""
 }
 
 func (vsphereServer Server) Addresses() map[string]corev1.NodeAddressType {
