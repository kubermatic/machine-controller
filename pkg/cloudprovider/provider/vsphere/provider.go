--- conflicted
+++ resolved
@@ -93,15 +93,11 @@
 	return vsphereServer.id
 }
 
-<<<<<<< HEAD
 func (vsphereServer Server) HostID() string {
 	return ""
 }
 
-func (vsphereServer Server) Addresses() []string {
-=======
 func (vsphereServer Server) Addresses() map[string]corev1.NodeAddressType {
->>>>>>> 56a7f0e5
 	return vsphereServer.addresses
 }
 
