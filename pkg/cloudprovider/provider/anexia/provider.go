/*
Copyright 2020 The Machine Controller Authors.

Licensed under the Apache License, Version 2.0 (the "License");
you may not use this file except in compliance with the License.
You may obtain a copy of the License at

    http://www.apache.org/licenses/LICENSE-2.0

Unless required by applicable law or agreed to in writing, software
distributed under the License is distributed on an "AS IS" BASIS,
WITHOUT WARRANTIES OR CONDITIONS OF ANY KIND, either express or implied.
See the License for the specific language governing permissions and
limitations under the License.
*/

package anexia

import (
	"context"
	"encoding/base64"
	"encoding/json"
	"errors"
	"fmt"
	"net/http"
	"strings"
	"sync"
	"time"

	"go.anx.io/go-anxcloud/pkg/api"
	corev1 "go.anx.io/go-anxcloud/pkg/apis/core/v1"
	vspherev1 "go.anx.io/go-anxcloud/pkg/apis/vsphere/v1"
	anxclient "go.anx.io/go-anxcloud/pkg/client"
	anxaddr "go.anx.io/go-anxcloud/pkg/ipam/address"
	"go.anx.io/go-anxcloud/pkg/vsphere"
	"go.anx.io/go-anxcloud/pkg/vsphere/provisioning/progress"
	anxvm "go.anx.io/go-anxcloud/pkg/vsphere/provisioning/vm"

	"github.com/kubermatic/machine-controller/pkg/apis/cluster/common"
	clusterv1alpha1 "github.com/kubermatic/machine-controller/pkg/apis/cluster/v1alpha1"
	"github.com/kubermatic/machine-controller/pkg/cloudprovider/common/ssh"
	cloudprovidererrors "github.com/kubermatic/machine-controller/pkg/cloudprovider/errors"
	"github.com/kubermatic/machine-controller/pkg/cloudprovider/instance"
	anxtypes "github.com/kubermatic/machine-controller/pkg/cloudprovider/provider/anexia/types"
	cloudprovidertypes "github.com/kubermatic/machine-controller/pkg/cloudprovider/types"
	"github.com/kubermatic/machine-controller/pkg/providerconfig"
	providerconfigtypes "github.com/kubermatic/machine-controller/pkg/providerconfig/types"

	"k8s.io/apimachinery/pkg/api/meta"
	v1 "k8s.io/apimachinery/pkg/apis/meta/v1"
	"k8s.io/apimachinery/pkg/runtime"
	k8stypes "k8s.io/apimachinery/pkg/types"
	"k8s.io/klog"
)

const (
	ProvisionedType = "Provisioned"
)

var (
	// ErrConfigDiskSizeAndDisks is returned when the config has both DiskSize and Disks set, which is unsupported.
	ErrConfigDiskSizeAndDisks = errors.New("both the deprecated DiskSize and new Disks attribute are set")

	// ErrMultipleDisksNotYetImplemented is returned when multiple disks are configured.
	ErrMultipleDisksNotYetImplemented = errors.New("multiple disks configured, but this feature is not yet implemented")
)

type provider struct {
	configVarResolver *providerconfig.ConfigVarResolver
}

// resolvedDisk contains the resolved values from types.RawDisk.
type resolvedDisk struct {
	anxtypes.RawDisk

	PerformanceType string
}

// resolvedConfig contains the resolved values from types.RawConfig.
type resolvedConfig struct {
	anxtypes.RawConfig

	Token      string
	VlanID     string
	LocationID string
	TemplateID string

	Disks []resolvedDisk
}

func (p *provider) Create(ctx context.Context, machine *clusterv1alpha1.Machine, data *cloudprovidertypes.ProviderData, userdata string) (instance instance.Instance, retErr error) {
	status := getProviderStatus(machine)
	klog.V(3).Infof(fmt.Sprintf("'%s' has status %#v", machine.Name, status))

	// ensure conditions are present on machine
	ensureConditions(&status)

<<<<<<< HEAD
	config, providerCfg, err := p.getConfig(ctx, machine.Spec.ProviderSpec)
=======
	config, _, err := p.getConfig(ctx, machine.Spec.ProviderSpec)
>>>>>>> a56134ee
	if err != nil {
		return nil, fmt.Errorf("unable to get provider config: %w", err)
	}

	ctx = createReconcileContext(ctx, reconcileContext{
		Status:         &status,
		UserData:       userdata,
		Config:         *config,
		ProviderData:   data,
		ProviderConfig: providerCfg,
		Machine:        machine,
	})

	_, client, err := getClient(config.Token)
	if err != nil {
		return nil, err
	}

	// make sure status is reflected in Machine Object
	defer func() {
		// if error occurs during updating the machine object don't override the original error
		retErr = anxtypes.NewMultiError(retErr, updateMachineStatus(machine, status, data.Update))
	}()

	// provision machine
	err = provisionVM(ctx, client)
	if err != nil {
		return nil, err
	}
	return p.Get(ctx, machine, data)
}

func provisionVM(ctx context.Context, client anxclient.Client) error {
	reconcileContext := getReconcileContext(ctx)
	vmAPI := vsphere.NewAPI(client)

	ctx, cancel := context.WithTimeout(ctx, anxtypes.CreateRequestTimeout)
	defer cancel()

	status := reconcileContext.Status
	if status.ProvisioningID == "" {
		klog.V(2).Info(fmt.Sprintf("Machine '%s'  does not contain a provisioningID yet. Starting to provision",
			reconcileContext.Machine.Name))

		config := reconcileContext.Config
		reservedIP, err := getIPAddress(ctx, client)
		if err != nil {
			return newError(common.CreateMachineError, "failed to reserve IP: %v", err)
		}
		networkInterfaces := []anxvm.Network{{
			NICType: anxtypes.VmxNet3NIC,
			IPs:     []string{reservedIP},
			VLAN:    config.VlanID,
		}}

		vm := vmAPI.Provisioning().VM().NewDefinition(
			config.LocationID,
			"templates",
			config.TemplateID,
			reconcileContext.Machine.Name,
			config.CPUs,
			config.Memory,
			config.Disks[0].Size,
			networkInterfaces,
		)

		vm.DiskType = config.Disks[0].PerformanceType

		vm.Script = base64.StdEncoding.EncodeToString([]byte(reconcileContext.UserData))

		for index, dnsServer := range reconcileContext.ProviderConfig.Network.DNS.Servers {
			switch index {
			case 0:
				vm.DNS1 = dnsServer
			case 1:
				vm.DNS2 = dnsServer
			case 2:
				vm.DNS3 = dnsServer
			case 3:
				vm.DNS4 = dnsServer
			}
		}

		// We generate a fresh SSH key but will never actually use it - we just want a valid public key to disable password authentication for our fresh VM.
		sshKey, err := ssh.NewKey()
		if err != nil {
			return newError(common.CreateMachineError, "failed to generate ssh key: %v", err)
		}
		vm.SSH = sshKey.PublicKey

		provisionResponse, err := vmAPI.Provisioning().VM().Provision(ctx, vm, false)
		meta.SetStatusCondition(&status.Conditions, v1.Condition{
			Type:    ProvisionedType,
			Status:  v1.ConditionFalse,
			Reason:  "Provisioning",
			Message: "provisioning request was sent",
		})
		if err != nil {
			return newError(common.CreateMachineError, "instance provisioning failed: %v", err)
		}

		// we successfully sent a VM provisioning request to the API, we consider the IP as 'Bound' now
		status.IPState = anxtypes.IPStateBound

		status.ProvisioningID = provisionResponse.Identifier
		err = updateMachineStatus(reconcileContext.Machine, *status, reconcileContext.ProviderData.Update)
		if err != nil {
			return err
		}
	}

	klog.V(2).Info(fmt.Sprintf("Using provisionID from machine '%s' to await completion",
		reconcileContext.Machine.Name))

	meta.SetStatusCondition(&status.Conditions, v1.Condition{
		Type:    ProvisionedType,
		Status:  v1.ConditionTrue,
		Reason:  "Provisioned",
		Message: "Machine has been successfully created",
	})

	return updateMachineStatus(reconcileContext.Machine, *status, reconcileContext.ProviderData.Update)
}

var _engsup3404mutex sync.Mutex

func getIPAddress(ctx context.Context, client anxclient.Client) (string, error) {
	reconcileContext := getReconcileContext(ctx)
	status := reconcileContext.Status

	// only use IP if it is still unbound
	if status.ReservedIP != "" && status.IPState == anxtypes.IPStateUnbound {
		klog.Infof("reusing already provisioned ip %q", status.ReservedIP)
		return status.ReservedIP, nil
	}

	_engsup3404mutex.Lock()
	defer _engsup3404mutex.Unlock()

	klog.Info(fmt.Sprintf("Creating a new IP for machine %q", reconcileContext.Machine.Name))
	addrAPI := anxaddr.NewAPI(client)
	config := reconcileContext.Config
	res, err := addrAPI.ReserveRandom(ctx, anxaddr.ReserveRandom{
		LocationID: config.LocationID,
		VlanID:     config.VlanID,
		Count:      1,
	})
	if err != nil {
		return "", newError(common.InvalidConfigurationMachineError, "failed to reserve an ip address: %v", err)
	}
	if len(res.Data) < 1 {
		return "", newError(common.InsufficientResourcesMachineError, "no ip address is available for this machine")
	}

	ip := res.Data[0].Address
	status.ReservedIP = ip
	status.IPState = anxtypes.IPStateUnbound

	return ip, nil
}

func isAlreadyProvisioning(ctx context.Context) bool {
	status := getReconcileContext(ctx).Status
	condition := meta.FindStatusCondition(status.Conditions, ProvisionedType)
	lastChange := condition.LastTransitionTime.Time
	const reasonInProvisioning = "InProvisioning"
	if condition.Reason == reasonInProvisioning && time.Since(lastChange) > 5*time.Minute {
		meta.SetStatusCondition(&status.Conditions, v1.Condition{
			Type:    ProvisionedType,
			Reason:  "ReInitialising",
			Message: "Could not find ongoing VM provisioning",
			Status:  v1.ConditionFalse,
		})
	}

	return condition.Status == v1.ConditionFalse && condition.Reason == reasonInProvisioning
}

func ensureConditions(status *anxtypes.ProviderStatus) {
	conditions := [...]v1.Condition{
		{Type: ProvisionedType, Message: "", Status: v1.ConditionUnknown, Reason: "Initialising"},
	}
	for _, condition := range conditions {
		if meta.FindStatusCondition(status.Conditions, condition.Type) == nil {
			meta.SetStatusCondition(&status.Conditions, condition)
		}
	}
}

func resolveTemplateID(ctx context.Context, a api.API, config anxtypes.RawConfig, configVarResolver *providerconfig.ConfigVarResolver, locationID string) (string, error) {
	templateName, err := configVarResolver.GetConfigVarStringValue(config.Template)
	if err != nil {
		return "", fmt.Errorf("failed to get 'template': %w", err)
	}

	templateBuild, err := configVarResolver.GetConfigVarStringValue(config.TemplateBuild)
	if err != nil {
		return "", fmt.Errorf("failed to get 'templateBuild': %w", err)
	}

	template, err := vspherev1.FindNamedTemplate(ctx, a, templateName, templateBuild, corev1.Location{Identifier: locationID})
	if err != nil {
		return "", fmt.Errorf("failed to retrieve named template: %w", err)
	}

	return template.Identifier, nil
}

func (p *provider) resolveConfig(ctx context.Context, config anxtypes.RawConfig) (*resolvedConfig, error) {
	var err error
	ret := resolvedConfig{
		RawConfig: config,
	}

	ret.Token, err = p.configVarResolver.GetConfigVarStringValueOrEnv(config.Token, anxtypes.AnxTokenEnv)
	if err != nil {
		return nil, fmt.Errorf("failed to get 'token': %w", err)
	}

	ret.LocationID, err = p.configVarResolver.GetConfigVarStringValue(config.LocationID)
	if err != nil {
		return nil, fmt.Errorf("failed to get 'locationID': %w", err)
	}

	ret.TemplateID, err = p.configVarResolver.GetConfigVarStringValue(config.TemplateID)
	if err != nil {
		return nil, fmt.Errorf("failed to get 'templateID': %w", err)
	}

	// when "templateID" is not set, we expect "template" to be
	if ret.TemplateID == "" {
		a, _, err := getClient(ret.Token)
		if err != nil {
			return nil, fmt.Errorf("failed initializing API clients: %w", err)
		}

		templateID, err := resolveTemplateID(ctx, a, config, p.configVarResolver, ret.LocationID)
		if err != nil {
			return nil, fmt.Errorf("failed retrieving template id from named template: %w", err)
		}

		ret.TemplateID = templateID
	}

	ret.VlanID, err = p.configVarResolver.GetConfigVarStringValue(config.VlanID)
	if err != nil {
		return nil, fmt.Errorf("failed to get 'vlanID': %w", err)
	}

	if config.DiskSize != 0 {
		if len(config.Disks) != 0 {
			return nil, ErrConfigDiskSizeAndDisks
		}

		klog.Warningf("Configuration uses the deprecated DiskSize attribute, please migrate to the Disks array instead.")

		config.Disks = []anxtypes.RawDisk{
			{
				Size: config.DiskSize,
			},
		}
		config.DiskSize = 0
	}

	ret.Disks = make([]resolvedDisk, len(config.Disks))

	for idx, disk := range config.Disks {
		ret.Disks[idx].RawDisk = disk

		ret.Disks[idx].PerformanceType, err = p.configVarResolver.GetConfigVarStringValue(disk.PerformanceType)
		if err != nil {
			return nil, fmt.Errorf("failed to get 'performanceType' of disk %v: %w", idx, err)
		}
	}

	return &ret, nil
}

func (p *provider) getConfig(ctx context.Context, provSpec clusterv1alpha1.ProviderSpec) (*resolvedConfig, *providerconfigtypes.Config, error) {
	if provSpec.Value == nil {
		return nil, nil, fmt.Errorf("machine.spec.providerSpec.value is nil")
	}
	pconfig, err := providerconfigtypes.GetConfig(provSpec)
	if err != nil {
		return nil, nil, err
	}

	if pconfig.OperatingSystemSpec.Raw == nil {
		return nil, nil, errors.New("operatingSystemSpec in the MachineDeployment cannot be empty")
	}

	rawConfig, err := anxtypes.GetConfig(*pconfig)
	if err != nil {
		return nil, nil, fmt.Errorf("error parsing provider config: %w", err)
	}

	resolvedConfig, err := p.resolveConfig(ctx, *rawConfig)
	if err != nil {
		return nil, nil, fmt.Errorf("error resolving config: %w", err)
	}

	return resolvedConfig, pconfig, nil
}

// New returns an Anexia provider.
func New(configVarResolver *providerconfig.ConfigVarResolver) cloudprovidertypes.Provider {
	return &provider{configVarResolver: configVarResolver}
}

// AddDefaults adds omitted optional values to the given MachineSpec.
func (p *provider) AddDefaults(spec clusterv1alpha1.MachineSpec) (clusterv1alpha1.MachineSpec, error) {
	return spec, nil
}

// Validate returns success or failure based according to its ProviderSpec.
func (p *provider) Validate(ctx context.Context, machinespec clusterv1alpha1.MachineSpec) error {
	config, _, err := p.getConfig(ctx, machinespec.ProviderSpec)
	if err != nil {
		return fmt.Errorf("failed to parse config: %w", err)
	}

	if config.Token == "" {
		return errors.New("token not set")
	}

	if config.CPUs == 0 {
		return errors.New("cpu count is missing")
	}

	if len(config.Disks) == 0 {
		return errors.New("no disks configured")
	}

	if len(config.Disks) > 1 {
		return ErrMultipleDisksNotYetImplemented
	}

	for _, disk := range config.Disks {
		if disk.Size == 0 {
			return errors.New("disk size is missing")
		}
	}

	if config.Memory == 0 {
		return errors.New("memory size is missing")
	}

	if config.LocationID == "" {
		return errors.New("location id is missing")
	}

	if config.TemplateID == "" {
		return errors.New("no valid template configured")
	}

	if config.VlanID == "" {
		return errors.New("vlan id is missing")
	}

	return nil
}

func (p *provider) Get(ctx context.Context, machine *clusterv1alpha1.Machine, pd *cloudprovidertypes.ProviderData) (instance.Instance, error) {
	config, _, err := p.getConfig(ctx, machine.Spec.ProviderSpec)
	if err != nil {
		return nil, newError(common.InvalidConfigurationMachineError, "failed to retrieve config: %v", err)
	}

	_, cli, err := getClient(config.Token)
	if err != nil {
		return nil, newError(common.InvalidConfigurationMachineError, "failed to create Anexia client: %v", err)
	}
	vsphereAPI := vsphere.NewAPI(cli)

	status := getProviderStatus(machine)
	if err != nil {
		return nil, newError(common.InvalidConfigurationMachineError, "failed to get machine status: %v", err)
	}

	if status.InstanceID == "" && status.ProvisioningID == "" {
		return nil, cloudprovidererrors.ErrInstanceNotFound
	}

	if status.DeprovisioningID != "" {
		// info endpoint no longer available for vm -> stop here
		return &anexiaInstance{isDeleting: true}, nil
	}

	if status.InstanceID == "" {
		progress, err := vsphereAPI.Provisioning().Progress().Get(ctx, status.ProvisioningID)
		if err != nil {
			return nil, fmt.Errorf("failed to get provisioning progress: %w", err)
		}
		if len(progress.Errors) > 0 {
			return nil, fmt.Errorf("vm provisioning had errors: %s", strings.Join(progress.Errors, ","))
		}
		if progress.Progress < 100 || progress.VMIdentifier == "" {
			return &anexiaInstance{isCreating: true}, nil
		}

		status.InstanceID = progress.VMIdentifier

		if err := updateMachineStatus(machine, status, pd.Update); err != nil {
			return nil, fmt.Errorf("failed updating machine status: %w", err)
		}
	}

	instance := anexiaInstance{}

	if status.IPState == anxtypes.IPStateBound && status.ReservedIP != "" {
		instance.reservedAddresses = []string{status.ReservedIP}
	}

	timeoutCtx, cancel := context.WithTimeout(ctx, anxtypes.GetRequestTimeout)
	defer cancel()

	info, err := vsphereAPI.Info().Get(timeoutCtx, status.InstanceID)
	if err != nil {
		return nil, fmt.Errorf("failed get machine info: %w", err)
	}
	instance.info = &info

	return &instance, nil
}

func (p *provider) GetCloudConfig(_ clusterv1alpha1.MachineSpec) (string, string, error) {
	return "", "", nil
}

func (p *provider) Cleanup(ctx context.Context, machine *clusterv1alpha1.Machine, data *cloudprovidertypes.ProviderData) (isDeleted bool, retErr error) {
	if inst, err := p.Get(ctx, machine, data); err != nil {
		if cloudprovidererrors.IsNotFound(err) {
			return true, nil
		}

		return false, err
	} else if inst.Status() == instance.StatusCreating {
		klog.Warningf("Unable to cleanup machine %q. Instance is still creating", machine.Name)
		return false, nil
	}

	status := getProviderStatus(machine)
	// make sure status is reflected in Machine Object
	defer func() {
		// if error occurs during updating the machine object don't override the original error
		retErr = anxtypes.NewMultiError(retErr, updateMachineStatus(machine, status, data.Update))
	}()

	ensureConditions(&status)
	config, _, err := p.getConfig(ctx, machine.Spec.ProviderSpec)
	if err != nil {
		return false, newError(common.InvalidConfigurationMachineError, "failed to parse MachineSpec: %v", err)
	}

	_, cli, err := getClient(config.Token)
	if err != nil {
		return false, newError(common.InvalidConfigurationMachineError, "failed to create Anexia client: %v", err)
	}

	vsphereAPI := vsphere.NewAPI(cli)

	deleteCtx, cancel := context.WithTimeout(ctx, anxtypes.DeleteRequestTimeout)
	defer cancel()

	// first check whether there is an provisioning ongoing
	if status.DeprovisioningID == "" {
		response, err := vsphereAPI.Provisioning().VM().Deprovision(deleteCtx, status.InstanceID, false)
		if err != nil {
			var respErr *anxclient.ResponseError
			// Only error if the error was not "not found"
			if !(errors.As(err, &respErr) && respErr.ErrorData.Code == http.StatusNotFound) {
				return false, newError(common.DeleteMachineError, "failed to delete machine: %v", err)
			}
		}
		status.DeprovisioningID = response.Identifier
	}

	return isTaskDone(deleteCtx, cli, status.DeprovisioningID)
}

func isTaskDone(ctx context.Context, cli anxclient.Client, progressIdentifier string) (bool, error) {
	response, err := progress.NewAPI(cli).Get(ctx, progressIdentifier)
	if err != nil {
		return false, err
	}

	if len(response.Errors) != 0 {
		taskErrors, _ := json.Marshal(response.Errors)
		return true, fmt.Errorf("task failed with: %s", taskErrors)
	}

	if response.Progress == 100 {
		return true, nil
	}

	return false, nil
}

func (p *provider) MigrateUID(_ context.Context, _ *clusterv1alpha1.Machine, _ k8stypes.UID) error {
	return nil
}

func (p *provider) MachineMetricsLabels(_ *clusterv1alpha1.Machine) (map[string]string, error) {
	return map[string]string{}, nil
}

func (p *provider) SetMetricsForMachines(_ clusterv1alpha1.MachineList) error {
	return nil
}

func getClient(token string) (api.API, anxclient.Client, error) {
	tokenOpt := anxclient.TokenFromString(token)
	client := anxclient.HTTPClient(&http.Client{Timeout: 120 * time.Second})

	a, err := api.NewAPI(api.WithClientOptions(client, tokenOpt))
	if err != nil {
		return nil, nil, fmt.Errorf("error creating generic API client: %w", err)
	}

	legacyClient, err := anxclient.New(tokenOpt, client)
	if err != nil {
		return nil, nil, fmt.Errorf("error creating legacy client: %w", err)
	}

	return a, legacyClient, nil
}

func getProviderStatus(machine *clusterv1alpha1.Machine) anxtypes.ProviderStatus {
	var providerStatus anxtypes.ProviderStatus
	status := machine.Status.ProviderStatus
	if status != nil && status.Raw != nil {
		if err := json.Unmarshal(status.Raw, &providerStatus); err != nil {
			klog.Warningf("Unable to parse status from machine object. status was discarded for machine")
			return anxtypes.ProviderStatus{}
		}
	}
	return providerStatus
}

// newError creates a terminal error matching to the provider interface.
func newError(reason common.MachineStatusError, msg string, args ...interface{}) error {
	return cloudprovidererrors.TerminalError{
		Reason:  reason,
		Message: fmt.Sprintf(msg, args...),
	}
}

// updateMachineStatus tries to update the machine status by any means
// an error will lead to a panic.
func updateMachineStatus(machine *clusterv1alpha1.Machine, status anxtypes.ProviderStatus, updater cloudprovidertypes.MachineUpdater) error {
	rawStatus, err := json.Marshal(status)
	if err != nil {
		return err
	}
	err = updater(machine, func(machine *clusterv1alpha1.Machine) {
		machine.Status.ProviderStatus = &runtime.RawExtension{
			Raw: rawStatus,
		}
	})

	if err != nil {
		return err
	}

	return nil
}<|MERGE_RESOLUTION|>--- conflicted
+++ resolved
@@ -95,11 +95,7 @@
 	// ensure conditions are present on machine
 	ensureConditions(&status)
 
-<<<<<<< HEAD
 	config, providerCfg, err := p.getConfig(ctx, machine.Spec.ProviderSpec)
-=======
-	config, _, err := p.getConfig(ctx, machine.Spec.ProviderSpec)
->>>>>>> a56134ee
 	if err != nil {
 		return nil, fmt.Errorf("unable to get provider config: %w", err)
 	}
