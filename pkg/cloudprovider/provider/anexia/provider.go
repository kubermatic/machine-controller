/*
Copyright 2020 The Machine Controller Authors.

Licensed under the Apache License, Version 2.0 (the "License");
you may not use this file except in compliance with the License.
You may obtain a copy of the License at

    http://www.apache.org/licenses/LICENSE-2.0

Unless required by applicable law or agreed to in writing, software
distributed under the License is distributed on an "AS IS" BASIS,
WITHOUT WARRANTIES OR CONDITIONS OF ANY KIND, either express or implied.
See the License for the specific language governing permissions and
limitations under the License.
*/

package anexia

import (
	"context"
	"encoding/base64"
	"encoding/json"
	"errors"
	"fmt"
	"net/http"
	"strings"
	"sync"
	"time"

	"go.anx.io/go-anxcloud/pkg/api"
	corev1 "go.anx.io/go-anxcloud/pkg/apis/core/v1"
	vspherev1 "go.anx.io/go-anxcloud/pkg/apis/vsphere/v1"
	"go.anx.io/go-anxcloud/pkg/client"
	anxclient "go.anx.io/go-anxcloud/pkg/client"
	anxaddr "go.anx.io/go-anxcloud/pkg/ipam/address"
	"go.anx.io/go-anxcloud/pkg/vsphere"
	"go.anx.io/go-anxcloud/pkg/vsphere/provisioning/progress"
	anxvm "go.anx.io/go-anxcloud/pkg/vsphere/provisioning/vm"
	"go.uber.org/zap"

	"github.com/kubermatic/machine-controller/pkg/apis/cluster/common"
	clusterv1alpha1 "github.com/kubermatic/machine-controller/pkg/apis/cluster/v1alpha1"
	"github.com/kubermatic/machine-controller/pkg/cloudprovider/common/ssh"
	cloudprovidererrors "github.com/kubermatic/machine-controller/pkg/cloudprovider/errors"
	"github.com/kubermatic/machine-controller/pkg/cloudprovider/instance"
	anxtypes "github.com/kubermatic/machine-controller/pkg/cloudprovider/provider/anexia/types"
	cloudprovidertypes "github.com/kubermatic/machine-controller/pkg/cloudprovider/types"
	"github.com/kubermatic/machine-controller/pkg/providerconfig"
	providerconfigtypes "github.com/kubermatic/machine-controller/pkg/providerconfig/types"

	"k8s.io/apimachinery/pkg/api/meta"
	v1 "k8s.io/apimachinery/pkg/apis/meta/v1"
	"k8s.io/apimachinery/pkg/runtime"
	k8stypes "k8s.io/apimachinery/pkg/types"
)

const (
	ProvisionedType = "Provisioned"
)

var (
	// ErrConfigDiskSizeAndDisks is returned when the config has both DiskSize and Disks set, which is unsupported.
	ErrConfigDiskSizeAndDisks = errors.New("both the deprecated DiskSize and new Disks attribute are set")
)

type provider struct {
	configVarResolver *providerconfig.ConfigPointerVarResolver
}

// resolvedDisk contains the resolved values from types.RawDisk.
type resolvedDisk struct {
	anxtypes.RawDisk

	PerformanceType string
}

// resolvedConfig contains the resolved values from types.RawConfig.
type resolvedConfig struct {
	anxtypes.RawConfig

	Token      string
	VlanID     string
	LocationID string
	TemplateID string

	Disks []resolvedDisk
}

func (p *provider) Create(ctx context.Context, log *zap.SugaredLogger, machine *clusterv1alpha1.Machine, data *cloudprovidertypes.ProviderData, userdata string) (instance instance.Instance, retErr error) {
	status := getProviderStatus(log, machine)
	log.Debugw("Machine status", "status", status)

	// ensure conditions are present on machine
	ensureConditions(&status)

	config, providerCfg, err := p.getConfig(ctx, log, machine.Spec.ProviderSpec)
	if err != nil {
		return nil, fmt.Errorf("failed to get provider config: %w", err)
	}

	ctx = createReconcileContext(ctx, reconcileContext{
		Status:         &status,
		UserData:       userdata,
		Config:         *config,
		ProviderData:   data,
		ProviderConfig: providerCfg,
		Machine:        machine,
	})

	_, client, err := getClient(config.Token)
	if err != nil {
		return nil, err
	}

	// make sure status is reflected in Machine Object
	defer func() {
		// if error occurs during updating the machine object don't override the original error
		retErr = anxtypes.NewMultiError(retErr, updateMachineStatus(machine, status, data.Update))
	}()

	// provision machine
	err = provisionVM(ctx, log, client)
	if err != nil {
		return nil, anexiaErrorToTerminalError(err, "failed waiting for vm provisioning")
	}
	return p.Get(ctx, log, machine, data)
}

func provisionVM(ctx context.Context, log *zap.SugaredLogger, client anxclient.Client) error {
	reconcileContext := getReconcileContext(ctx)
	vmAPI := vsphere.NewAPI(client)

	ctx, cancel := context.WithTimeout(ctx, anxtypes.CreateRequestTimeout)
	defer cancel()

	status := reconcileContext.Status
	if status.ProvisioningID == "" {
		log.Info("Machine does not contain a provisioningID yet. Starting to provision")

		config := reconcileContext.Config
		reservedIP, err := getIPAddress(ctx, log, client)
		if err != nil {
			return newError(common.CreateMachineError, "failed to reserve IP: %v", err)
		}
		networkInterfaces := []anxvm.Network{{
			NICType: anxtypes.VmxNet3NIC,
			IPs:     []string{reservedIP},
			VLAN:    config.VlanID,
		}}

		vm := vmAPI.Provisioning().VM().NewDefinition(
			config.LocationID,
			"templates",
			config.TemplateID,
			reconcileContext.Machine.Name,
			config.CPUs,
			config.Memory,
			config.Disks[0].Size,
			networkInterfaces,
		)

		vm.DiskType = config.Disks[0].PerformanceType

		for _, disk := range config.Disks[1:] {
			vm.AdditionalDisks = append(vm.AdditionalDisks, anxvm.AdditionalDisk{
				SizeGBs: disk.Size,
				Type:    disk.PerformanceType,
			})
		}

		vm.Script = base64.StdEncoding.EncodeToString([]byte(reconcileContext.UserData))

		providerCfg := reconcileContext.ProviderConfig
		if providerCfg.Network != nil {
			for index, dnsServer := range providerCfg.Network.DNS.Servers {
				switch index {
				case 0:
					vm.DNS1 = dnsServer
				case 1:
					vm.DNS2 = dnsServer
				case 2:
					vm.DNS3 = dnsServer
				case 3:
					vm.DNS4 = dnsServer
				}
			}
		}

		// We generate a fresh SSH key but will never actually use it - we just want a valid public key to disable password authentication for our fresh VM.
		sshKey, err := ssh.NewKey()
		if err != nil {
			return newError(common.CreateMachineError, "failed to generate ssh key: %v", err)
		}
		vm.SSH = sshKey.PublicKey

		provisionResponse, err := vmAPI.Provisioning().VM().Provision(ctx, vm, false)
		meta.SetStatusCondition(&status.Conditions, v1.Condition{
			Type:    ProvisionedType,
			Status:  v1.ConditionFalse,
			Reason:  "Provisioning",
			Message: "provisioning request was sent",
		})
		if err != nil {
			return newError(common.CreateMachineError, "instance provisioning failed: %v", err)
		}

		// we successfully sent a VM provisioning request to the API, we consider the IP as 'Bound' now
		status.IPState = anxtypes.IPStateBound

		status.ProvisioningID = provisionResponse.Identifier
		err = updateMachineStatus(reconcileContext.Machine, *status, reconcileContext.ProviderData.Update)
		if err != nil {
			return err
		}
	}

	log.Info("Using provisionID from machine to await completion")

	meta.SetStatusCondition(&status.Conditions, v1.Condition{
		Type:    ProvisionedType,
		Status:  v1.ConditionTrue,
		Reason:  "Provisioned",
		Message: "Machine has been successfully created",
	})

	return updateMachineStatus(reconcileContext.Machine, *status, reconcileContext.ProviderData.Update)
}

var _engsup3404mutex sync.Mutex

func getIPAddress(ctx context.Context, log *zap.SugaredLogger, client anxclient.Client) (string, error) {
	reconcileContext := getReconcileContext(ctx)
	status := reconcileContext.Status

	// only use IP if it is still unbound
	if status.ReservedIP != "" && status.IPState == anxtypes.IPStateUnbound {
		log.Infow("Re-using already provisioned IP", "ip", status.ReservedIP)
		return status.ReservedIP, nil
	}

	_engsup3404mutex.Lock()
	defer _engsup3404mutex.Unlock()

	log.Info("Creating a new IP for machine")
	addrAPI := anxaddr.NewAPI(client)
	config := reconcileContext.Config
	res, err := addrAPI.ReserveRandom(ctx, anxaddr.ReserveRandom{
		LocationID: config.LocationID,
		VlanID:     config.VlanID,
		Count:      1,
	})
	if err != nil {
		return "", newError(common.InvalidConfigurationMachineError, "failed to reserve an ip address: %v", err)
	}
	if len(res.Data) < 1 {
		return "", newError(common.InsufficientResourcesMachineError, "no ip address is available for this machine")
	}

	ip := res.Data[0].Address
	status.ReservedIP = ip
	status.IPState = anxtypes.IPStateUnbound

	return ip, nil
}

func isAlreadyProvisioning(ctx context.Context) bool {
	status := getReconcileContext(ctx).Status
	condition := meta.FindStatusCondition(status.Conditions, ProvisionedType)
	lastChange := condition.LastTransitionTime.Time
	const reasonInProvisioning = "InProvisioning"
	if condition.Reason == reasonInProvisioning && time.Since(lastChange) > 5*time.Minute {
		meta.SetStatusCondition(&status.Conditions, v1.Condition{
			Type:    ProvisionedType,
			Reason:  "ReInitialising",
			Message: "Could not find ongoing VM provisioning",
			Status:  v1.ConditionFalse,
		})
	}

	return condition.Status == v1.ConditionFalse && condition.Reason == reasonInProvisioning
}

func ensureConditions(status *anxtypes.ProviderStatus) {
	conditions := [...]v1.Condition{
		{Type: ProvisionedType, Message: "", Status: v1.ConditionUnknown, Reason: "Initialising"},
	}
	for _, condition := range conditions {
		if meta.FindStatusCondition(status.Conditions, condition.Type) == nil {
			meta.SetStatusCondition(&status.Conditions, condition)
		}
	}
}

func resolveTemplateID(ctx context.Context, a api.API, config anxtypes.RawConfig, configVarResolver *providerconfig.ConfigPointerVarResolver, locationID string) (string, error) {
	templateName, err := configVarResolver.GetConfigVarStringValue(config.Template)
	if err != nil {
		return "", fmt.Errorf("failed to get 'template': %w", err)
	}

	templateBuild, err := configVarResolver.GetConfigVarStringValue(config.TemplateBuild)
	if err != nil {
		return "", fmt.Errorf("failed to get 'templateBuild': %w", err)
	}

	template, err := vspherev1.FindNamedTemplate(ctx, a, templateName, templateBuild, corev1.Location{Identifier: locationID})
	if err != nil {
		return "", fmt.Errorf("failed to retrieve named template: %w", err)
	}

	return template.Identifier, nil
}

func (p *provider) resolveConfig(ctx context.Context, log *zap.SugaredLogger, config anxtypes.RawConfig) (*resolvedConfig, error) {
	var err error
	ret := resolvedConfig{
		RawConfig: config,
	}

	ret.Token, err = p.configVarResolver.GetConfigVarStringValueOrEnv(config.Token, anxtypes.AnxTokenEnv)
	if err != nil {
		return nil, fmt.Errorf("failed to get 'token': %w", err)
	}

	ret.LocationID, err = p.configVarResolver.GetConfigVarStringValue(config.LocationID)
	if err != nil {
		return nil, fmt.Errorf("failed to get 'locationID': %w", err)
	}

	ret.TemplateID, err = p.configVarResolver.GetConfigVarStringValue(config.TemplateID)
	if err != nil {
		return nil, fmt.Errorf("failed to get 'templateID': %w", err)
	}

	// when "templateID" is not set, we expect "template" to be
	if ret.TemplateID == "" {
		a, _, err := getClient(ret.Token)
		if err != nil {
			return nil, fmt.Errorf("failed initializing API clients: %w", err)
		}

		templateID, err := resolveTemplateID(ctx, a, config, p.configVarResolver, ret.LocationID)
		if err != nil {
			return nil, fmt.Errorf("failed retrieving template id from named template: %w", err)
		}

		ret.TemplateID = templateID
	}

	ret.VlanID, err = p.configVarResolver.GetConfigVarStringValue(config.VlanID)
	if err != nil {
		return nil, fmt.Errorf("failed to get 'vlanID': %w", err)
	}

	if config.DiskSize != 0 {
		if len(config.Disks) != 0 {
			return nil, ErrConfigDiskSizeAndDisks
		}

		log.Info("Configuration uses the deprecated DiskSize attribute, please migrate to the Disks array instead.")

		config.Disks = []anxtypes.RawDisk{
			{
				Size: config.DiskSize,
			},
		}
		config.DiskSize = 0
	}

	ret.Disks = make([]resolvedDisk, len(config.Disks))

	for idx, disk := range config.Disks {
		ret.Disks[idx].RawDisk = disk

		ret.Disks[idx].PerformanceType, err = p.configVarResolver.GetConfigVarStringValue(disk.PerformanceType)
		if err != nil {
			return nil, fmt.Errorf("failed to get 'performanceType' of disk %v: %w", idx, err)
		}
	}

	return &ret, nil
}

func (p *provider) getConfig(ctx context.Context, log *zap.SugaredLogger, provSpec clusterv1alpha1.ProviderSpec) (*resolvedConfig, *providerconfigtypes.Config, error) {
	if provSpec.Value == nil {
		return nil, nil, fmt.Errorf("machine.spec.providerSpec.value is nil")
	}
	pconfig, err := providerconfigtypes.GetConfig(provSpec)
	if err != nil {
		return nil, nil, err
	}

	if pconfig.OperatingSystemSpec.Raw == nil {
		return nil, nil, errors.New("operatingSystemSpec in the MachineDeployment cannot be empty")
	}

	rawConfig, err := anxtypes.GetConfig(*pconfig)
	if err != nil {
		return nil, nil, fmt.Errorf("error parsing provider config: %w", err)
	}

	resolvedConfig, err := p.resolveConfig(ctx, log, *rawConfig)
	if err != nil {
		return nil, nil, fmt.Errorf("error resolving config: %w", err)
	}

	return resolvedConfig, pconfig, nil
}

// New returns an Anexia provider.
func New(configVarResolver *providerconfig.ConfigVarResolver) cloudprovidertypes.Provider {
	return &provider{configVarResolver: &providerconfig.ConfigPointerVarResolver{Cvr: configVarResolver}}
}

// AddDefaults adds omitted optional values to the given MachineSpec.
func (p *provider) AddDefaults(_ *zap.SugaredLogger, spec clusterv1alpha1.MachineSpec) (clusterv1alpha1.MachineSpec, error) {
	return spec, nil
}

// Validate returns success or failure based according to its ProviderSpec.
func (p *provider) Validate(ctx context.Context, log *zap.SugaredLogger, machinespec clusterv1alpha1.MachineSpec) error {
	config, _, err := p.getConfig(ctx, log, machinespec.ProviderSpec)
	if err != nil {
		return fmt.Errorf("failed to parse config: %w", err)
	}

	if config.Token == "" {
		return errors.New("token not set")
	}

	if config.CPUs == 0 {
		return errors.New("cpu count is missing")
	}

	if len(config.Disks) == 0 {
		return errors.New("no disks configured")
	}

	for _, disk := range config.Disks {
		if disk.Size == 0 {
			return errors.New("disk size is missing")
		}
	}

	if config.Memory == 0 {
		return errors.New("memory size is missing")
	}

	if config.LocationID == "" {
		return errors.New("location id is missing")
	}

	if config.TemplateID == "" {
		return errors.New("no valid template configured")
	}

	if config.VlanID == "" {
		return errors.New("vlan id is missing")
	}

	return nil
}

func (p *provider) Get(ctx context.Context, log *zap.SugaredLogger, machine *clusterv1alpha1.Machine, pd *cloudprovidertypes.ProviderData) (instance.Instance, error) {
	config, _, err := p.getConfig(ctx, log, machine.Spec.ProviderSpec)
	if err != nil {
		return nil, newError(common.InvalidConfigurationMachineError, "failed to retrieve config: %v", err)
	}

	_, cli, err := getClient(config.Token)
	if err != nil {
		return nil, newError(common.InvalidConfigurationMachineError, "failed to create Anexia client: %v", err)
	}
	vsphereAPI := vsphere.NewAPI(cli)

	status := getProviderStatus(log, machine)
	if err != nil {
		return nil, newError(common.InvalidConfigurationMachineError, "failed to get machine status: %v", err)
	}

	if status.InstanceID == "" && status.ProvisioningID == "" {
		return nil, cloudprovidererrors.ErrInstanceNotFound
	}

	if status.DeprovisioningID != "" {
		// info endpoint no longer available for vm -> stop here
		return &anexiaInstance{isDeleting: true}, nil
	}

	if status.InstanceID == "" {
		progress, err := vsphereAPI.Provisioning().Progress().Get(ctx, status.ProvisioningID)
		if err != nil {
			return nil, anexiaErrorToTerminalError(err, "failed to get provisioning progress")
		}
		if len(progress.Errors) > 0 {
			return nil, fmt.Errorf("vm provisioning had errors: %s", strings.Join(progress.Errors, ","))
		}
		if progress.Progress < 100 || progress.VMIdentifier == "" {
			return &anexiaInstance{isCreating: true}, nil
		}

		status.InstanceID = progress.VMIdentifier

		if err := updateMachineStatus(machine, status, pd.Update); err != nil {
			return nil, fmt.Errorf("failed updating machine status: %w", err)
		}
	}

	instance := anexiaInstance{}

	if status.IPState == anxtypes.IPStateBound && status.ReservedIP != "" {
		instance.reservedAddresses = []string{status.ReservedIP}
	}

	timeoutCtx, cancel := context.WithTimeout(ctx, anxtypes.GetRequestTimeout)
	defer cancel()

	info, err := vsphereAPI.Info().Get(timeoutCtx, status.InstanceID)
	if err != nil {
		return nil, anexiaErrorToTerminalError(err, "failed getting machine info")
	}
	instance.info = &info

	return &instance, nil
}

func (p *provider) GetCloudConfig(_ clusterv1alpha1.MachineSpec) (string, string, error) {
	return "", "", nil
}

<<<<<<< HEAD
func (p *provider) Cleanup(ctx context.Context, machine *clusterv1alpha1.Machine, data *cloudprovidertypes.ProviderData) (isDeleted bool, retErr error) {
	if inst, err := p.Get(ctx, machine, data); err != nil {
=======
func (p *provider) Cleanup(ctx context.Context, log *zap.SugaredLogger, machine *clusterv1alpha1.Machine, data *cloudprovidertypes.ProviderData) (isDeleted bool, retErr error) {
	if inst, err := p.Get(ctx, log, machine, data); err != nil {
>>>>>>> 33d4292d
		if cloudprovidererrors.IsNotFound(err) {
			return true, nil
		}

		return false, err
	} else if inst.Status() == instance.StatusCreating {
<<<<<<< HEAD
		klog.Warningf("Unable to cleanup machine %q. Instance is still creating", machine.Name)
		return false, nil
	}

	status := getProviderStatus(machine)
=======
		log.Error("Failed to cleanup machine: instance is still creating")
		return false, nil
	}

	status := getProviderStatus(log, machine)
>>>>>>> 33d4292d
	// make sure status is reflected in Machine Object
	defer func() {
		// if error occurs during updating the machine object don't override the original error
		retErr = anxtypes.NewMultiError(retErr, updateMachineStatus(machine, status, data.Update))
	}()

	ensureConditions(&status)
	config, _, err := p.getConfig(ctx, log, machine.Spec.ProviderSpec)
	if err != nil {
		return false, newError(common.InvalidConfigurationMachineError, "failed to parse MachineSpec: %v", err)
	}

	_, cli, err := getClient(config.Token)
	if err != nil {
		return false, newError(common.InvalidConfigurationMachineError, "failed to create Anexia client: %v", err)
	}

	vsphereAPI := vsphere.NewAPI(cli)

	deleteCtx, cancel := context.WithTimeout(ctx, anxtypes.DeleteRequestTimeout)
	defer cancel()

	// first check whether there is an provisioning ongoing
	if status.DeprovisioningID == "" {
		response, err := vsphereAPI.Provisioning().VM().Deprovision(deleteCtx, status.InstanceID, false)
		if err != nil {
			var respErr *anxclient.ResponseError
			// Only error if the error was not "not found"
			if !(errors.As(err, &respErr) && respErr.ErrorData.Code == http.StatusNotFound) {
				return false, newError(common.DeleteMachineError, "failed to delete machine: %v", err)
			}
		}
		status.DeprovisioningID = response.Identifier
	}

	return isTaskDone(deleteCtx, cli, status.DeprovisioningID)
}

func isTaskDone(ctx context.Context, cli anxclient.Client, progressIdentifier string) (bool, error) {
	response, err := progress.NewAPI(cli).Get(ctx, progressIdentifier)
	if err != nil {
		return false, err
	}

	if len(response.Errors) != 0 {
		taskErrors, _ := json.Marshal(response.Errors)
		return true, fmt.Errorf("task failed with: %s", taskErrors)
	}

	if response.Progress == 100 {
		return true, nil
	}

	return false, nil
}

func (p *provider) MigrateUID(_ context.Context, _ *zap.SugaredLogger, _ *clusterv1alpha1.Machine, _ k8stypes.UID) error {
	return nil
}

func (p *provider) MachineMetricsLabels(_ *clusterv1alpha1.Machine) (map[string]string, error) {
	return map[string]string{}, nil
}

func (p *provider) SetMetricsForMachines(_ clusterv1alpha1.MachineList) error {
	return nil
}

func getClient(token string) (api.API, anxclient.Client, error) {
	tokenOpt := anxclient.TokenFromString(token)
	client := anxclient.HTTPClient(&http.Client{Timeout: 120 * time.Second})

	a, err := api.NewAPI(api.WithClientOptions(client, tokenOpt))
	if err != nil {
		return nil, nil, fmt.Errorf("error creating generic API client: %w", err)
	}

	legacyClient, err := anxclient.New(tokenOpt, client)
	if err != nil {
		return nil, nil, fmt.Errorf("error creating legacy client: %w", err)
	}

	return a, legacyClient, nil
}

func getProviderStatus(log *zap.SugaredLogger, machine *clusterv1alpha1.Machine) anxtypes.ProviderStatus {
	var providerStatus anxtypes.ProviderStatus
	status := machine.Status.ProviderStatus
	if status != nil && status.Raw != nil {
		if err := json.Unmarshal(status.Raw, &providerStatus); err != nil {
			log.Error("Failed to parse status from machine object; status was discarded for machine")
			return anxtypes.ProviderStatus{}
		}
	}
	return providerStatus
}

// newError creates a terminal error matching to the provider interface.
func newError(reason common.MachineStatusError, msg string, args ...interface{}) error {
	return cloudprovidererrors.TerminalError{
		Reason:  reason,
		Message: fmt.Sprintf(msg, args...),
	}
}

// updateMachineStatus tries to update the machine status by any means
// an error will lead to a panic.
func updateMachineStatus(machine *clusterv1alpha1.Machine, status anxtypes.ProviderStatus, updater cloudprovidertypes.MachineUpdater) error {
	rawStatus, err := json.Marshal(status)
	if err != nil {
		return err
	}
	err = updater(machine, func(machine *clusterv1alpha1.Machine) {
		machine.Status.ProviderStatus = &runtime.RawExtension{
			Raw: rawStatus,
		}
	})

	if err != nil {
		return err
	}

	return nil
}

func anexiaErrorToTerminalError(err error, msg string) error {
	var httpError api.HTTPError
	if errors.As(err, &httpError) && (httpError.StatusCode() == http.StatusForbidden || httpError.StatusCode() == http.StatusUnauthorized) {
		return cloudprovidererrors.TerminalError{
			Reason:  common.InvalidConfigurationMachineError,
			Message: "Request was rejected due to invalid credentials",
		}
	}

	var responseError *client.ResponseError
	if errors.As(err, &responseError) && (responseError.ErrorData.Code == http.StatusForbidden || responseError.ErrorData.Code == http.StatusUnauthorized) {
		return cloudprovidererrors.TerminalError{
			Reason:  common.InvalidConfigurationMachineError,
			Message: "Request was rejected due to invalid credentials",
		}
	}

	return fmt.Errorf("%s: %w", msg, err)
}<|MERGE_RESOLUTION|>--- conflicted
+++ resolved
@@ -64,7 +64,7 @@
 )
 
 type provider struct {
-	configVarResolver *providerconfig.ConfigPointerVarResolver
+	configVarResolver *providerconfig.ConfigVarResolver
 }
 
 // resolvedDisk contains the resolved values from types.RawDisk.
@@ -291,7 +291,7 @@
 	}
 }
 
-func resolveTemplateID(ctx context.Context, a api.API, config anxtypes.RawConfig, configVarResolver *providerconfig.ConfigPointerVarResolver, locationID string) (string, error) {
+func resolveTemplateID(ctx context.Context, a api.API, config anxtypes.RawConfig, configVarResolver *providerconfig.ConfigVarResolver, locationID string) (string, error) {
 	templateName, err := configVarResolver.GetConfigVarStringValue(config.Template)
 	if err != nil {
 		return "", fmt.Errorf("failed to get 'template': %w", err)
@@ -408,7 +408,7 @@
 
 // New returns an Anexia provider.
 func New(configVarResolver *providerconfig.ConfigVarResolver) cloudprovidertypes.Provider {
-	return &provider{configVarResolver: &providerconfig.ConfigPointerVarResolver{Cvr: configVarResolver}}
+	return &provider{configVarResolver: configVarResolver}
 }
 
 // AddDefaults adds omitted optional values to the given MachineSpec.
@@ -527,32 +527,19 @@
 	return "", "", nil
 }
 
-<<<<<<< HEAD
-func (p *provider) Cleanup(ctx context.Context, machine *clusterv1alpha1.Machine, data *cloudprovidertypes.ProviderData) (isDeleted bool, retErr error) {
-	if inst, err := p.Get(ctx, machine, data); err != nil {
-=======
 func (p *provider) Cleanup(ctx context.Context, log *zap.SugaredLogger, machine *clusterv1alpha1.Machine, data *cloudprovidertypes.ProviderData) (isDeleted bool, retErr error) {
 	if inst, err := p.Get(ctx, log, machine, data); err != nil {
->>>>>>> 33d4292d
 		if cloudprovidererrors.IsNotFound(err) {
 			return true, nil
 		}
 
 		return false, err
 	} else if inst.Status() == instance.StatusCreating {
-<<<<<<< HEAD
-		klog.Warningf("Unable to cleanup machine %q. Instance is still creating", machine.Name)
-		return false, nil
-	}
-
-	status := getProviderStatus(machine)
-=======
 		log.Error("Failed to cleanup machine: instance is still creating")
 		return false, nil
 	}
 
 	status := getProviderStatus(log, machine)
->>>>>>> 33d4292d
 	// make sure status is reflected in Machine Object
 	defer func() {
 		// if error occurs during updating the machine object don't override the original error
