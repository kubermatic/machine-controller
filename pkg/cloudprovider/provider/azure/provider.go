/*
Copyright 2019 The Machine Controller Authors.

Licensed under the Apache License, Version 2.0 (the "License");
you may not use this file except in compliance with the License.
You may obtain a copy of the License at

    http://www.apache.org/licenses/LICENSE-2.0

Unless required by applicable law or agreed to in writing, software
distributed under the License is distributed on an "AS IS" BASIS,
WITHOUT WARRANTIES OR CONDITIONS OF ANY KIND, either express or implied.
See the License for the specific language governing permissions and
limitations under the License.
*/

package azure

import (
	"context"
	"encoding/base64"
	"errors"
	"fmt"
	"strings"
	"sync"
	"time"
	"unicode"
	"unicode/utf8"

	"github.com/Azure/azure-sdk-for-go/services/compute/mgmt/2021-11-01/compute"
	"github.com/Azure/azure-sdk-for-go/services/network/mgmt/2021-05-01/network"
	"github.com/Azure/go-autorest/autorest/to"
	gocache "github.com/patrickmn/go-cache"

	"github.com/kubermatic/machine-controller/pkg/apis/cluster/common"
	clusterv1alpha1 "github.com/kubermatic/machine-controller/pkg/apis/cluster/v1alpha1"
	"github.com/kubermatic/machine-controller/pkg/cloudprovider/common/ssh"
	cloudprovidererrors "github.com/kubermatic/machine-controller/pkg/cloudprovider/errors"
	"github.com/kubermatic/machine-controller/pkg/cloudprovider/instance"
	azuretypes "github.com/kubermatic/machine-controller/pkg/cloudprovider/provider/azure/types"
	cloudprovidertypes "github.com/kubermatic/machine-controller/pkg/cloudprovider/types"
	"github.com/kubermatic/machine-controller/pkg/cloudprovider/util"
	kuberneteshelper "github.com/kubermatic/machine-controller/pkg/kubernetes"
	"github.com/kubermatic/machine-controller/pkg/providerconfig"
	providerconfigtypes "github.com/kubermatic/machine-controller/pkg/providerconfig/types"

	v1 "k8s.io/api/core/v1"
	"k8s.io/apimachinery/pkg/types"
	"k8s.io/klog"
	"k8s.io/utils/pointer"
)

const (
	CapabilityPremiumIO             = "PremiumIO"
	CapabilityUltraSSD              = "UltraSSDAvailable"
	CapabilityValueTrue             = "True"
	capabilityAcceleratedNetworking = "AcceleratedNetworkingEnabled"

	machineUIDTag = "Machine-UID"

	finalizerPublicIP   = "kubermatic.io/cleanup-azure-public-ip"
	finalizerPublicIPv6 = "kubermatic.io/cleanup-azure-public-ipv6"
	finalizerNIC        = "kubermatic.io/cleanup-azure-nic"
	finalizerDisks      = "kubermatic.io/cleanup-azure-disks"
	finalizerVM         = "kubermatic.io/cleanup-azure-vm"
)

const (
	envClientID       = "AZURE_CLIENT_ID"
	envClientSecret   = "AZURE_CLIENT_SECRET"
	envTenantID       = "AZURE_TENANT_ID"
	envSubscriptionID = "AZURE_SUBSCRIPTION_ID"
)

type provider struct {
	configVarResolver *providerconfig.ConfigPointerVarResolver
}

type config struct {
	SubscriptionID string
	TenantID       string
	ClientID       string
	ClientSecret   string

	Location              string
	ResourceGroup         string
	VNetResourceGroup     string
	VMSize                string
	VNetName              string
	SubnetName            string
	LoadBalancerSku       string
	RouteTableName        string
	AvailabilitySet       string
	AssignAvailabilitySet *bool
	SecurityGroupName     string
	ImageID               string
	Zones                 []string
	ImagePlan             *compute.Plan
	ImageReference        *compute.ImageReference

	OSDiskSize   int32
	OSDiskSKU    *compute.StorageAccountTypes
	DataDiskSize int32
	DataDiskSKU  *compute.StorageAccountTypes

	AssignPublicIP              bool
	PublicIPSKU                 *network.PublicIPAddressSkuName
	EnableAcceleratedNetworking *bool
	EnableBootDiagnostics       bool
	Tags                        map[string]string
}

type azureVM struct {
	vm          *compute.VirtualMachine
	ipAddresses map[string]v1.NodeAddressType
	status      instance.Status
}

func (vm *azureVM) Addresses() map[string]v1.NodeAddressType {
	return vm.ipAddresses
}

func (vm *azureVM) ID() string {
	return *vm.vm.ID
}

func (vm *azureVM) HostID() string {
	return ""
}

func (vm *azureVM) Name() string {
	return *vm.vm.Name
}

func (vm *azureVM) ProviderID() string {
	if vm.vm.ID == nil {
		return ""
	}

	return "azure://" + *vm.vm.ID
}

func (vm *azureVM) Status() instance.Status {
	return vm.status
}

var imageReferences = map[providerconfigtypes.OperatingSystem]compute.ImageReference{
	providerconfigtypes.OperatingSystemCentOS: {
		Publisher: to.StringPtr("OpenLogic"),
		Offer:     to.StringPtr("CentOS"),
		Sku:       to.StringPtr("7_9"), // https://docs.microsoft.com/en-us/azure/virtual-machines/linux/using-cloud-init
		Version:   to.StringPtr("latest"),
	},
	providerconfigtypes.OperatingSystemUbuntu: {
		Publisher: to.StringPtr("Canonical"),
		Offer:     to.StringPtr("0001-com-ubuntu-server-jammy"),
		Sku:       to.StringPtr("22_04-lts"),
		Version:   to.StringPtr("latest"),
	},
	providerconfigtypes.OperatingSystemRHEL: {
		Publisher: to.StringPtr("RedHat"),
		Offer:     to.StringPtr("rhel-byos"),
		Sku:       to.StringPtr("rhel-lvm85"),
		Version:   to.StringPtr("8.5.20220316"),
	},
	providerconfigtypes.OperatingSystemFlatcar: {
		Publisher: to.StringPtr("kinvolk"),
		Offer:     to.StringPtr("flatcar-container-linux"),
		Sku:       to.StringPtr("stable"),
		Version:   to.StringPtr("3374.2.0"),
	},
	providerconfigtypes.OperatingSystemRockyLinux: {
		Publisher: to.StringPtr("procomputers"),
		Offer:     to.StringPtr("rocky-linux-8-5"),
		Sku:       to.StringPtr("rocky-linux-8-5"),
		Version:   to.StringPtr("8.5.20211118"),
	},
}

var osPlans = map[providerconfigtypes.OperatingSystem]*compute.Plan{
	providerconfigtypes.OperatingSystemFlatcar: {
		Name:      pointer.String("stable"),
		Publisher: pointer.String("kinvolk"),
		Product:   pointer.String("flatcar-container-linux"),
	},
	providerconfigtypes.OperatingSystemRHEL: {
		Name:      pointer.String("rhel-lvm85"),
		Publisher: pointer.String("redhat"),
		Product:   pointer.String("rhel-byos"),
	},
	providerconfigtypes.OperatingSystemRockyLinux: {
		Name:      pointer.String("rocky-linux-8-5"),
		Publisher: pointer.String("procomputers"),
		Product:   pointer.String("rocky-linux-8-5"),
	},
}

var osDiskSKUs = map[compute.StorageAccountTypes]string{
	compute.StorageAccountTypesStandardLRS:    "", // Standard_LRS
	compute.StorageAccountTypesStandardSSDLRS: "", // StandardSSD_LRS
	compute.StorageAccountTypesPremiumLRS:     "", // Premium_LRS
}

var dataDiskSKUs = map[compute.StorageAccountTypes]string{
	compute.StorageAccountTypesStandardLRS:    "", // Standard_LRS
	compute.StorageAccountTypesStandardSSDLRS: "", // StandardSSD_LRS
	compute.StorageAccountTypesPremiumLRS:     "", // Premium_LRS
	compute.StorageAccountTypesUltraSSDLRS:    "", // UltraSSD_LRS
}

var (
	// cacheLock protects concurrent cache misses against a single key. This usually happens when multiple machines get created simultaneously
	// We lock so the first access updates/writes the data to the cache and afterwards everyone reads the cached data.
	cacheLock = &sync.Mutex{}
	cache     = gocache.New(10*time.Minute, 10*time.Minute)
)

func getOSImageReference(c *config, os providerconfigtypes.OperatingSystem) (*compute.ImageReference, error) {
	if c.ImageID != "" {
		return &compute.ImageReference{
			ID: to.StringPtr(c.ImageID),
		}, nil
	}

	if c.ImageReference != nil {
		return &compute.ImageReference{
			Version:   c.ImageReference.Version,
			Sku:       c.ImageReference.Sku,
			Offer:     c.ImageReference.Offer,
			Publisher: c.ImageReference.Publisher,
		}, nil
	}

	ref, supported := imageReferences[os]
	if !supported {
		return nil, fmt.Errorf("operating system %q not supported", os)
	}

	return &ref, nil
}

// New returns a new azure provider.
func New(configVarResolver *providerconfig.ConfigVarResolver) cloudprovidertypes.Provider {
	return &provider{configVarResolver: &providerconfig.ConfigPointerVarResolver{Cvr: configVarResolver}}
}

func (p *provider) getConfig(provSpec clusterv1alpha1.ProviderSpec) (*config, *providerconfigtypes.Config, error) {
	if provSpec.Value == nil {
		return nil, nil, fmt.Errorf("machine.spec.providerconfig.value is nil")
	}

	pconfig, err := providerconfigtypes.GetConfig(provSpec)
	if err != nil {
		return nil, nil, err
	}

	if pconfig.OperatingSystemSpec.Raw == nil {
		return nil, nil, errors.New("operatingSystemSpec in the MachineDeployment cannot be empty")
	}

	rawCfg, err := azuretypes.GetConfig(*pconfig)
	if err != nil {
		return nil, nil, err
	}

	c := config{}
	c.SubscriptionID, err = p.configVarResolver.GetConfigVarStringValueOrEnv(rawCfg.SubscriptionID, envSubscriptionID)
	if err != nil {
		return nil, nil, fmt.Errorf("failed to get the value of \"subscriptionID\" field, error = %w", err)
	}

	c.TenantID, err = p.configVarResolver.GetConfigVarStringValueOrEnv(rawCfg.TenantID, envTenantID)
	if err != nil {
		return nil, nil, fmt.Errorf("failed to get the value of \"tenantID\" field, error = %w", err)
	}

	c.ClientID, err = p.configVarResolver.GetConfigVarStringValueOrEnv(rawCfg.ClientID, envClientID)
	if err != nil {
		return nil, nil, fmt.Errorf("failed to get the value of \"clientID\" field, error = %w", err)
	}

	c.ClientSecret, err = p.configVarResolver.GetConfigVarStringValueOrEnv(rawCfg.ClientSecret, envClientSecret)
	if err != nil {
		return nil, nil, fmt.Errorf("failed to get the value of \"clientSecret\" field, error = %w", err)
	}

	c.ResourceGroup, err = p.configVarResolver.GetConfigVarStringValue(rawCfg.ResourceGroup)
	if err != nil {
		return nil, nil, fmt.Errorf("failed to get the value of \"resourceGroup\" field, error = %w", err)
	}

	c.VNetResourceGroup, err = p.configVarResolver.GetConfigVarStringValue(rawCfg.VNetResourceGroup)
	if err != nil {
		return nil, nil, fmt.Errorf("failed to get the value of \"vnetResourceGroup\" field, error = %w", err)
	}

	if c.VNetResourceGroup == "" {
		c.VNetResourceGroup = c.ResourceGroup
	}

	c.Location, err = p.configVarResolver.GetConfigVarStringValue(rawCfg.Location)
	if err != nil {
		return nil, nil, fmt.Errorf("failed to get the value of \"location\" field, error = %w", err)
	}

	c.VMSize, err = p.configVarResolver.GetConfigVarStringValue(rawCfg.VMSize)
	if err != nil {
		return nil, nil, fmt.Errorf("failed to get the value of \"vmSize\" field, error = %w", err)
	}

	c.VNetName, err = p.configVarResolver.GetConfigVarStringValue(rawCfg.VNetName)
	if err != nil {
		return nil, nil, fmt.Errorf("failed to get the value of \"vnetName\" field, error = %w", err)
	}

	c.SubnetName, err = p.configVarResolver.GetConfigVarStringValue(rawCfg.SubnetName)
	if err != nil {
		return nil, nil, fmt.Errorf("failed to get the value of \"subnetName\" field, error = %w", err)
	}

	c.LoadBalancerSku, err = p.configVarResolver.GetConfigVarStringValue(rawCfg.LoadBalancerSku)
	if err != nil {
		return nil, nil, fmt.Errorf("failed to get the value of \"loadBalancerSku\" field, error = %w", err)
	}

	c.RouteTableName, err = p.configVarResolver.GetConfigVarStringValue(rawCfg.RouteTableName)
	if err != nil {
		return nil, nil, fmt.Errorf("failed to get the value of \"routeTableName\" field, error = %w", err)
	}

	c.AssignPublicIP, _, err = p.configVarResolver.GetConfigVarBoolValue(rawCfg.AssignPublicIP)
	if err != nil {
		return nil, nil, fmt.Errorf("failed to get the value of \"assignPublicIP\" field, error = %w", err)
	}

	if rawCfg.PublicIPSKU != nil {
		c.PublicIPSKU = ipSkuPtr(*rawCfg.PublicIPSKU)
	}

	c.AssignAvailabilitySet = rawCfg.AssignAvailabilitySet
	c.EnableAcceleratedNetworking = rawCfg.EnableAcceleratedNetworking

	c.AvailabilitySet, err = p.configVarResolver.GetConfigVarStringValue(rawCfg.AvailabilitySet)
	if err != nil {
		return nil, nil, fmt.Errorf("failed to get the value of \"availabilitySet\" field, error = %w", err)
	}

	c.SecurityGroupName, err = p.configVarResolver.GetConfigVarStringValue(rawCfg.SecurityGroupName)
	if err != nil {
		return nil, nil, fmt.Errorf("failed to get the value of \"securityGroupName\" field, error = %w", err)
	}

	c.Zones = rawCfg.Zones
	c.Tags = rawCfg.Tags
	c.OSDiskSize = rawCfg.OSDiskSize
	c.DataDiskSize = rawCfg.DataDiskSize

	if rawCfg.OSDiskSKU != nil {
		c.OSDiskSKU = storageTypePtr(*rawCfg.OSDiskSKU)
	}

	if rawCfg.DataDiskSKU != nil {
		c.DataDiskSKU = storageTypePtr(*rawCfg.DataDiskSKU)
	}

	if rawCfg.ImagePlan != nil && rawCfg.ImagePlan.Name != "" {
		c.ImagePlan = &compute.Plan{
			Name:      pointer.String(rawCfg.ImagePlan.Name),
			Publisher: pointer.String(rawCfg.ImagePlan.Publisher),
			Product:   pointer.String(rawCfg.ImagePlan.Product),
		}
	}

	if rawCfg.ImageReference != nil {
		c.ImageReference = &compute.ImageReference{
			Publisher: pointer.String(rawCfg.ImageReference.Publisher),
			Offer:     pointer.String(rawCfg.ImageReference.Offer),
			Sku:       pointer.String(rawCfg.ImageReference.Sku),
			Version:   pointer.String(rawCfg.ImageReference.Version),
		}
	}

	c.ImageID, err = p.configVarResolver.GetConfigVarStringValue(rawCfg.ImageID)
	if err != nil {
		return nil, nil, fmt.Errorf("failed to get image id: %w", err)
	}

	if rawCfg.EnableBootDiagnostics != nil {
		c.EnableBootDiagnostics = *rawCfg.EnableBootDiagnostics
	}

	return &c, pconfig, nil
}

func getVMIPAddresses(ctx context.Context, c *config, vm *compute.VirtualMachine, ipFamily util.IPFamily) (map[string]v1.NodeAddressType, error) {
	var (
		ipAddresses = map[string]v1.NodeAddressType{}
		err         error
	)

	if vm.VirtualMachineProperties == nil {
		return nil, fmt.Errorf("machine is missing properties")
	}

	if vm.VirtualMachineProperties.NetworkProfile == nil {
		return nil, fmt.Errorf("machine has no network profile")
	}

	if vm.NetworkProfile.NetworkInterfaces == nil {
		return nil, fmt.Errorf("machine has no network interfaces data")
	}

	for n, iface := range *vm.NetworkProfile.NetworkInterfaces {
		if iface.ID == nil || len(*iface.ID) == 0 {
			return nil, fmt.Errorf("interface %d has no ID", n)
		}

		splitIfaceID := strings.Split(*iface.ID, "/")
		ifaceName := splitIfaceID[len(splitIfaceID)-1]
		ipAddresses, err = getNICIPAddresses(ctx, c, ipFamily, ifaceName)
		if err != nil || vm.NetworkProfile.NetworkInterfaces == nil {
			return nil, fmt.Errorf("failed to get addresses for interface %q: %w", ifaceName, err)
		}
	}

	return ipAddresses, nil
}

func getNICIPAddresses(ctx context.Context, c *config, ipFamily util.IPFamily, ifaceName string) (map[string]v1.NodeAddressType, error) {
	ifClient, err := getInterfacesClient(c)
	if err != nil {
		return nil, fmt.Errorf("failed to create interfaces client: %w", err)
	}

	netIf, err := ifClient.Get(ctx, c.ResourceGroup, ifaceName, "")
	if err != nil {
		return nil, fmt.Errorf("failed to get interface %q: %w", ifaceName, err)
	}

	ipAddresses := map[string]v1.NodeAddressType{}

	if netIf.IPConfigurations == nil {
		return ipAddresses, nil
	}

	for _, conf := range *netIf.IPConfigurations {
		var name string
		if conf.Name != nil {
			name = *conf.Name
		} else {
			klog.Warningf("IP configuration of NIC %q was returned with no name, trying to dissect the ID.", ifaceName)
			if conf.ID == nil || len(*conf.ID) == 0 {
				return nil, fmt.Errorf("IP configuration of NIC %q was returned with no ID", ifaceName)
			}
			splitConfID := strings.Split(*conf.ID, "/")
			name = splitConfID[len(splitConfID)-1]
		}

		if c.AssignPublicIP {
			publicIPs, err := getIPAddressStrings(ctx, c, publicIPName(ifaceName))
			if err != nil {
				return nil, fmt.Errorf("failed to retrieve IP string for IP %q: %w", name, err)
			}
			for _, ip := range publicIPs {
				ipAddresses[ip] = v1.NodeExternalIP
			}

			if ipFamily.HasIPv6() {
				publicIP6s, err := getIPAddressStrings(ctx, c, publicIPv6Name(ifaceName))
				if err != nil {
					return nil, fmt.Errorf("failed to retrieve IP string for IP %q: %w", name, err)
				}
				for _, ip := range publicIP6s {
					ipAddresses[ip] = v1.NodeExternalIP
				}
			}
		}

		internalIPs, err := getInternalIPAddresses(ctx, c, ifaceName, name)
		if err != nil {
			return nil, fmt.Errorf("failed to retrieve internal IP string for IP %q: %w", name, err)
		}
		for _, ip := range internalIPs {
			ipAddresses[ip] = v1.NodeInternalIP
		}
	}
	return ipAddresses, nil
}

func getIPAddressStrings(ctx context.Context, c *config, addrName string) ([]string, error) {
	ipClient, err := getIPClient(c)
	if err != nil {
		return nil, fmt.Errorf("failed to create IP address client: %w", err)
	}

	ip, err := ipClient.Get(ctx, c.ResourceGroup, addrName, "")
	if err != nil {
		return nil, fmt.Errorf("failed to get IP %q: %w", addrName, err)
	}

	if ip.IPConfiguration == nil {
		return nil, fmt.Errorf("IP %q has nil IPConfiguration", addrName)
	}

	var ipAddresses []string
	if ip.IPAddress != nil {
		ipAddresses = append(ipAddresses, *ip.IPAddress)
	}

	return ipAddresses, nil
}

func getInternalIPAddresses(ctx context.Context, c *config, inetface, ipconfigName string) ([]string, error) {
	var ipAddresses []string
	ipConfigClient, err := getIPConfigClient(c)
	if err != nil {
		return nil, fmt.Errorf("failed to create IP config client: %w", err)
	}

	internalIP, err := ipConfigClient.Get(ctx, c.ResourceGroup, inetface, ipconfigName)
	if err != nil {
		return nil, fmt.Errorf("failed to get IP config %q: %w", inetface, err)
	}

	if internalIP.ID == nil {
		return nil, fmt.Errorf("private IP %q has nil IPConfiguration", inetface)
	}
	if internalIP.PrivateIPAddress != nil {
		ipAddresses = append(ipAddresses, *internalIP.PrivateIPAddress)
	}

	return ipAddresses, nil
}

func (p *provider) AddDefaults(spec clusterv1alpha1.MachineSpec) (clusterv1alpha1.MachineSpec, error) {
	return spec, nil
}

func getStorageProfile(config *config, providerCfg *providerconfigtypes.Config) (*compute.StorageProfile, error) {
	osRef, err := getOSImageReference(config, providerCfg.OperatingSystem)
	if err != nil {
		return nil, fmt.Errorf("failed to get OSImageReference: %w", err)
	}
	// initial default storage profile, this will use the VMSize default storage profile
	sp := &compute.StorageProfile{
		ImageReference: osRef,
	}
	if config.OSDiskSize != 0 {
		sp.OsDisk = &compute.OSDisk{
			DiskSizeGB:   pointer.Int32(config.OSDiskSize),
			CreateOption: compute.DiskCreateOptionTypesFromImage,
		}

		if config.OSDiskSKU != nil {
			sp.OsDisk.ManagedDisk = &compute.ManagedDiskParameters{
				StorageAccountType: *config.OSDiskSKU,
			}
		}
	}

	if config.DataDiskSize != 0 {
		sp.DataDisks = &[]compute.DataDisk{
			{
				// this should be in range 0-63 and should be unique per datadisk, since we have only one datadisk, this should be fine
				Lun:          new(int32),
				DiskSizeGB:   pointer.Int32(config.DataDiskSize),
				CreateOption: compute.DiskCreateOptionTypesEmpty,
			},
		}

		if config.DataDiskSKU != nil {
			(*sp.DataDisks)[0].ManagedDisk = &compute.ManagedDiskParameters{
				StorageAccountType: *config.DataDiskSKU,
			}
		}
	}
	return sp, nil
}

func (p *provider) Create(ctx context.Context, machine *clusterv1alpha1.Machine, data *cloudprovidertypes.ProviderData, userdata string) (instance.Instance, error) {
	config, providerCfg, err := p.getConfig(machine.Spec.ProviderSpec)
	if err != nil {
		return nil, cloudprovidererrors.TerminalError{
			Reason:  common.InvalidConfigurationMachineError,
			Message: fmt.Sprintf("failed to parse MachineSpec, due to %v", err),
		}
	}

	vmClient, err := getVMClient(config)
	if err != nil {
		return nil, fmt.Errorf("failed to create VM client: %w", err)
	}

	// We genete a random SSH key, since Azure won't let us create a VM without an SSH key or a password
	key, err := ssh.NewKey()
	if err != nil {
		return nil, fmt.Errorf("failed to generate ssh key: %w", err)
	}

	ipFamily := providerCfg.Network.GetIPFamily()
	sku := network.PublicIPAddressSkuNameBasic

	if config.PublicIPSKU != nil {
		sku = *config.PublicIPSKU
	} else if ipFamily.IsDualstack() {
		// 1. Cannot specify basic sku PublicIp for an IPv6 network interface ipConfiguration.
		// 2. Different basic sku and standard sku public Ip resources in availability set is not allowed.
		// 1 & 2 means we have to use standard sku in dual-stack configuration.

		// It is not clear from the documentation, but you get the
		// errors if you try mixing skus or try to create IPv6 public IP with
		// basic sku.
		sku = network.PublicIPAddressSkuNameStandard
	}

	var publicIP, publicIPv6 *network.PublicIPAddress
	if config.AssignPublicIP {
		if err = data.Update(machine, func(updatedMachine *clusterv1alpha1.Machine) {
			if !kuberneteshelper.HasFinalizer(updatedMachine, finalizerPublicIP) {
				updatedMachine.Finalizers = append(updatedMachine.Finalizers, finalizerPublicIP)
			}
		}); err != nil {
			return nil, err
		}
		publicIP, err = createOrUpdatePublicIPAddress(ctx, publicIPName(ifaceName(machine)), network.IPVersionIPv4, sku, network.IPAllocationMethodStatic, machine.UID, config)
		if err != nil {
			return nil, fmt.Errorf("failed to create public IP: %w", err)
		}

		if ipFamily.IsDualstack() {
			publicIPv6, err = createOrUpdatePublicIPAddress(ctx, publicIPv6Name(ifaceName(machine)), network.IPVersionIPv6, sku, network.IPAllocationMethodStatic, machine.UID, config)
			if err != nil {
				return nil, fmt.Errorf("failed to create public IP: %w", err)
			}
		}
	}

	if err := data.Update(machine, func(updatedMachine *clusterv1alpha1.Machine) {
		if !kuberneteshelper.HasFinalizer(updatedMachine, finalizerNIC) {
			updatedMachine.Finalizers = append(updatedMachine.Finalizers, finalizerNIC)
		}
	}); err != nil {
		return nil, err
	}

	iface, err := createOrUpdateNetworkInterface(ctx, ifaceName(machine), machine.UID, config, publicIP, publicIPv6, ipFamily, config.EnableAcceleratedNetworking)
	if err != nil {
		return nil, fmt.Errorf("failed to generate main network interface: %w", err)
	}

	tags := make(map[string]*string, len(config.Tags)+1)
	for k, v := range config.Tags {
		tags[k] = to.StringPtr(v)
	}
	tags[machineUIDTag] = to.StringPtr(string(machine.UID))

	osPlane := osPlans[providerCfg.OperatingSystem]
	if config.ImagePlan != nil {
		osPlane = config.ImagePlan
	}

	adminUserName := getOSUsername(providerCfg.OperatingSystem)
	storageProfile, err := getStorageProfile(config, providerCfg)
	if err != nil {
		return nil, fmt.Errorf("failed to get StorageProfile: %w", err)
	}

	vmSpec := compute.VirtualMachine{
		Location: &config.Location,
		Plan:     osPlane,
		VirtualMachineProperties: &compute.VirtualMachineProperties{
			HardwareProfile: &compute.HardwareProfile{VMSize: compute.VirtualMachineSizeTypes(config.VMSize)},
			NetworkProfile: &compute.NetworkProfile{
				NetworkInterfaces: &[]compute.NetworkInterfaceReference{
					{
						ID:                                  iface.ID,
						NetworkInterfaceReferenceProperties: &compute.NetworkInterfaceReferenceProperties{Primary: to.BoolPtr(true)},
					},
				},
			},
			OsProfile: &compute.OSProfile{
				AdminUsername: to.StringPtr(adminUserName),
				ComputerName:  &machine.Name,
				LinuxConfiguration: &compute.LinuxConfiguration{
					DisablePasswordAuthentication: to.BoolPtr(true),
					SSH: &compute.SSHConfiguration{
						PublicKeys: &[]compute.SSHPublicKey{
							{
								Path:    to.StringPtr(fmt.Sprintf("/home/%s/.ssh/authorized_keys", adminUserName)),
								KeyData: &key.PublicKey,
							},
						},
					},
				},
				CustomData: to.StringPtr(base64.StdEncoding.EncodeToString([]byte(userdata))),
			},
			StorageProfile: storageProfile,
		},
		Tags:  tags,
		Zones: &config.Zones,
	}

	if config.AssignAvailabilitySet == nil && config.AvailabilitySet != "" ||
		config.AssignAvailabilitySet != nil && *config.AssignAvailabilitySet && config.AvailabilitySet != "" {
		// Azure expects the full path to the resource
		asURI := fmt.Sprintf("/subscriptions/%s/resourceGroups/%s/providers/Microsoft.Compute/availabilitySets/%s", config.SubscriptionID, config.ResourceGroup, config.AvailabilitySet)
		vmSpec.VirtualMachineProperties.AvailabilitySet = &compute.SubResource{ID: to.StringPtr(asURI)}
	}

	if config.EnableBootDiagnostics {
		vmSpec.DiagnosticsProfile = &compute.DiagnosticsProfile{
			BootDiagnostics: &compute.BootDiagnostics{
				Enabled: pointer.Bool(config.EnableBootDiagnostics),
			},
		}
	}

	klog.Infof("Creating machine %q", machine.Name)
	if err := data.Update(machine, func(updatedMachine *clusterv1alpha1.Machine) {
		if !kuberneteshelper.HasFinalizer(updatedMachine, finalizerDisks) {
			updatedMachine.Finalizers = append(updatedMachine.Finalizers, finalizerDisks)
		}
		if !kuberneteshelper.HasFinalizer(machine, finalizerVM) {
			updatedMachine.Finalizers = append(updatedMachine.Finalizers, finalizerVM)
		}
	}); err != nil {
		return nil, err
	}

	future, err := vmClient.CreateOrUpdate(ctx, config.ResourceGroup, machine.Name, vmSpec)
	if err != nil {
		return nil, fmt.Errorf("trying to create a VM: %w", err)
	}

	err = future.WaitForCompletionRef(ctx, vmClient.Client)
	if err != nil {
		return nil, fmt.Errorf("waiting for operation returned: %w", err)
	}

	vm, err := future.Result(*vmClient)
	if err != nil {
		return nil, fmt.Errorf("decoding result: %w", err)
	}

	// get the actual VM object filled in with additional data
	vm, err = vmClient.Get(ctx, config.ResourceGroup, machine.Name, "")
	if err != nil {
		return nil, fmt.Errorf("failed to retrieve updated data for VM %q: %w", machine.Name, err)
	}

	ipAddresses, err := getVMIPAddresses(ctx, config, &vm, ipFamily)
	if err != nil {
		return nil, fmt.Errorf("failed to retrieve IP addresses for VM %q: %w", machine.Name, err)
	}

	status, err := getVMStatus(ctx, config, machine.Name)
	if err != nil {
		return nil, fmt.Errorf("failed to retrieve status for VM %q: %w", machine.Name, err)
	}

	return &azureVM{vm: &vm, ipAddresses: ipAddresses, status: status}, nil
}

func (p *provider) Cleanup(ctx context.Context, machine *clusterv1alpha1.Machine, data *cloudprovidertypes.ProviderData) (bool, error) {
	config, _, err := p.getConfig(machine.Spec.ProviderSpec)
	if err != nil {
		return false, fmt.Errorf("failed to parse MachineSpec: %w", err)
	}

	if kuberneteshelper.HasFinalizer(machine, finalizerVM) {
		klog.Infof("deleting VM %q", machine.Name)
		if err = deleteVMsByMachineUID(ctx, config, machine.UID); err != nil {
			return false, fmt.Errorf("failed to delete instance for  machine %q: %w", machine.Name, err)
		}

		if err := data.Update(machine, func(updatedMachine *clusterv1alpha1.Machine) {
			updatedMachine.Finalizers = kuberneteshelper.RemoveFinalizer(updatedMachine.Finalizers, finalizerVM)
		}); err != nil {
			return false, err
		}
	}

	if kuberneteshelper.HasFinalizer(machine, finalizerDisks) {
		klog.Infof("deleting disks of VM %q", machine.Name)
<<<<<<< HEAD
		if err := deleteDisksByMachineUID(context.TODO(), config, machine.UID); err != nil {
			return false, fmt.Errorf("failed to remove disks of machine %q: %v", machine.Name, err)
=======
		if err := deleteDisksByMachineUID(ctx, config, machine.UID); err != nil {
			return false, fmt.Errorf("failed to remove disks of machine %q: %w", machine.Name, err)
>>>>>>> dde12b44
		}
		if err := data.Update(machine, func(updatedMachine *clusterv1alpha1.Machine) {
			updatedMachine.Finalizers = kuberneteshelper.RemoveFinalizer(updatedMachine.Finalizers, finalizerDisks)
		}); err != nil {
			return false, err
		}
<<<<<<< HEAD
	}

	klog.Infof("deleting network interfaces of VM %q", machine.Name)
	if err := deleteInterfacesByMachineUID(context.TODO(), config, machine.UID); err != nil {
		return false, fmt.Errorf("failed to remove network interfaces of machine %q: %v", machine.Name, err)
	}
	if err := data.Update(machine, func(updatedMachine *clusterv1alpha1.Machine) {
		updatedMachine.Finalizers = kuberneteshelper.RemoveFinalizer(updatedMachine.Finalizers, finalizerNIC)
	}); err != nil {
		return false, err
	}

	klog.Infof("deleting public IP addresses of VM %q", machine.Name)
	if err := deleteIPAddressesByMachineUID(context.TODO(), config, machine.UID); err != nil {
		return false, fmt.Errorf("failed to remove public IP addresses of machine %q: %v", machine.Name, err)
	}
	if err := data.Update(machine, func(updatedMachine *clusterv1alpha1.Machine) {
		updatedMachine.Finalizers = kuberneteshelper.RemoveFinalizer(updatedMachine.Finalizers, finalizerPublicIP)
	}); err != nil {
		return false, err
=======
>>>>>>> dde12b44
	}

	if kuberneteshelper.HasFinalizer(machine, finalizerNIC) {
		klog.Infof("deleting network interfaces of VM %q", machine.Name)
		if err := deleteInterfacesByMachineUID(ctx, config, machine.UID); err != nil {
			return false, fmt.Errorf("failed to remove network interfaces of machine %q: %w", machine.Name, err)
		}
		if err := data.Update(machine, func(updatedMachine *clusterv1alpha1.Machine) {
			updatedMachine.Finalizers = kuberneteshelper.RemoveFinalizer(updatedMachine.Finalizers, finalizerNIC)
		}); err != nil {
			return false, err
		}
	}

	if kuberneteshelper.HasFinalizer(machine, finalizerPublicIP) {
		klog.Infof("deleting public IP addresses of VM %q", machine.Name)
		if err := deleteIPAddressesByMachineUID(ctx, config, machine.UID); err != nil {
			return false, fmt.Errorf("failed to remove public IP addresses of machine %q: %w", machine.Name, err)
		}
		if err := data.Update(machine, func(updatedMachine *clusterv1alpha1.Machine) {
			updatedMachine.Finalizers = kuberneteshelper.RemoveFinalizer(updatedMachine.Finalizers, finalizerPublicIP)
		}); err != nil {
			return false, err
		}
	}

	return true, nil
}

func getVMByUID(ctx context.Context, c *config, uid types.UID) (*compute.VirtualMachine, error) {
	vmClient, err := getVMClient(c)
	if err != nil {
		return nil, err
	}

	list, err := vmClient.List(ctx, c.ResourceGroup, "")
	if err != nil {
		return nil, err
	}

	var allServers []compute.VirtualMachine

	for list.NotDone() {
		allServers = append(allServers, list.Values()...)
		if err := list.Next(); err != nil {
			return nil, fmt.Errorf("failed to iterate the result list: %w", err)
		}
	}

	for _, vm := range allServers {
		if vm.Tags != nil && vm.Tags[machineUIDTag] != nil && *vm.Tags[machineUIDTag] == string(uid) {
			return &vm, nil
		}
	}

	return nil, cloudprovidererrors.ErrInstanceNotFound
}

func getVMStatus(ctx context.Context, c *config, vmName string) (instance.Status, error) {
	vmClient, err := getVMClient(c)
	if err != nil {
		return instance.StatusUnknown, err
	}

	iv, err := vmClient.InstanceView(ctx, c.ResourceGroup, vmName)
	if err != nil {
		return instance.StatusUnknown, fmt.Errorf("failed to get instance view for machine %q: %w", vmName, err)
	}

	if iv.Statuses == nil {
		return instance.StatusUnknown, nil
	}

	// it seems that this field should contain two entries: a provisioning status and a power status
	if len(*iv.Statuses) < 2 {
		provisioningStatus := (*iv.Statuses)[0]
		if provisioningStatus.Code == nil {
			klog.Warningf("azure provisioning status has missing code")
			return instance.StatusUnknown, nil
		}

		switch *provisioningStatus.Code {
		case "":
			return instance.StatusUnknown, nil
		case "ProvisioningState/deleting":
			return instance.StatusDeleting, nil
		default:
			klog.Warningf("unknown Azure provisioning status %q", *provisioningStatus.Code)
			return instance.StatusUnknown, nil
		}
	}

	// the second field is supposed to be the power status
	// https://docs.microsoft.com/en-us/azure/virtual-machines/windows/tutorial-manage-vm#vm-power-states
	powerStatus := (*iv.Statuses)[1]
	if powerStatus.Code == nil {
		klog.Warningf("azure power status has missing code")
		return instance.StatusUnknown, nil
	}

	switch *powerStatus.Code {
	case "":
		return instance.StatusUnknown, nil
	case "PowerState/running":
		return instance.StatusRunning, nil
	case "PowerState/starting":
		return instance.StatusCreating, nil
	default:
		klog.Warningf("unknown Azure power status %q", *powerStatus.Code)
		return instance.StatusUnknown, nil
	}
}

func (p *provider) Get(ctx context.Context, machine *clusterv1alpha1.Machine, _ *cloudprovidertypes.ProviderData) (instance.Instance, error) {
	return p.get(ctx, machine)
}

func (p *provider) get(ctx context.Context, machine *clusterv1alpha1.Machine) (*azureVM, error) {
	config, providerCfg, err := p.getConfig(machine.Spec.ProviderSpec)
	if err != nil {
		return nil, fmt.Errorf("failed to parse MachineSpec: %w", err)
	}

	vm, err := getVMByUID(ctx, config, machine.UID)
	if err != nil {
		if errors.Is(err, cloudprovidererrors.ErrInstanceNotFound) {
			return nil, cloudprovidererrors.ErrInstanceNotFound
		}

		return nil, fmt.Errorf("failed to find machine %q by its UID: %w", machine.UID, err)
	}

	ipFamily := providerCfg.Network.GetIPFamily()
	ipAddresses, err := getVMIPAddresses(ctx, config, vm, ipFamily)
	if err != nil {
		return nil, fmt.Errorf("failed to retrieve IP addresses for VM %v: %w", vm.Name, err)
	}

	status, err := getVMStatus(ctx, config, machine.Name)
	if err != nil {
		return nil, fmt.Errorf("failed to retrieve status for VM %v: %w", vm.Name, err)
	}

	return &azureVM{vm: vm, ipAddresses: ipAddresses, status: status}, nil
}

func (p *provider) GetCloudConfig(spec clusterv1alpha1.MachineSpec) (config string, name string, err error) {
	c, _, err := p.getConfig(spec.ProviderSpec)
	if err != nil {
		return "", "", fmt.Errorf("failed to parse config: %w", err)
	}

	var avSet string
	if c.AssignAvailabilitySet == nil && c.AvailabilitySet != "" ||
		c.AssignAvailabilitySet != nil && *c.AssignAvailabilitySet && c.AvailabilitySet != "" {
		avSet = c.AvailabilitySet
	}

	cc := &azuretypes.CloudConfig{
		Cloud:                      "AZUREPUBLICCLOUD",
		TenantID:                   c.TenantID,
		SubscriptionID:             c.SubscriptionID,
		AADClientID:                c.ClientID,
		AADClientSecret:            c.ClientSecret,
		ResourceGroup:              c.ResourceGroup,
		VnetResourceGroup:          c.VNetResourceGroup,
		Location:                   c.Location,
		VNetName:                   c.VNetName,
		SubnetName:                 c.SubnetName,
		LoadBalancerSku:            c.LoadBalancerSku,
		RouteTableName:             c.RouteTableName,
		PrimaryAvailabilitySetName: avSet,
		SecurityGroupName:          c.SecurityGroupName,
		UseInstanceMetadata:        true,
	}

	s, err := azuretypes.CloudConfigToString(cc)
	if err != nil {
		return "", "", fmt.Errorf("failed to convert cloud-config to string: %w", err)
	}

	return s, "azure", nil
}

func validateDiskSKUs(ctx context.Context, c *config, sku compute.ResourceSku) error {
	if c.OSDiskSKU != nil || c.DataDiskSKU != nil {
		if c.OSDiskSKU != nil {
			if _, ok := osDiskSKUs[*c.OSDiskSKU]; !ok {
				return fmt.Errorf("invalid OS disk SKU '%s'", *c.OSDiskSKU)
			}

			if err := supportsDiskSKU(sku, *c.OSDiskSKU, c.Zones); err != nil {
				return err
			}
		}

		if c.DataDiskSKU != nil {
			if _, ok := dataDiskSKUs[*c.DataDiskSKU]; !ok {
				return fmt.Errorf("invalid data disk SKU '%s'", *c.DataDiskSKU)
			}

			// Ultra SSDs do not support availability sets, see for reference:
			// https://docs.microsoft.com/en-us/azure/virtual-machines/disks-enable-ultra-ssd#ga-scope-and-limitations
			if *c.DataDiskSKU == compute.StorageAccountTypesUltraSSDLRS && ((c.AssignAvailabilitySet != nil && *c.AssignAvailabilitySet) || c.AvailabilitySet != "") {
				return fmt.Errorf("data disk SKU '%s' does not support availability sets", *c.DataDiskSKU)
			}

			if err := supportsDiskSKU(sku, *c.DataDiskSKU, c.Zones); err != nil {
				return err
			}
		}
	}

	return nil
}

func validateSKUCapabilities(ctx context.Context, c *config, sku compute.ResourceSku) error {
	if c.EnableAcceleratedNetworking != nil && *c.EnableAcceleratedNetworking {
		if !SKUHasCapability(sku, capabilityAcceleratedNetworking) {
			return fmt.Errorf("VM size %q does not support accelerated networking", c.VMSize)
		}
	}
	return nil
}

func (p *provider) Validate(ctx context.Context, spec clusterv1alpha1.MachineSpec) error {
	c, providerConfig, err := p.getConfig(spec.ProviderSpec)
	if err != nil {
		return fmt.Errorf("failed to parse config: %w", err)
	}

	if c.SubscriptionID == "" {
		return errors.New("subscriptionID is missing")
	}

	if c.TenantID == "" {
		return errors.New("tenantID is missing")
	}

	if c.ClientID == "" {
		return errors.New("clientID is missing")
	}

	if c.ClientSecret == "" {
		return errors.New("clientSecret is missing")
	}

	if c.ResourceGroup == "" {
		return errors.New("resourceGroup is missing")
	}

	if c.VMSize == "" {
		return errors.New("vmSize is missing")
	}

	if c.VNetName == "" {
		return errors.New("vnetName is missing")
	}

	if c.SubnetName == "" {
		return errors.New("subnetName is missing")
	}

	switch f := providerConfig.Network.GetIPFamily(); f {
	case util.IPFamilyUnspecified, util.IPFamilyIPv4:
		//noop
	case util.IPFamilyIPv6:
		return fmt.Errorf(util.ErrIPv6OnlyUnsupported)
	case util.IPFamilyIPv4IPv6, util.IPFamilyIPv6IPv4:
		// validate
	default:
		return fmt.Errorf(util.ErrUnknownNetworkFamily, f)
	}

	if c.PublicIPSKU != nil {
		valid := false
		for _, sku := range network.PossiblePublicIPAddressSkuNameValues() {
			if sku == *c.PublicIPSKU {
				valid = true
			}
		}

		if !valid {
			return fmt.Errorf("unknown public IP address SKU: %s", *c.PublicIPSKU)
		}

		if providerConfig.Network.GetIPFamily().IsDualstack() && *c.PublicIPSKU == network.PublicIPAddressSkuNameBasic {
			return fmt.Errorf("cannot use %s public IP address SKU with dualstack", network.PublicIPAddressSkuNameBasic)
		}
	}

	vmClient, err := getVMClient(c)
	if err != nil {
		return fmt.Errorf("failed to (create) vm client: %w", err)
	}

	_, err = vmClient.List(ctx, c.ResourceGroup, "")
	if err != nil {
		return fmt.Errorf("failed to list virtual machines: %w", err)
	}

	if _, err := getVirtualNetwork(ctx, c); err != nil {
		return fmt.Errorf("failed to get virtual network: %w", err)
	}

	if _, err := getSubnet(ctx, c); err != nil {
		return fmt.Errorf("failed to get subnet: %w", err)
	}

	sku, err := getSKU(ctx, c)
	if err != nil {
		return fmt.Errorf("failed to get VM SKU: %w", err)
	}

	if err := validateDiskSKUs(ctx, c, sku); err != nil {
		return fmt.Errorf("failed to validate disk SKUs: %w", err)
	}

	if err := validateSKUCapabilities(ctx, c, sku); err != nil {
		return fmt.Errorf("failed to validate SKU capabilities: %w", err)
	}

	_, err = getOSImageReference(c, providerConfig.OperatingSystem)
	return err
}

func ifaceName(machine *clusterv1alpha1.Machine) string {
	return machine.Name + "-netiface"
}

func publicIPName(ifaceName string) string {
	return ifaceName + "-pubip"
}

func publicIPv6Name(ifaceName string) string {
	return ifaceName + "-pubipv6"
}

func (p *provider) MigrateUID(ctx context.Context, machine *clusterv1alpha1.Machine, newUID types.UID) error {
	config, _, err := p.getConfig(machine.Spec.ProviderSpec)
	if err != nil {
		return cloudprovidererrors.TerminalError{
			Reason:  common.InvalidConfigurationMachineError,
			Message: fmt.Sprintf("failed to parse MachineSpec, due to %v", err),
		}
	}

	vmClient, err := getVMClient(config)
	if err != nil {
		return fmt.Errorf("failed to create VM client: %w", err)
	}

	var publicIP, publicIPv6 *network.PublicIPAddress
	sku := network.PublicIPAddressSkuNameBasic

	if kuberneteshelper.HasFinalizer(machine, finalizerPublicIPv6) {
		sku = network.PublicIPAddressSkuNameStandard
		_, err = createOrUpdatePublicIPAddress(ctx, publicIPv6Name(ifaceName(machine)), network.IPVersionIPv6, sku, network.IPAllocationMethodDynamic, newUID, config)
		if err != nil {
			return fmt.Errorf("failed to update UID on public IP: %w", err)
		}
	}

	if kuberneteshelper.HasFinalizer(machine, finalizerPublicIP) {
		_, err = createOrUpdatePublicIPAddress(ctx, publicIPName(ifaceName(machine)), network.IPVersionIPv4, sku, network.IPAllocationMethodStatic, newUID, config)
		if err != nil {
			return fmt.Errorf("failed to update UID on public IP: %w", err)
		}
	}

	if kuberneteshelper.HasFinalizer(machine, finalizerNIC) {
		_, err = createOrUpdateNetworkInterface(ctx, ifaceName(machine), newUID, config, publicIP, publicIPv6, util.IPFamilyUnspecified, config.EnableAcceleratedNetworking)
		if err != nil {
			return fmt.Errorf("failed to update UID on main network interface: %w", err)
		}
	}

	if kuberneteshelper.HasFinalizer(machine, finalizerDisks) {
		disksClient, err := getDisksClient(config)
		if err != nil {
			return fmt.Errorf("failed to get disks client: %w", err)
		}

		disks, err := getDisksByMachineUID(ctx, disksClient, config, machine.UID)
		if err != nil {
			return fmt.Errorf("failed to get disks: %w", err)
		}

		for _, disk := range disks {
			disk.Tags[machineUIDTag] = to.StringPtr(string(newUID))
			future, err := disksClient.CreateOrUpdate(ctx, config.ResourceGroup, *disk.Name, disk)
			if err != nil {
				return fmt.Errorf("failed to update UID for disk %s: %w", *disk.Name, err)
			}
			if err := future.WaitForCompletionRef(ctx, disksClient.Client); err != nil {
				return fmt.Errorf("failed waiting for completion of update UID operation for disk %s: %w", *disk.Name, err)
			}
		}
	}

	tags := map[string]*string{}
	for k, v := range config.Tags {
		tags[k] = to.StringPtr(v)
	}
	tags[machineUIDTag] = to.StringPtr(string(newUID))

	vmSpec := compute.VirtualMachine{Location: &config.Location, Tags: tags}
	future, err := vmClient.CreateOrUpdate(ctx, config.ResourceGroup, machine.Name, vmSpec)
	if err != nil {
		return fmt.Errorf("failed to update UID of the instance: %w", err)
	}

	if err := future.WaitForCompletionRef(ctx, vmClient.Client); err != nil {
		return fmt.Errorf("error waiting for instance to have the updated UID: %w", err)
	}

	return nil
}

func (p *provider) MachineMetricsLabels(machine *clusterv1alpha1.Machine) (map[string]string, error) {
	labels := make(map[string]string)

	c, _, err := p.getConfig(machine.Spec.ProviderSpec)
	if err == nil {
		labels["size"] = c.VMSize
		labels["location"] = c.Location
	}

	return labels, err
}

func (p *provider) SetMetricsForMachines(machines clusterv1alpha1.MachineList) error {
	return nil
}

func getOSUsername(os providerconfigtypes.OperatingSystem) string {
	switch os {
	case providerconfigtypes.OperatingSystemFlatcar:
		return "core"
	default:
		return string(os)
	}
}

func storageTypePtr(storageType string) *compute.StorageAccountTypes {
	storage := compute.StorageAccountTypes(storageType)
	return &storage
}

func ipSkuPtr(ipSKU string) *network.PublicIPAddressSkuName {
	// the correct Azure API representation is capitalized, so we do that even if the original input was all lowercase
	sku := network.PublicIPAddressSkuName(upperFirst(ipSKU))
	return &sku
}

func upperFirst(str string) string {
	if str == "" {
		return ""
	}

	r, n := utf8.DecodeRuneInString(str)
	return string(unicode.ToUpper(r)) + str[n:]
}

// supportsDiskSKU validates some disk SKU types against the chosen VM SKU / VM type.
func supportsDiskSKU(vmSKU compute.ResourceSku, diskSKU compute.StorageAccountTypes, zones []string) error {
	// sanity check to make sure the Azure API did not return something bad
	if vmSKU.Name == nil || vmSKU.Capabilities == nil {
		return fmt.Errorf("invalid VM SKU object")
	}

	switch diskSKU {
	case compute.StorageAccountTypesPremiumLRS:
		found := false
		for _, capability := range *vmSKU.Capabilities {
			if *capability.Name == CapabilityPremiumIO && *capability.Value == CapabilityValueTrue {
				found = true
				break
			}
		}

		if !found {
			return fmt.Errorf("VM SKU '%s' does not support disk SKU '%s'", *vmSKU.Name, diskSKU)
		}

	case compute.StorageAccountTypesUltraSSDLRS:
		if vmSKU.LocationInfo == nil || len(*vmSKU.LocationInfo) == 0 || (*vmSKU.LocationInfo)[0].Zones == nil || len(*(*vmSKU.LocationInfo)[0].Zones) == 0 {
			// no zone information found, let's check for capability
			found := false
			for _, capability := range *vmSKU.Capabilities {
				if *capability.Name == CapabilityUltraSSD && *capability.Value == CapabilityValueTrue {
					found = true
					break
				}
			}

			if !found {
				return fmt.Errorf("VM SKU '%s' does not support disk SKU '%s'", *vmSKU.Name, diskSKU)
			}
		} else {
			if (*vmSKU.LocationInfo)[0].ZoneDetails != nil {
				for _, zone := range zones {
					found := false
					for _, details := range *(*vmSKU.LocationInfo)[0].ZoneDetails {
						matchesZone := false
						for _, zoneName := range *details.Name {
							if zone == zoneName {
								matchesZone = true
								break
							}
						}

						// we only check this zone details for capabilities if it actually includes the zone we're checking for
						if matchesZone {
							for _, capability := range *details.Capabilities {
								if *capability.Name == CapabilityUltraSSD && *capability.Value == CapabilityValueTrue {
									found = true
									break
								}
							}
						}
					}

					if !found {
						return fmt.Errorf("VM SKU '%s' does not support disk SKU '%s' in zone '%s'", *vmSKU.Name, diskSKU, zone)
					}
				}
			}
		}
	}

	return nil
}

func SKUHasCapability(sku compute.ResourceSku, name string) bool {
	if sku.Capabilities != nil {
		for _, capability := range *sku.Capabilities {
			if capability.Name != nil && *capability.Name == name && *capability.Value == CapabilityValueTrue {
				return true
			}
		}
	}
	return false
}<|MERGE_RESOLUTION|>--- conflicted
+++ resolved
@@ -782,42 +782,14 @@
 
 	if kuberneteshelper.HasFinalizer(machine, finalizerDisks) {
 		klog.Infof("deleting disks of VM %q", machine.Name)
-<<<<<<< HEAD
-		if err := deleteDisksByMachineUID(context.TODO(), config, machine.UID); err != nil {
-			return false, fmt.Errorf("failed to remove disks of machine %q: %v", machine.Name, err)
-=======
 		if err := deleteDisksByMachineUID(ctx, config, machine.UID); err != nil {
 			return false, fmt.Errorf("failed to remove disks of machine %q: %w", machine.Name, err)
->>>>>>> dde12b44
 		}
 		if err := data.Update(machine, func(updatedMachine *clusterv1alpha1.Machine) {
 			updatedMachine.Finalizers = kuberneteshelper.RemoveFinalizer(updatedMachine.Finalizers, finalizerDisks)
 		}); err != nil {
 			return false, err
 		}
-<<<<<<< HEAD
-	}
-
-	klog.Infof("deleting network interfaces of VM %q", machine.Name)
-	if err := deleteInterfacesByMachineUID(context.TODO(), config, machine.UID); err != nil {
-		return false, fmt.Errorf("failed to remove network interfaces of machine %q: %v", machine.Name, err)
-	}
-	if err := data.Update(machine, func(updatedMachine *clusterv1alpha1.Machine) {
-		updatedMachine.Finalizers = kuberneteshelper.RemoveFinalizer(updatedMachine.Finalizers, finalizerNIC)
-	}); err != nil {
-		return false, err
-	}
-
-	klog.Infof("deleting public IP addresses of VM %q", machine.Name)
-	if err := deleteIPAddressesByMachineUID(context.TODO(), config, machine.UID); err != nil {
-		return false, fmt.Errorf("failed to remove public IP addresses of machine %q: %v", machine.Name, err)
-	}
-	if err := data.Update(machine, func(updatedMachine *clusterv1alpha1.Machine) {
-		updatedMachine.Finalizers = kuberneteshelper.RemoveFinalizer(updatedMachine.Finalizers, finalizerPublicIP)
-	}); err != nil {
-		return false, err
-=======
->>>>>>> dde12b44
 	}
 
 	if kuberneteshelper.HasFinalizer(machine, finalizerNIC) {
