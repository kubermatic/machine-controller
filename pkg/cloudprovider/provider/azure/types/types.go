--- conflicted
+++ resolved
@@ -28,21 +28,22 @@
 	ClientID       *providerconfigtypes.ConfigVarString `json:"clientID,omitempty"`
 	ClientSecret   *providerconfigtypes.ConfigVarString `json:"clientSecret,omitempty"`
 
-<<<<<<< HEAD
-	Location              *providerconfigtypes.ConfigVarString `json:"location"`
-	ResourceGroup         *providerconfigtypes.ConfigVarString `json:"resourceGroup"`
-	VNetResourceGroup     *providerconfigtypes.ConfigVarString `json:"vnetResourceGroup"`
-	VMSize                *providerconfigtypes.ConfigVarString `json:"vmSize"`
-	VNetName              *providerconfigtypes.ConfigVarString `json:"vnetName"`
-	SubnetName            *providerconfigtypes.ConfigVarString `json:"subnetName"`
-	LoadBalancerSku       *providerconfigtypes.ConfigVarString `json:"loadBalancerSku"`
-	RouteTableName        *providerconfigtypes.ConfigVarString `json:"routeTableName"`
-	AvailabilitySet       *providerconfigtypes.ConfigVarString `json:"availabilitySet"`
-	AssignAvailabilitySet *bool                                `json:"assignAvailabilitySet"`
-	SecurityGroupName     *providerconfigtypes.ConfigVarString `json:"securityGroupName"`
-	Zones                 []string                             `json:"zones"`
-	ImagePlan             *ImagePlan                           `json:"imagePlan,omitempty"`
-	ImageReference        *ImageReference                      `json:"imageReference,omitempty"`
+	Location                    *providerconfigtypes.ConfigVarString `json:"location"`
+	ResourceGroup               *providerconfigtypes.ConfigVarString `json:"resourceGroup"`
+	VNetResourceGroup           *providerconfigtypes.ConfigVarString `json:"vnetResourceGroup"`
+	VMSize                      *providerconfigtypes.ConfigVarString `json:"vmSize"`
+	VNetName                    *providerconfigtypes.ConfigVarString `json:"vnetName"`
+	SubnetName                  *providerconfigtypes.ConfigVarString `json:"subnetName"`
+	LoadBalancerSku             *providerconfigtypes.ConfigVarString `json:"loadBalancerSku"`
+	RouteTableName              *providerconfigtypes.ConfigVarString `json:"routeTableName"`
+	AvailabilitySet             *providerconfigtypes.ConfigVarString `json:"availabilitySet"`
+	AssignAvailabilitySet       *bool                                `json:"assignAvailabilitySet"`
+	SecurityGroupName           *providerconfigtypes.ConfigVarString `json:"securityGroupName"`
+	Zones                       []string                             `json:"zones"`
+	ImagePlan                   *ImagePlan                           `json:"imagePlan,omitempty"`
+	ImageReference              *ImageReference                      `json:"imageReference,omitempty"`
+	EnableAcceleratedNetworking *bool                                `json:"enableAcceleratedNetworking"`
+	EnableBootDiagnostics       *bool                                `json:"enableBootDiagnostics,omitempty"`
 
 	ImageID        *providerconfigtypes.ConfigVarString `json:"imageID"`
 	OSDiskSize     int32                                `json:"osDiskSize"`
@@ -50,34 +51,8 @@
 	DataDiskSize   int32                                `json:"dataDiskSize"`
 	DataDiskSKU    *string                              `json:"dataDiskSKU,omitempty"`
 	AssignPublicIP *providerconfigtypes.ConfigVarBool   `json:"assignPublicIP"`
+	PublicIPSKU    *string                              `json:"publicIPSKU,omitempty"`
 	Tags           map[string]string                    `json:"tags,omitempty"`
-=======
-	Location                    providerconfigtypes.ConfigVarString `json:"location"`
-	ResourceGroup               providerconfigtypes.ConfigVarString `json:"resourceGroup"`
-	VNetResourceGroup           providerconfigtypes.ConfigVarString `json:"vnetResourceGroup"`
-	VMSize                      providerconfigtypes.ConfigVarString `json:"vmSize"`
-	VNetName                    providerconfigtypes.ConfigVarString `json:"vnetName"`
-	SubnetName                  providerconfigtypes.ConfigVarString `json:"subnetName"`
-	LoadBalancerSku             providerconfigtypes.ConfigVarString `json:"loadBalancerSku"`
-	RouteTableName              providerconfigtypes.ConfigVarString `json:"routeTableName"`
-	AvailabilitySet             providerconfigtypes.ConfigVarString `json:"availabilitySet"`
-	AssignAvailabilitySet       *bool                               `json:"assignAvailabilitySet"`
-	SecurityGroupName           providerconfigtypes.ConfigVarString `json:"securityGroupName"`
-	Zones                       []string                            `json:"zones"`
-	ImagePlan                   *ImagePlan                          `json:"imagePlan,omitempty"`
-	ImageReference              *ImageReference                     `json:"imageReference,omitempty"`
-	EnableAcceleratedNetworking *bool                               `json:"enableAcceleratedNetworking"`
-	EnableBootDiagnostics       *bool                               `json:"enableBootDiagnostics,omitempty"`
-
-	ImageID        providerconfigtypes.ConfigVarString `json:"imageID"`
-	OSDiskSize     int32                               `json:"osDiskSize"`
-	OSDiskSKU      *string                             `json:"osDiskSKU,omitempty"`
-	DataDiskSize   int32                               `json:"dataDiskSize"`
-	DataDiskSKU    *string                             `json:"dataDiskSKU,omitempty"`
-	AssignPublicIP providerconfigtypes.ConfigVarBool   `json:"assignPublicIP"`
-	PublicIPSKU    *string                             `json:"publicIPSKU,omitempty"`
-	Tags           map[string]string                   `json:"tags,omitempty"`
->>>>>>> dde12b44
 }
 
 // ImagePlan contains azure OS Plan fields for the marketplace images.
