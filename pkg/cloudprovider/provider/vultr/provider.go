/*
Copyright 2023 The Machine Controller Authors.

Licensed under the Apache License, Version 2.0 (the "License");
you may not use this file except in compliance with the License.
You may obtain a copy of the License at

    http://www.apache.org/licenses/LICENSE-2.0

Unless required by applicable law or agreed to in writing, software
distributed under the License is distributed on an "AS IS" BASIS,
WITHOUT WARRANTIES OR CONDITIONS OF ANY KIND, either express or implied.
See the License for the specific language governing permissions and
limitations under the License.
*/

package vultr

import (
	"context"
	"encoding/base64"
	"errors"
	"fmt"
	"net/http"
	"strconv"
	"time"

	"github.com/vultr/govultr/v3"
	"go.uber.org/zap"
	"golang.org/x/oauth2"

	"github.com/kubermatic/machine-controller/pkg/apis/cluster/common"
	clusterv1alpha1 "github.com/kubermatic/machine-controller/pkg/apis/cluster/v1alpha1"
	cloudprovidererrors "github.com/kubermatic/machine-controller/pkg/cloudprovider/errors"
	"github.com/kubermatic/machine-controller/pkg/cloudprovider/instance"
	vultrtypes "github.com/kubermatic/machine-controller/pkg/cloudprovider/provider/vultr/types"
	cloudprovidertypes "github.com/kubermatic/machine-controller/pkg/cloudprovider/types"
	"github.com/kubermatic/machine-controller/pkg/providerconfig"
	providerconfigtypes "github.com/kubermatic/machine-controller/pkg/providerconfig/types"

	v1 "k8s.io/api/core/v1"
	"k8s.io/apimachinery/pkg/types"
	"k8s.io/apimachinery/pkg/util/sets"
	"k8s.io/apimachinery/pkg/util/wait"
)

const (
	createCheckPeriod           = 10 * time.Second
	createCheckTimeout          = 5 * time.Minute
	createCheckFailedWaitPeriod = 10 * time.Second
)

type ValidVPC struct {
	IsAllValid  bool
	InvalidVpcs []string
}

type provider struct {
	configVarResolver *providerconfig.ConfigVarResolver
}

// New returns a new vultr provider.
func New(configVarResolver *providerconfig.ConfigVarResolver) cloudprovidertypes.Provider {
	return &provider{configVarResolver: configVarResolver}
}

type Config struct {
	PhysicalMachine bool
	APIKey          string
	Region          string
	Plan            string
	OsID            string
	Tags            []string
	VpcID           []string
	EnableVPC       bool
	EnableIPv6      bool
	EnableVPC2      bool
	Vpc2ID          []string
}

func getIDForOS(os providerconfigtypes.OperatingSystem) (int, error) {
	switch os {
	case providerconfigtypes.OperatingSystemUbuntu:
		return 1743, nil
		// name: CentOS 7 x64
	case providerconfigtypes.OperatingSystemCentOS:
		return 167, nil
		// name: Rocky Linux 9 x64
	case providerconfigtypes.OperatingSystemRockyLinux:
		return 1869, nil
	}
	return 0, providerconfigtypes.ErrOSNotSupported
}

func getClient(ctx context.Context, apiKey string) *govultr.Client {
	config := &oauth2.Config{}
	ts := config.TokenSource(ctx, &oauth2.Token{AccessToken: apiKey})
	return govultr.NewClient(oauth2.NewClient(ctx, ts))
}

func (p *provider) getConfig(provSpec clusterv1alpha1.ProviderSpec) (*Config, *providerconfigtypes.Config, error) {
	if provSpec.Value == nil {
		return nil, nil, fmt.Errorf("machine.spec.providerconfig.value is nil")
	}

	pconfig, err := providerconfigtypes.GetConfig(provSpec)
	if err != nil {
		return nil, nil, err
	}

	if pconfig.OperatingSystemSpec.Raw == nil {
		return nil, nil, errors.New("operatingSystemSpec in the MachineDeployment cannot be empty")
	}

	rawConfig, err := vultrtypes.GetConfig(*pconfig)
	if err != nil {
		return nil, nil, err
	}

	c := Config{}

	c.APIKey, err = p.configVarResolver.GetConfigVarStringValueOrEnv(rawConfig.APIKey, "VULTR_API_KEY")
	if err != nil {
		return nil, nil, fmt.Errorf("failed to get the value of \"apiKey\" field, error = %w", err)
	}

	c.Plan, err = p.configVarResolver.GetConfigVarStringValue(rawConfig.Plan)
	if err != nil {
		return nil, nil, err
	}

	c.Region, err = p.configVarResolver.GetConfigVarStringValue(rawConfig.Region)
	if err != nil {
		return nil, nil, err
	}

	c.OsID, err = p.configVarResolver.GetConfigVarStringValue(rawConfig.OsID)
	if err != nil {
		return nil, nil, err
	}

	c.Tags = rawConfig.Tags
	c.PhysicalMachine = rawConfig.PhysicalMachine
	c.EnableIPv6 = rawConfig.EnableIPv6
	c.VpcID = rawConfig.VpcID
	c.EnableVPC = rawConfig.EnableVPC
	c.EnableVPC2 = rawConfig.EnableVPC2
	c.Vpc2ID = rawConfig.Vpc2ID

	return &c, pconfig, err
}

func (p *provider) AddDefaults(_ *zap.SugaredLogger, spec clusterv1alpha1.MachineSpec) (clusterv1alpha1.MachineSpec, error) {
	return spec, nil
}

func (p *provider) validateVpc(ctx context.Context, client *govultr.Client, c *Config, legacyVPC bool) (ValidVPC, error) {
	validVpc := ValidVPC{IsAllValid: true}
	accountvpcs := []string{}
	var requestedvpcs []string

	if legacyVPC {
		for {
			vpcs, meta, err := func(ctx context.Context, client *govultr.Client) ([]govultr.VPC, *govultr.Meta, error) {
				vpcs, meta, resp, err := client.VPC.List(ctx, &govultr.ListOptions{})
				if err != nil {
					return nil, nil, vltErrorToTerminalError(resp.StatusCode, err)
				}
				defer resp.Body.Close()

				return vpcs, meta, nil
			}(ctx, client)
			if err != nil {
				return validVpc, err
			}
			for _, v := range vpcs {
				accountvpcs = append(accountvpcs, v.ID)
			}
			if meta.Links.Next == "" {
				break
			}
		}
		requestedvpcs = c.VpcID
	} else {
		for {
			vpcs, meta, err := func(ctx context.Context, client *govultr.Client) ([]govultr.VPC2, *govultr.Meta, error) {
				vpcs, meta, resp, err := client.VPC2.List(ctx, &govultr.ListOptions{})
				if err != nil {
					return nil, nil, vltErrorToTerminalError(resp.StatusCode, err)
				}
				defer resp.Body.Close()

				return vpcs, meta, nil
			}(ctx, client)
			if err != nil {
				return validVpc, err
			}
			for _, v := range vpcs {
				accountvpcs = append(accountvpcs, v.ID)
			}
			if meta.Links.Next == "" {
				break
			}
		}
		requestedvpcs = c.Vpc2ID
	}
	accountvpcsset := sets.New[string](accountvpcs...)
	// Iterator to provide user the exact mismatches
	for _, v := range requestedvpcs {
		if !accountvpcsset.Has(v) {
			validVpc.IsAllValid = false
			validVpc.InvalidVpcs = append(validVpc.InvalidVpcs, v)
		}
	}

	return validVpc, nil
}

func (p *provider) Validate(ctx context.Context, _ *zap.SugaredLogger, spec clusterv1alpha1.MachineSpec) error {
	c, pc, err := p.getConfig(spec.ProviderSpec)
	if err != nil {
		return fmt.Errorf("failed to parse config: %w", err)
	}

	if c.APIKey == "" {
		return errors.New("apiKey is missing")
	}

	if c.Region == "" {
		return errors.New("region is missing")
	}

	if c.Plan == "" {
		return errors.New("plan is missing")
	}

	if c.OsID == "" {
		return errors.New("osID is missing")
	}

	_, err = getIDForOS(pc.OperatingSystem)
	if err != nil {
		return fmt.Errorf("invalid/not supported operating system specified %q: %w", pc.OperatingSystem, err)
	}

	client := getClient(ctx, c.APIKey)

	plans, resp, err := client.Region.Availability(ctx, c.Region, "")

	// TODO: Validate region separately
	if err != nil {
		return err
	}
	resp.Body.Close()

	planFound := false

	// Check if given plan present in the returned list
	for _, plan := range plans.AvailablePlans {
		if plan == c.Plan {
			planFound = true
			break
		}
	}
	if !planFound {
		return fmt.Errorf("invalid/not supported plan specified %q, available plans are: %q, %w", c.Plan, plans.AvailablePlans, err)
	}

	validvpc, err := p.validateVpc(ctx, client, c, false)
	if err != nil {
		return err
	}
	if !validvpc.IsAllValid {
		return fmt.Errorf("invalid/not supported vpc id specified %v", validvpc.InvalidVpcs)
	}

	if c.PhysicalMachine {
		// Don't check for validity of legacy VPC as BareMetal doesn't support VPC v1
		return nil
	}

	// Verify legacy VPCs
	validvpc, err = p.validateVpc(ctx, client, c, true)
	if err != nil {
		return err
	}

	if !validvpc.IsAllValid {
		return fmt.Errorf("invalid/not supported vpc id specified %v", validvpc.InvalidVpcs)
	}

	return nil
}

func (p *provider) getPhysicalMachine(ctx context.Context, c *Config, machine *clusterv1alpha1.Machine) (*vultrPhysicalMachine, error) {
	client := getClient(ctx, c.APIKey)
	// Not looping on metadata assuming that tagged machines won;t cross
	// pagination boundary
	instances, _, resp, err := client.BareMetalServer.List(ctx, &govultr.ListOptions{
		Tag: string(machine.UID),
	})
	if err != nil {
		return nil, vltErrorToTerminalError(resp.StatusCode, err)
	}
	resp.Body.Close()
	for _, instance := range instances {
		if sets.NewString(instance.Tags...).Has(string(machine.UID)) {
			return &vultrPhysicalMachine{instance: &instance}, nil
		}
	}
	return nil, cloudprovidererrors.ErrInstanceNotFound
}

func (p *provider) getVirtualMachine(ctx context.Context, c *Config, machine *clusterv1alpha1.Machine) (*vultrVirtualMachine, error) {
	client := getClient(ctx, c.APIKey)

	instances, _, resp, err := client.Instance.List(ctx, &govultr.ListOptions{
		Tag: string(machine.UID),
	})
	if err != nil {
		return nil, vltErrorToTerminalError(resp.StatusCode, err)
	}
	resp.Body.Close()

	for _, instance := range instances {
		if sets.NewString(instance.Tags...).Has(string(machine.UID)) &&
			instance.Label == machine.Name {
			return &vultrVirtualMachine{instance: &instance}, nil
		}
	}

	return nil, cloudprovidererrors.ErrInstanceNotFound
}

func (p *provider) Get(ctx context.Context, _ *zap.SugaredLogger, machine *clusterv1alpha1.Machine, _ *cloudprovidertypes.ProviderData) (instance.Instance, error) {
	c, _, err := p.getConfig(machine.Spec.ProviderSpec)
	if err != nil {
		return nil, cloudprovidererrors.TerminalError{
			Reason:  common.InvalidConfigurationMachineError,
			Message: fmt.Sprintf("Failed to parse MachineSpec, due to %v", err),
		}
	}
	if !c.PhysicalMachine {
		return p.getVirtualMachine(ctx, c, machine)
	}

	return p.getPhysicalMachine(ctx, c, machine)
}

func (p *provider) GetCloudConfig(_ clusterv1alpha1.MachineSpec) (config string, name string, err error) {
	return "", "", nil
}

func (p *provider) waitForInstanceCreation(ctx context.Context, c *Config, instance instance.Instance, machine *clusterv1alpha1.Machine) error {
	return wait.PollUntilContextTimeout(ctx, createCheckPeriod, createCheckTimeout, false, func(ctx context.Context) (bool, error) {
		var err error
		if !c.PhysicalMachine {
			_, err = p.getVirtualMachine(ctx, c, machine)
		} else {
			_, err = p.getPhysicalMachine(ctx, c, machine)
		}

		if err != nil {
			if cloudprovidererrors.IsNotFound(err) {
				// Continue the loop as the instances was successfully fetched
				// just that our instance was not found
				return false, nil
			}
			if isTerminalErr, _, _ := cloudprovidererrors.IsTerminalError(err); isTerminalErr {
				return true, err
			}
			// Wait for some time as instance creation is successful
			// just that we are not able to fetch it
			time.Sleep(createCheckFailedWaitPeriod)
			return false, fmt.Errorf("instance %q created but controller failed to fetch instance details", instance.Name())
		}
		return true, nil
	})
}

func (p *provider) createVirtualMachine(ctx context.Context, client *govultr.Client, c *Config, machine *clusterv1alpha1.Machine, osid int, userdata string) (*vultrVirtualMachine, error) {
	tags := sets.List[string](sets.New(c.Tags...).Insert(string(machine.UID)))

	instanceCreateRequest := govultr.InstanceCreateReq{
		Region: c.Region,
		Plan:   c.Plan,
		OsID:   osid,

		Label:    machine.Spec.Name,
		UserData: base64.StdEncoding.EncodeToString([]byte(userdata)),
		Tags:     tags,

		EnableIPv6: &c.EnableIPv6,
		EnableVPC:  &c.EnableVPC,
		AttachVPC:  c.VpcID,
		EnableVPC2: &c.EnableVPC2,
		AttachVPC2: c.Vpc2ID,
	}
	instance, resp, err := client.Instance.Create(ctx, &instanceCreateRequest)
	if err != nil {
		return nil, vltErrorToTerminalError(resp.StatusCode, err)
	}
	resp.Body.Close()

	return &vultrVirtualMachine{instance: instance}, nil
}

func (p *provider) createPhysicalMachine(ctx context.Context, client *govultr.Client, c *Config, machine *clusterv1alpha1.Machine, osid int, userdata string) (*vultrPhysicalMachine, error) {
	tags := sets.NewString(c.Tags...).Insert(string(machine.UID)).List()

	bareMetalCreateRequest := govultr.BareMetalCreate{
		Region:     c.Region,
		Plan:       c.Plan,
		Label:      machine.Spec.Name,
		UserData:   base64.StdEncoding.EncodeToString([]byte(userdata)),
		EnableIPv6: &c.EnableIPv6,
		Tags:       tags,
		OsID:       osid,
		AttachVPC2: c.Vpc2ID,
		EnableVPC2: &c.EnableVPC2,
	}
	instance, resp, err := client.BareMetalServer.Create(ctx, &bareMetalCreateRequest)
	if err != nil {
		return nil, vltErrorToTerminalError(resp.StatusCode, err)
	}
	resp.Body.Close()
	return &vultrPhysicalMachine{instance: instance}, nil
}

func (p *provider) Create(ctx context.Context, log *zap.SugaredLogger, machine *clusterv1alpha1.Machine, _ *cloudprovidertypes.ProviderData, userdata string) (instance.Instance, error) {
	c, pc, err := p.getConfig(machine.Spec.ProviderSpec)
	if err != nil {
		return nil, cloudprovidererrors.TerminalError{
			Reason:  common.InvalidConfigurationMachineError,
			Message: fmt.Sprintf("Failed to parse MachineSpec, due to %v", err),
		}
	}

	if c.OsID == "" {
		osID, err := getIDForOS(pc.OperatingSystem)
		if err != nil {
			return nil, cloudprovidererrors.TerminalError{
				Reason:  common.InvalidConfigurationMachineError,
				Message: fmt.Sprintf("Invalid operating system specified %q, details = %v", pc.OperatingSystem, err),
			}
		}
		c.OsID = strconv.Itoa(osID)
	}
	strOsID, err := strconv.Atoi(c.OsID)
	if err != nil {
		return nil, cloudprovidererrors.TerminalError{
			Reason:  common.InvalidConfigurationMachineError,
			Message: fmt.Sprintf("Cannot parse operating system id %q, details = %v", pc.OperatingSystem, err),
		}
	}
	client := getClient(ctx, c.APIKey)

	var instance instance.Instance
	if !c.PhysicalMachine {
		instance, err = p.createVirtualMachine(ctx, client, c, machine, strOsID, userdata)
		if err != nil {
			return nil, err
		}
	} else {
		instance, err = p.createPhysicalMachine(ctx, client, c, machine, strOsID, userdata)
		if err != nil {
			return nil, err
		}
	}

	err = p.waitForInstanceCreation(ctx, c, instance, machine)
	if err != nil {
		if !c.PhysicalMachine {
			if err := client.Instance.Delete(ctx, instance.ID()); err != nil {
				log.Error("Failed to cleanup instance after failed creation: %v", err)
			}
		} else {
			if err := client.BareMetalServer.Delete(ctx, instance.ID()); err != nil {
				log.Error("Failed to cleanup bare metal instance after failed creation: %v", err)
			}
		}
		return nil, err
	}
	return instance, nil
}

func (p *provider) Cleanup(ctx context.Context, log *zap.SugaredLogger, machine *clusterv1alpha1.Machine, data *cloudprovidertypes.ProviderData) (bool, error) {
	instance, err := p.Get(ctx, log, machine, data)
	if err != nil {
		if errors.Is(err, cloudprovidererrors.ErrInstanceNotFound) {
			return true, nil
		}
		return false, err
	}

	c, _, err := p.getConfig(machine.Spec.ProviderSpec)
	if err != nil {
		return false, cloudprovidererrors.TerminalError{
			Reason:  common.InvalidConfigurationMachineError,
			Message: fmt.Sprintf("Failed to parse MachineSpec, due to %v", err),
		}
	}
	client := getClient(ctx, c.APIKey)

	if !c.PhysicalMachine {
		if err := client.Instance.Delete(ctx, instance.ID()); err != nil {
			return false, fmt.Errorf("failed to delete instance: %w", err)
		}
	} else {
		if err := client.BareMetalServer.Delete(ctx, instance.ID()); err != nil {
			return false, fmt.Errorf("failed to delete bare metal instance: %w", err)
		}
	}

	return false, nil
}

func (p *provider) MachineMetricsLabels(machine *clusterv1alpha1.Machine) (map[string]string, error) {
	labels := make(map[string]string)

	c, _, err := p.getConfig(machine.Spec.ProviderSpec)
	if err == nil {
		labels["plan"] = c.Plan
		labels["region"] = c.Region
	}

	return labels, err
}

func (p *provider) MigrateUID(ctx context.Context, _ *zap.SugaredLogger, machine *clusterv1alpha1.Machine, newUID types.UID) error {
	c, _, err := p.getConfig(machine.Spec.ProviderSpec)
	if err != nil {
		return fmt.Errorf("failed to decode providerconfig: %w", err)
	}
	client := getClient(ctx, c.APIKey)

	if !c.PhysicalMachine {
		instance, err := p.getVirtualMachine(ctx, c, machine)
		if err != nil {
			return err
		}
		_, resp, err := client.Instance.Update(ctx, instance.instance.ID, &govultr.InstanceUpdateReq{
			Tags: sets.NewString(instance.instance.Tags...).Delete(string(machine.UID)).Insert(string(newUID)).List(),
		})
		if err != nil {
			return vltErrorToTerminalError(resp.StatusCode, err)
		}
		resp.Body.Close()
		return nil
	}
	instance, err := p.getPhysicalMachine(ctx, c, machine)
	if err != nil {
		return fmt.Errorf("failed to get instance with UID tag: %w", err)
	}
	_, resp, err := client.BareMetalServer.Update(ctx, instance.instance.ID, &govultr.BareMetalUpdate{
		Tags: sets.NewString(instance.instance.Tags...).Delete(string(machine.UID)).Insert(string(newUID)).List(),
	})
	if err != nil {
		return vltErrorToTerminalError(resp.StatusCode, err)
	}
	resp.Body.Close()
	return nil
}

type vultrVirtualMachine struct {
	instance *govultr.Instance
}
type vultrPhysicalMachine struct {
	instance *govultr.BareMetalServer
}

func (v *vultrVirtualMachine) Name() string {
	return v.instance.Label
}
func (v *vultrPhysicalMachine) Name() string {
	return v.instance.Label
}

func (v *vultrVirtualMachine) ID() string {
	return v.instance.ID
}
func (v *vultrPhysicalMachine) ID() string {
	return v.instance.ID
}

func (v *vultrVirtualMachine) ProviderID() string {
	if v.instance == nil || v.instance.ID == "" {
		return ""
	}
	return "vultr://" + v.instance.ID
}
func (v *vultrPhysicalMachine) ProviderID() string {
	if v.instance == nil || v.instance.ID == "" {
		return ""
	}
	return "vultr://" + v.instance.ID
}

<<<<<<< HEAD
func (v *vultrInstance) HostID() string {
	return v.ID()
}

func (v *vultrInstance) Addresses() map[string]v1.NodeAddressType {
=======
func (v *vultrVirtualMachine) Addresses() map[string]v1.NodeAddressType {
>>>>>>> 3b0c3a39
	addresses := map[string]v1.NodeAddressType{}
	addresses[v.instance.MainIP] = v1.NodeExternalIP
	addresses[v.instance.InternalIP] = v1.NodeInternalIP
	return addresses
}
func (v *vultrPhysicalMachine) Addresses() map[string]v1.NodeAddressType {
	addresses := map[string]v1.NodeAddressType{}
	addresses[v.instance.MainIP] = v1.NodeExternalIP
	return addresses
}

func (v *vultrVirtualMachine) Status() instance.Status {
	switch v.instance.Status {
	case "active":
		return instance.StatusRunning
	case "pending":
		return instance.StatusCreating
		// "suspending" or "resizing"
	default:
		return instance.StatusUnknown
	}
}
func (v *vultrPhysicalMachine) Status() instance.Status {
	switch v.instance.Status {
	case "active":
		return instance.StatusRunning
	case "pending":
		return instance.StatusCreating
		// "suspending" or "resizing"
	default:
		return instance.StatusUnknown
	}
}

func vltErrorToTerminalError(status int, err error) error {
	switch status {
	case http.StatusUnauthorized:
		return cloudprovidererrors.TerminalError{
			Reason:  common.InvalidConfigurationMachineError,
			Message: "A request has been rejected due to invalid credentials which were taken from the MachineSpec",
		}
	default:
		return err
	}
}

func (p *provider) SetMetricsForMachines(_ clusterv1alpha1.MachineList) error {
	return nil
}<|MERGE_RESOLUTION|>--- conflicted
+++ resolved
@@ -596,15 +596,7 @@
 	return "vultr://" + v.instance.ID
 }
 
-<<<<<<< HEAD
-func (v *vultrInstance) HostID() string {
-	return v.ID()
-}
-
-func (v *vultrInstance) Addresses() map[string]v1.NodeAddressType {
-=======
 func (v *vultrVirtualMachine) Addresses() map[string]v1.NodeAddressType {
->>>>>>> 3b0c3a39
 	addresses := map[string]v1.NodeAddressType{}
 	addresses[v.instance.MainIP] = v1.NodeExternalIP
 	addresses[v.instance.InternalIP] = v1.NodeInternalIP
