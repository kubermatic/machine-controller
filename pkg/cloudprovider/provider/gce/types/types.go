--- conflicted
+++ resolved
@@ -30,39 +30,22 @@
 // CloudProviderSpec contains the specification of the cloud provider taken
 // from the provider configuration.
 type CloudProviderSpec struct {
-<<<<<<< HEAD
 	ServiceAccount        *providerconfigtypes.ConfigVarString `json:"serviceAccount,omitempty"`
 	Zone                  *providerconfigtypes.ConfigVarString `json:"zone"`
 	MachineType           *providerconfigtypes.ConfigVarString `json:"machineType"`
-	DiskSize              int64                               `json:"diskSize"`
+	DiskSize              int64                                `json:"diskSize"`
 	DiskType              *providerconfigtypes.ConfigVarString `json:"diskType"`
 	Network               *providerconfigtypes.ConfigVarString `json:"network"`
 	Subnetwork            *providerconfigtypes.ConfigVarString `json:"subnetwork"`
 	Preemptible           *providerconfigtypes.ConfigVarBool   `json:"preemptible"`
-	Labels                map[string]string                   `json:"labels,omitempty"`
-	Tags                  []string                            `json:"tags,omitempty"`
-	AssignPublicIPAddress *providerconfigtypes.ConfigVarBool  `json:"assignPublicIPAddress,omitempty"`
-	MultiZone             *providerconfigtypes.ConfigVarBool   `json:"multizone"`
-	Regional              *providerconfigtypes.ConfigVarBool   `json:"regional"`
-	CustomImage           *providerconfigtypes.ConfigVarString `json:"customImage,omitempty"`
-=======
-	ServiceAccount        providerconfigtypes.ConfigVarString  `json:"serviceAccount,omitempty"`
-	Zone                  providerconfigtypes.ConfigVarString  `json:"zone"`
-	MachineType           providerconfigtypes.ConfigVarString  `json:"machineType"`
-	DiskSize              int64                                `json:"diskSize"`
-	DiskType              providerconfigtypes.ConfigVarString  `json:"diskType"`
-	Network               providerconfigtypes.ConfigVarString  `json:"network"`
-	Subnetwork            providerconfigtypes.ConfigVarString  `json:"subnetwork"`
-	Preemptible           providerconfigtypes.ConfigVarBool    `json:"preemptible"`
 	AutomaticRestart      *providerconfigtypes.ConfigVarBool   `json:"automaticRestart,omitempty"`
 	ProvisioningModel     *providerconfigtypes.ConfigVarString `json:"provisioningModel,omitempty"`
 	Labels                map[string]string                    `json:"labels,omitempty"`
 	Tags                  []string                             `json:"tags,omitempty"`
 	AssignPublicIPAddress *providerconfigtypes.ConfigVarBool   `json:"assignPublicIPAddress,omitempty"`
-	MultiZone             providerconfigtypes.ConfigVarBool    `json:"multizone"`
-	Regional              providerconfigtypes.ConfigVarBool    `json:"regional"`
-	CustomImage           providerconfigtypes.ConfigVarString  `json:"customImage,omitempty"`
->>>>>>> 99a8a3fe
+	MultiZone             *providerconfigtypes.ConfigVarBool   `json:"multizone"`
+	Regional              *providerconfigtypes.ConfigVarBool   `json:"regional"`
+	CustomImage           *providerconfigtypes.ConfigVarString `json:"customImage,omitempty"`
 }
 
 // UpdateProviderSpec updates the given provider spec with changed
