--- conflicted
+++ resolved
@@ -60,13 +60,12 @@
 	return strconv.FormatUint(gi.ci.Id, 10)
 }
 
-<<<<<<< HEAD
+func (gi *googleInstance) ProviderID() string {
+	return fmt.Sprintf("gce://%s/%s/%s", gi.projectID, gi.zone, gi.ci.Name)
+}
+
 func (gi *googleInstance) HostID() string {
 	return ""
-=======
-func (gi *googleInstance) ProviderID() string {
-	return fmt.Sprintf("gce://%s/%s/%s", gi.projectID, gi.zone, gi.ci.Name)
->>>>>>> dde12b44
 }
 
 // Addresses implements instance.Instance.
