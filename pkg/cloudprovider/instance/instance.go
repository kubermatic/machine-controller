/*
Copyright 2019 The Machine Controller Authors.

Licensed under the Apache License, Version 2.0 (the "License");
you may not use this file except in compliance with the License.
You may obtain a copy of the License at

    http://www.apache.org/licenses/LICENSE-2.0

Unless required by applicable law or agreed to in writing, software
distributed under the License is distributed on an "AS IS" BASIS,
WITHOUT WARRANTIES OR CONDITIONS OF ANY KIND, either express or implied.
See the License for the specific language governing permissions and
limitations under the License.
*/

package instance

// Instance represents a instance on the cloud provider
type Instance interface {
	// Name returns the instance name.
	Name() string
	// ID returns the instance identifier.
	ID() string
<<<<<<< HEAD
	HostID() string
=======
	// Addresses returns a list of addresses associated with the instance.
>>>>>>> 326bff35
	Addresses() []string
	// Status returns the instance status.
	Status() Status
}

// Status represents the instance status.
type Status string

const (
	StatusRunning  Status = "running"
	StatusDeleting Status = "deleting"
	StatusDeleted  Status = "deleted"
	StatusCreating Status = "creating"
	StatusUnknown  Status = "unknown"
)<|MERGE_RESOLUTION|>--- conflicted
+++ resolved
@@ -22,11 +22,9 @@
 	Name() string
 	// ID returns the instance identifier.
 	ID() string
-<<<<<<< HEAD
+	// ID of the physical host where the VM is on
 	HostID() string
-=======
 	// Addresses returns a list of addresses associated with the instance.
->>>>>>> 326bff35
 	Addresses() []string
 	// Status returns the instance status.
 	Status() Status
