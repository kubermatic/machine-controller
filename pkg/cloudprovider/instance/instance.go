--- conflicted
+++ resolved
@@ -24,13 +24,10 @@
 	Name() string
 	// ID returns the instance identifier.
 	ID() string
-<<<<<<< HEAD
+	// ProviderID returns the expected providerID for the instance
+	ProviderID() string
 	// ID of the physical host where the VM is on
 	HostID() string
-=======
-	// ProviderID returns the expected providerID for the instance
-	ProviderID() string
->>>>>>> dde12b44
 	// Addresses returns a list of addresses associated with the instance.
 	Addresses() map[string]v1.NodeAddressType
 	// Status returns the instance status.
