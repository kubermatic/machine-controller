--- conflicted
+++ resolved
@@ -29,11 +29,7 @@
 
 const (
 	DefaultDockerVersion = "19.03"
-<<<<<<< HEAD
-	LegacyDockerVersion  = "18.09.9"
-=======
 	LegacyDockerVersion  = "18.09"
->>>>>>> 3c24b572
 )
 
 type Docker struct {
@@ -124,17 +120,11 @@
 EOF
 
 yum install -y \
-<<<<<<< HEAD
-    docker-ce-{{ .DockerVersion }}* \
-    docker-ce-cli-{{ .DockerVersion }}* \
-    containerd.io-{{ .ContainerdVersion }}* \
-=======
 {{- if .ContainerdVersion }}
     docker-ce-cli-{{ .DockerVersion }}* \
     containerd.io-{{ .ContainerdVersion }}* \
 {{- end }}
     docker-ce-{{ .DockerVersion }}* \
->>>>>>> 3c24b572
     yum-plugin-versionlock
 yum versionlock add docker-ce* containerd.io
 
