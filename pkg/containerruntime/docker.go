/*
Copyright 2020 The Machine Controller Authors.

Licensed under the Apache License, Version 2.0 (the "License");
you may not use this file except in compliance with the License.
You may obtain a copy of the License at

    http://www.apache.org/licenses/LICENSE-2.0

Unless required by applicable law or agreed to in writing, software
distributed under the License is distributed on an "AS IS" BASIS,
WITHOUT WARRANTIES OR CONDITIONS OF ANY KIND, either express or implied.
See the License for the specific language governing permissions and
limitations under the License.
*/

package containerruntime

import (
	"fmt"
	"strings"
	"text/template"

	"github.com/kubermatic/machine-controller/pkg/providerconfig/types"
	"github.com/kubermatic/machine-controller/pkg/userdata/helper"
)

const (
<<<<<<< HEAD
	DefaultDockerVersion = "20.10"
	LegacyDockerVersion  = "19.03"
=======
	DefaultDockerContainerdVersion = "1.4"
	DefaultDockerVersion           = "19.03"
	LegacyDockerVersion            = "18.09"
>>>>>>> 6b5d02b0
)

type Docker struct {
	insecureRegistries   []string
	registryMirrors      []string
	containerLogMaxFiles string
	containerLogMaxSize  string
}

func (eng *Docker) Config() (string, error) {
	return helper.DockerConfig(eng.insecureRegistries, eng.registryMirrors, eng.containerLogMaxFiles, eng.containerLogMaxSize)
}

func (eng *Docker) ConfigFileName() string {
	return "/etc/docker/daemon.json"
}

func (eng *Docker) KubeletFlags() []string {
	return []string{
		"--container-runtime=docker",
		"--container-runtime-endpoint=unix:///var/run/dockershim.sock",
	}
}

func (eng *Docker) ScriptFor(os types.OperatingSystem) (string, error) {
	var buf strings.Builder

	args := struct {
		DockerVersion     string
		ContainerdVersion string
	}{
		DockerVersion:     DefaultDockerVersion,
		ContainerdVersion: DefaultDockerContainerdVersion,
	}

	switch os {
	case types.OperatingSystemAmazonLinux2:
		err := dockerAmazonTemplate.Execute(&buf, args)
		return buf.String(), err
	case types.OperatingSystemCentOS, types.OperatingSystemRHEL, types.OperatingSystemRockyLinux:
		err := dockerYumTemplate.Execute(&buf, args)
		return buf.String(), err
	case types.OperatingSystemUbuntu:
		err := dockerAptTemplate.Execute(&buf, args)
		return buf.String(), err
	case types.OperatingSystemFlatcar:
		err := dockerFlatcarTemplate.Execute(&buf, args)
		return buf.String(), err
	case types.OperatingSystemSLES:
		return "", nil
	}

	return "", fmt.Errorf("unknown OS: %s", os)
}

var (
	dockerFlatcarTemplate = template.Must(template.New("docker-flatcar").Parse(`
systemctl daemon-reload
systemctl enable --now docker
`))

	dockerAmazonTemplate = template.Must(template.New("docker-yum-amzn2").Parse(`
mkdir -p /etc/systemd/system/containerd.service.d /etc/systemd/system/docker.service.d

cat <<EOF | tee /etc/systemd/system/containerd.service.d/environment.conf /etc/systemd/system/docker.service.d/environment.conf
[Service]
Restart=always
EnvironmentFile=-/etc/environment
EOF

yum install -y \
{{- if .ContainerdVersion }}
    containerd-{{ .ContainerdVersion }}* \
{{- end }}
    docker-{{ .DockerVersion }}* \
    yum-plugin-versionlock
yum versionlock add docker containerd

systemctl daemon-reload
systemctl enable --now docker
`))

	dockerYumTemplate = template.Must(template.New("docker-yum").Parse(`
yum install -y yum-utils
yum-config-manager --add-repo=https://download.docker.com/linux/centos/docker-ce.repo
yum-config-manager --save --setopt=docker-ce-stable.module_hotfixes=true

mkdir -p /etc/systemd/system/containerd.service.d /etc/systemd/system/docker.service.d

cat <<EOF | tee /etc/systemd/system/containerd.service.d/environment.conf /etc/systemd/system/docker.service.d/environment.conf
[Service]
Restart=always
EnvironmentFile=-/etc/environment
EOF

yum install -y \
{{- if .ContainerdVersion }}
    docker-ce-cli-{{ .DockerVersion }}* \
    containerd.io-{{ .ContainerdVersion }}* \
{{- end }}
    docker-ce-{{ .DockerVersion }}* \
    yum-plugin-versionlock
yum versionlock add docker-ce* containerd.io

systemctl daemon-reload
systemctl enable --now docker
`))

	dockerAptTemplate = template.Must(template.New("docker-apt").Parse(`
apt-get update
apt-get install -y apt-transport-https ca-certificates curl software-properties-common lsb-release
curl -fsSL https://download.docker.com/linux/ubuntu/gpg | apt-key add -
add-apt-repository "deb https://download.docker.com/linux/ubuntu $(lsb_release -cs) stable"

mkdir -p /etc/systemd/system/containerd.service.d /etc/systemd/system/docker.service.d

cat <<EOF | tee /etc/systemd/system/containerd.service.d/environment.conf /etc/systemd/system/docker.service.d/environment.conf
[Service]
Restart=always
EnvironmentFile=-/etc/environment
EOF

apt-get install --allow-downgrades -y \
{{- if .ContainerdVersion }}
    containerd.io={{ .ContainerdVersion }}* \
    docker-ce-cli=5:{{ .DockerVersion }}* \
{{- end }}
    docker-ce=5:{{ .DockerVersion }}*
apt-mark hold docker-ce* containerd.io

systemctl daemon-reload
systemctl enable --now docker
`))
)

func (eng *Docker) String() string {
	return dockerName
}<|MERGE_RESOLUTION|>--- conflicted
+++ resolved
@@ -26,14 +26,8 @@
 )
 
 const (
-<<<<<<< HEAD
-	DefaultDockerVersion = "20.10"
-	LegacyDockerVersion  = "19.03"
-=======
 	DefaultDockerContainerdVersion = "1.4"
-	DefaultDockerVersion           = "19.03"
-	LegacyDockerVersion            = "18.09"
->>>>>>> 6b5d02b0
+	DefaultDockerVersion           = "20.10"
 )
 
 type Docker struct {
