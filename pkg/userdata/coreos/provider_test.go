/*
Copyright 2019 The Machine Controller Authors.

Licensed under the Apache License, Version 2.0 (the "License");
you may not use this file except in compliance with the License.
You may obtain a copy of the License at

    http://www.apache.org/licenses/LICENSE-2.0

Unless required by applicable law or agreed to in writing, software
distributed under the License is distributed on an "AS IS" BASIS,
WITHOUT WARRANTIES OR CONDITIONS OF ANY KIND, either express or implied.
See the License for the specific language governing permissions and
limitations under the License.
*/

//
// UserData plugin for CentOS.
//

package coreos

import (
	"encoding/json"
	"flag"
	"net"
	"testing"

	clusterv1alpha1 "github.com/kubermatic/machine-controller/pkg/apis/cluster/v1alpha1"
	"github.com/kubermatic/machine-controller/pkg/apis/plugin"
	"github.com/kubermatic/machine-controller/pkg/containerruntime"
	providerconfigtypes "github.com/kubermatic/machine-controller/pkg/providerconfig/types"
	testhelper "github.com/kubermatic/machine-controller/pkg/test"
	"github.com/kubermatic/machine-controller/pkg/userdata/cloud"
	"github.com/kubermatic/machine-controller/pkg/userdata/convert"

	metav1 "k8s.io/apimachinery/pkg/apis/meta/v1"
	"k8s.io/apimachinery/pkg/runtime"
	clientcmdapi "k8s.io/client-go/tools/clientcmd/api"
)

var (
	update = flag.Bool("update", false, "update testdata files")

	pemCertificate = `-----BEGIN CERTIFICATE-----
MIIEWjCCA0KgAwIBAgIJALfRlWsI8YQHMA0GCSqGSIb3DQEBBQUAMHsxCzAJBgNV
BAYTAlVTMQswCQYDVQQIEwJDQTEWMBQGA1UEBxMNU2FuIEZyYW5jaXNjbzEUMBIG
A1UEChMLQnJhZGZpdHppbmMxEjAQBgNVBAMTCWxvY2FsaG9zdDEdMBsGCSqGSIb3
DQEJARYOYnJhZEBkYW5nYS5jb20wHhcNMTQwNzE1MjA0NjA1WhcNMTcwNTA0MjA0
NjA1WjB7MQswCQYDVQQGEwJVUzELMAkGA1UECBMCQ0ExFjAUBgNVBAcTDVNhbiBG
cmFuY2lzY28xFDASBgNVBAoTC0JyYWRmaXR6aW5jMRIwEAYDVQQDEwlsb2NhbGhv
c3QxHTAbBgkqhkiG9w0BCQEWDmJyYWRAZGFuZ2EuY29tMIIBIjANBgkqhkiG9w0B
AQEFAAOCAQ8AMIIBCgKCAQEAt5fAjp4fTcekWUTfzsp0kyih1OYbsGL0KX1eRbSS
R8Od0+9Q62Hyny+GFwMTb4A/KU8mssoHvcceSAAbwfbxFK/+s51TobqUnORZrOoT
ZjkUygbyXDSK99YBbcR1Pip8vwMTm4XKuLtCigeBBdjjAQdgUO28LENGlsMnmeYk
JfODVGnVmr5Ltb9ANA8IKyTfsnHJ4iOCS/PlPbUj2q7YnoVLposUBMlgUb/CykX3
mOoLb4yJJQyA/iST6ZxiIEj36D4yWZ5lg7YJl+UiiBQHGCnPdGyipqV06ex0heYW
caiW8LWZSUQ93jQ+WVCH8hT7DQO1dmsvUmXlq/JeAlwQ/QIDAQABo4HgMIHdMB0G
A1UdDgQWBBRcAROthS4P4U7vTfjByC569R7E6DCBrQYDVR0jBIGlMIGigBRcAROt
hS4P4U7vTfjByC569R7E6KF/pH0wezELMAkGA1UEBhMCVVMxCzAJBgNVBAgTAkNB
MRYwFAYDVQQHEw1TYW4gRnJhbmNpc2NvMRQwEgYDVQQKEwtCcmFkZml0emluYzES
MBAGA1UEAxMJbG9jYWxob3N0MR0wGwYJKoZIhvcNAQkBFg5icmFkQGRhbmdhLmNv
bYIJALfRlWsI8YQHMAwGA1UdEwQFMAMBAf8wDQYJKoZIhvcNAQEFBQADggEBAG6h
U9f9sNH0/6oBbGGy2EVU0UgITUQIrFWo9rFkrW5k/XkDjQm+3lzjT0iGR4IxE/Ao
eU6sQhua7wrWeFEn47GL98lnCsJdD7oZNhFmQ95Tb/LnDUjs5Yj9brP0NWzXfYU4
UK2ZnINJRcJpB8iRCaCxE8DdcUF0XqIEq6pA272snoLmiXLMvNl3kYEdm+je6voD
58SNVEUsztzQyXmJEhCpwVI0A6QCjzXj+qvpmw3ZZHi8JwXei8ZZBLTSFBki8Z7n
sH9BBH38/SzUmAN4QHSPy1gjqm00OAE8NaYDkh/bzE4d7mLGGMWp/WE3KPSu82HF
kPe6XoSbiLm/kxk32T0=
-----END CERTIFICATE-----`

	kubeconfig = &clientcmdapi.Config{
		Clusters: map[string]*clientcmdapi.Cluster{
			"": {
				Server:                   "https://server:443",
				CertificateAuthorityData: []byte(pemCertificate),
			},
		},
		AuthInfos: map[string]*clientcmdapi.AuthInfo{
			"": {
				Token: "my-token",
			},
		},
	}
)

// fakeCloudConfigProvider simulates cloud config provider for test.
type fakeCloudConfigProvider struct {
	config string
	name   string
	err    error
}

func (p *fakeCloudConfigProvider) GetCloudConfig(spec clusterv1alpha1.MachineSpec) (config string, name string, err error) {
	return p.config, p.name, p.err
}

// userDataTestCase contains the data for a table-driven test.
type userDataTestCase struct {
	name                  string
	spec                  clusterv1alpha1.MachineSpec
	ccProvider            cloud.ConfigProvider
	osConfig              *Config
	providerSpec          *providerconfigtypes.Config
	DNSIPs                []net.IP
	externalCloudProvider bool
	httpProxy             string
	noProxy               string
	insecureRegistries    []string
	registryMirrors       []string
	maxLogSize            string
	pauseImage            string
	hyperkubeImage        string
	containerruntime      string
}

// TestUserDataGeneration runs the data generation for different
// environments.
func TestUserDataGeneration(t *testing.T) {
	t.Parallel()

	tests := []userDataTestCase{
		{
			name: "v1.17.16-vsphere",
			providerSpec: &providerconfigtypes.Config{
				CloudProvider: "vsphere",
				SSHPublicKeys: []string{"ssh-rsa AAABBB", "ssh-rsa CCCDDD"},
				Network: &providerconfigtypes.NetworkConfig{
					CIDR:    "192.168.81.4/24",
					Gateway: "192.168.81.1",
					DNS: providerconfigtypes.DNSConfig{
						Servers: []string{"8.8.8.8"},
					},
				},
			},
			spec: clusterv1alpha1.MachineSpec{
				ObjectMeta: metav1.ObjectMeta{Name: "node1"},
				Versions: clusterv1alpha1.MachineVersionInfo{
					Kubelet: "v1.17.16",
				},
			},
			ccProvider: &fakeCloudConfigProvider{
				name:   "vsphere",
				config: "{vsphere-config:true}",
				err:    nil,
			},
			DNSIPs: []net.IP{net.ParseIP("10.10.10.10")},
			osConfig: &Config{
				DisableAutoUpdate: true,
			},
		},
		{
			name: "v1.18.14-vsphere",
			providerSpec: &providerconfigtypes.Config{
				CloudProvider: "vsphere",
				SSHPublicKeys: []string{"ssh-rsa AAABBB", "ssh-rsa CCCDDD"},
				Network: &providerconfigtypes.NetworkConfig{
					CIDR:    "192.168.81.4/24",
					Gateway: "192.168.81.1",
					DNS: providerconfigtypes.DNSConfig{
						Servers: []string{"8.8.8.8"},
					},
				},
			},
			spec: clusterv1alpha1.MachineSpec{
				ObjectMeta: metav1.ObjectMeta{Name: "node1"},
				Versions: clusterv1alpha1.MachineVersionInfo{
					Kubelet: "v1.18.14",
				},
			},
			ccProvider: &fakeCloudConfigProvider{
				name:   "vsphere",
				config: "{vsphere-config:true}",
				err:    nil,
			},
			DNSIPs: []net.IP{net.ParseIP("10.10.10.10")},
			osConfig: &Config{
				DisableAutoUpdate: true,
			},
		},
		{
			name: "v1.18.14-vsphere-static-ipconfig",
			providerSpec: &providerconfigtypes.Config{
				CloudProvider: "vsphere",
				SSHPublicKeys: []string{"ssh-rsa AAABBB", "ssh-rsa CCCDDD"},
				Network: &providerconfigtypes.NetworkConfig{
					CIDR:    "192.168.81.4/24",
					Gateway: "192.168.81.1",
					DNS: providerconfigtypes.DNSConfig{
						Servers: []string{"8.8.8.8"},
					},
				},
			},
			spec: clusterv1alpha1.MachineSpec{
				ObjectMeta: metav1.ObjectMeta{
					Name: "node1",
				},
				Versions: clusterv1alpha1.MachineVersionInfo{
					Kubelet: "v1.18.14",
				},
			},
			ccProvider: &fakeCloudConfigProvider{
				name:   "vsphere",
				config: "{vsphere-config:true}",
				err:    nil,
			},
			DNSIPs: []net.IP{net.ParseIP("10.10.10.10")},
			osConfig: &Config{
				DisableAutoUpdate: true,
			},
		},
		{
			name: "v1.18.14-vsphere-overwrite-cloudconfig",
			providerSpec: &providerconfigtypes.Config{
				CloudProvider:        "vsphere",
				OverwriteCloudConfig: stringPtr("my\ncustom\ncloud-config"),
				SSHPublicKeys:        []string{"ssh-rsa AAABBB", "ssh-rsa CCCDDD"},
				Network: &providerconfigtypes.NetworkConfig{
					CIDR:    "192.168.81.4/24",
					Gateway: "192.168.81.1",
					DNS: providerconfigtypes.DNSConfig{
						Servers: []string{"8.8.8.8"},
					},
				},
			},
			spec: clusterv1alpha1.MachineSpec{
				ObjectMeta: metav1.ObjectMeta{Name: "node1"},
				Versions: clusterv1alpha1.MachineVersionInfo{
					Kubelet: "v1.18.14",
				},
			},
			ccProvider: &fakeCloudConfigProvider{
				name:   "vsphere",
				config: "{vsphere-config:true}",
				err:    nil,
			},
			DNSIPs: []net.IP{net.ParseIP("10.10.10.10")},
			osConfig: &Config{
				DisableAutoUpdate: true,
			},
		},
		{
			name: "v1.18.14-vsphere-proxy",
			providerSpec: &providerconfigtypes.Config{
				CloudProvider: "vsphere",
				SSHPublicKeys: []string{"ssh-rsa AAABBB", "ssh-rsa CCCDDD"},
				Network: &providerconfigtypes.NetworkConfig{
					CIDR:    "192.168.81.4/24",
					Gateway: "192.168.81.1",
					DNS: providerconfigtypes.DNSConfig{
						Servers: []string{"8.8.8.8"},
					},
				},
			},
			spec: clusterv1alpha1.MachineSpec{
				ObjectMeta: metav1.ObjectMeta{Name: "node1"},
				Versions: clusterv1alpha1.MachineVersionInfo{
					Kubelet: "v1.18.14",
				},
			},
			ccProvider: &fakeCloudConfigProvider{
				name:   "vsphere",
				config: "{vsphere-config:true}",
				err:    nil,
			},
			DNSIPs: []net.IP{net.ParseIP("10.10.10.10")},
			osConfig: &Config{
				DisableAutoUpdate: true,
			},
			httpProxy:          "http://192.168.100.100:3128",
			noProxy:            "192.168.1.0",
			insecureRegistries: []string{"192.168.100.100:5000", "10.0.0.1:5000"},
			pauseImage:         "192.168.100.100:5000/kubernetes/pause:v3.1",
			hyperkubeImage:     "192.168.100.100:5000/kubernetes/hyperkube",
		},
		{
			name: "v1.18.14-vsphere-mirrors",
			providerSpec: &providerconfigtypes.Config{
				CloudProvider: "vsphere",
				SSHPublicKeys: []string{"ssh-rsa AAABBB", "ssh-rsa CCCDDD"},
				Network: &providerconfigtypes.NetworkConfig{
					CIDR:    "192.168.81.4/24",
					Gateway: "192.168.81.1",
					DNS: providerconfigtypes.DNSConfig{
						Servers: []string{"8.8.8.8"},
					},
				},
			},
			spec: clusterv1alpha1.MachineSpec{
				ObjectMeta: metav1.ObjectMeta{Name: "node1"},
				Versions: clusterv1alpha1.MachineVersionInfo{
					Kubelet: "v1.18.14",
				},
			},
			ccProvider: &fakeCloudConfigProvider{
				name:   "vsphere",
				config: "{vsphere-config:true}",
				err:    nil,
			},
			DNSIPs: []net.IP{net.ParseIP("10.10.10.10")},
			osConfig: &Config{
				DisableAutoUpdate: true,
			},
			httpProxy:       "http://192.168.100.100:3128",
			noProxy:         "192.168.1.0",
			registryMirrors: []string{"https://registry.docker-cn.com"},
			pauseImage:      "192.168.100.100:5000/kubernetes/pause:v3.1",
			hyperkubeImage:  "192.168.100.100:5000/kubernetes/hyperkube",
		},
		{
			name: "v1.18.14-aws-disable-auto-update",
			providerSpec: &providerconfigtypes.Config{
				CloudProvider: "aws",
				SSHPublicKeys: []string{"ssh-rsa AAABBB", "ssh-rsa CCCDDD"},
			},
			spec: clusterv1alpha1.MachineSpec{
				ObjectMeta: metav1.ObjectMeta{Name: "node1"},
				Versions: clusterv1alpha1.MachineVersionInfo{
					Kubelet: "1.18.14",
				},
			},
			ccProvider: &fakeCloudConfigProvider{
				name:   "aws",
				config: "{aws-config:true}",
				err:    nil,
			},
			DNSIPs: []net.IP{net.ParseIP("10.10.10.10")},
			osConfig: &Config{
				DisableAutoUpdate: true,
			},
		},
		{
			name: "v1.18.14-aws-disable-locksmith",
			providerSpec: &providerconfigtypes.Config{
				CloudProvider: "aws",
				SSHPublicKeys: []string{"ssh-rsa AAABBB", "ssh-rsa CCCDDD"},
			},
			spec: clusterv1alpha1.MachineSpec{
				ObjectMeta: metav1.ObjectMeta{Name: "node1"},
				Versions: clusterv1alpha1.MachineVersionInfo{
					Kubelet: "1.18.14",
				},
			},
			ccProvider: &fakeCloudConfigProvider{
				name:   "aws",
				config: "{aws-config:true}",
				err:    nil,
			},
			DNSIPs: []net.IP{net.ParseIP("10.10.10.10")},
			osConfig: &Config{
				DisableLocksmithD: true,
			},
		},
		{
			name: "v1.18.14-aws-disable-update-engine",
			providerSpec: &providerconfigtypes.Config{
				CloudProvider: "aws",
				SSHPublicKeys: []string{"ssh-rsa AAABBB", "ssh-rsa CCCDDD"},
			},
			spec: clusterv1alpha1.MachineSpec{
				ObjectMeta: metav1.ObjectMeta{Name: "node1"},
				Versions: clusterv1alpha1.MachineVersionInfo{
					Kubelet: "1.18.14",
				},
			},
			ccProvider: &fakeCloudConfigProvider{
				name:   "aws",
				config: "{aws-config:true}",
				err:    nil,
			},
			DNSIPs: []net.IP{net.ParseIP("10.10.10.10")},
			osConfig: &Config{
				DisableUpdateEngine: true,
			},
		},
		{
			name: "v1.18.14-aws-disable-auto-update-external",
			providerSpec: &providerconfigtypes.Config{
				CloudProvider: "aws",
				SSHPublicKeys: []string{"ssh-rsa AAABBB", "ssh-rsa CCCDDD"},
			},
			spec: clusterv1alpha1.MachineSpec{
				ObjectMeta: metav1.ObjectMeta{Name: "node1"},
				Versions: clusterv1alpha1.MachineVersionInfo{
					Kubelet: "1.18.14",
				},
			},
			ccProvider: &fakeCloudConfigProvider{
				name:   "aws",
				config: "{aws-config:true}",
				err:    nil,
			},
			DNSIPs: []net.IP{net.ParseIP("10.10.10.10")},
			osConfig: &Config{
				DisableAutoUpdate: true,
			},
			externalCloudProvider: true,
		},
		{
			name: "v1.18.14-openstack-auto-update-multiple-dns",
			providerSpec: &providerconfigtypes.Config{
				CloudProvider: "openstack",
				SSHPublicKeys: []string{"ssh-rsa AAABBB", "ssh-rsa CCCDDD"},
			},
			spec: clusterv1alpha1.MachineSpec{
				ObjectMeta: metav1.ObjectMeta{
					Name: "node1",
				},
				Versions: clusterv1alpha1.MachineVersionInfo{
					Kubelet: "1.18.14",
				},
			},
			ccProvider: &fakeCloudConfigProvider{
				name:   "openstack",
				config: "{openstack-config:true}",
				err:    nil,
			},
			DNSIPs: []net.IP{net.ParseIP("10.10.10.10"), net.ParseIP("10.10.10.11"), net.ParseIP("10.10.10.12")},
			osConfig: &Config{
				DisableAutoUpdate: false,
			},
		},
		{
			name: "v1.18.14-openstack-auto-update-kubelet-v-version-prefix",
			providerSpec: &providerconfigtypes.Config{
				CloudProvider: "openstack",
				SSHPublicKeys: []string{"ssh-rsa AAABBB", "ssh-rsa CCCDDD"},
			},
			spec: clusterv1alpha1.MachineSpec{
				ObjectMeta: metav1.ObjectMeta{
					Name: "node1",
				},
				Versions: clusterv1alpha1.MachineVersionInfo{
					Kubelet: "v1.18.14",
				},
			},
			ccProvider: &fakeCloudConfigProvider{
				name:   "openstack",
				config: "{openstack-config:true}",
				err:    nil,
			},
			DNSIPs: []net.IP{net.ParseIP("10.10.10.10")},
			osConfig: &Config{
				DisableAutoUpdate: false,
			},
		},
		{
			name: "v1.19.4-vsphere",
			providerSpec: &providerconfigtypes.Config{
				CloudProvider: "vsphere",
				SSHPublicKeys: []string{"ssh-rsa AAABBB", "ssh-rsa CCCDDD"},
				Network: &providerconfigtypes.NetworkConfig{
					CIDR:    "192.168.81.4/24",
					Gateway: "192.168.81.1",
					DNS: providerconfigtypes.DNSConfig{
						Servers: []string{"8.8.8.8"},
					},
				},
			},
			spec: clusterv1alpha1.MachineSpec{
				ObjectMeta: metav1.ObjectMeta{Name: "node1"},
				Versions: clusterv1alpha1.MachineVersionInfo{
					Kubelet: "v1.19.4",
				},
			},
			ccProvider: &fakeCloudConfigProvider{
				name:   "vsphere",
				config: "{vsphere-config:true}",
				err:    nil,
			},
			DNSIPs: []net.IP{net.ParseIP("10.10.10.10")},
			osConfig: &Config{
				DisableAutoUpdate: true,
			},
		},
		{
			name:       "v1.17.0",
			maxLogSize: "500M",
			providerSpec: &providerconfigtypes.Config{
				CloudProvider: "vsphere",
				SSHPublicKeys: []string{"ssh-rsa AAABBB", "ssh-rsa CCCDDD"},
				Network: &providerconfigtypes.NetworkConfig{
					CIDR:    "192.168.81.4/24",
					Gateway: "192.168.81.1",
					DNS: providerconfigtypes.DNSConfig{
						Servers: []string{"8.8.8.8"},
					},
				},
			},
			spec: clusterv1alpha1.MachineSpec{
				ObjectMeta: metav1.ObjectMeta{Name: "node1"},
				Versions: clusterv1alpha1.MachineVersionInfo{
					Kubelet: "v1.17.0",
				},
			},
			ccProvider: &fakeCloudConfigProvider{
				name:   "vsphere",
				config: "{vsphere-config:true}",
				err:    nil,
			},
			DNSIPs: []net.IP{net.ParseIP("10.10.10.10")},
			osConfig: &Config{
				DisableAutoUpdate: true,
			},
		},
		{
			name: "v1.20.1-vsphere",
			providerSpec: &providerconfigtypes.Config{
				CloudProvider: "vsphere",
				SSHPublicKeys: []string{"ssh-rsa AAABBB", "ssh-rsa CCCDDD"},
				Network: &providerconfigtypes.NetworkConfig{
					CIDR:    "192.168.81.4/24",
					Gateway: "192.168.81.1",
					DNS: providerconfigtypes.DNSConfig{
						Servers: []string{"8.8.8.8"},
					},
				},
			},
			spec: clusterv1alpha1.MachineSpec{
				ObjectMeta: metav1.ObjectMeta{Name: "node1"},
				Versions: clusterv1alpha1.MachineVersionInfo{
					Kubelet: "v1.20.1",
				},
			},
			ccProvider: &fakeCloudConfigProvider{
				name:   "vsphere",
				config: "{vsphere-config:true}",
				err:    nil,
			},
			DNSIPs: []net.IP{net.ParseIP("10.10.10.10")},
			osConfig: &Config{
				DisableAutoUpdate: true,
			},
		},
	}

	kubeletFeatureGates := map[string]bool{
		"RotateKubeletServerCertificate": true,
	}

	for _, test := range tests {
		t.Run(test.name, func(t *testing.T) {
			rProviderSpec := test.providerSpec
			osConfigByte, err := json.Marshal(test.osConfig)
			if err != nil {
				t.Fatal(err)
			}
			rProviderSpec.OperatingSystemSpec = runtime.RawExtension{
				Raw: osConfigByte,
			}

			providerSpecRaw, err := json.Marshal(rProviderSpec)
			if err != nil {
				t.Fatal(err)
			}
			test.spec.ProviderSpec = clusterv1alpha1.ProviderSpec{
				Value: &runtime.RawExtension{
					Raw: providerSpecRaw,
				},
			}
			provider := Provider{}

			cloudConfig, cloudProviderName, err := test.ccProvider.GetCloudConfig(test.spec)
			if err != nil {
				t.Fatalf("failed to get cloud config: %v", err)
			}

			req := plugin.UserDataRequest{
				MachineSpec:           test.spec,
				Kubeconfig:            kubeconfig,
				CloudConfig:           cloudConfig,
				CloudProviderName:     cloudProviderName,
				DNSIPs:                test.DNSIPs,
				ExternalCloudProvider: test.externalCloudProvider,
				HTTPProxy:             test.httpProxy,
				NoProxy:               test.noProxy,
<<<<<<< HEAD
				InsecureRegistries:    test.insecureRegistries,
				RegistryMirrors:       test.registryMirrors,
				MaxLogSize:            test.maxLogSize,
=======
>>>>>>> 4c9c550b
				PauseImage:            test.pauseImage,
				HyperkubeImage:        test.hyperkubeImage,
				KubeletFeatureGates:   kubeletFeatureGates,
				ContainerRuntime: containerruntime.Get(
					test.containerruntime,
					containerruntime.WithInsecureRegistries(test.insecureRegistries),
					containerruntime.WithRegistryMirrors(test.registryMirrors),
				),
			}

			s, err := provider.UserData(req)
			if err != nil {
				t.Fatal(err)
			}

			// Check if we can convert it to ignition.
			if _, err := convert.ToIgnition(s); err != nil {
				t.Fatal(err)
			}
			goldenName := test.name + ".yaml"
			testhelper.CompareOutput(t, goldenName, s, *update)
		})
	}
}

// stringPtr returns pointer to given string.
func stringPtr(str string) *string {
	return &str
}<|MERGE_RESOLUTION|>--- conflicted
+++ resolved
@@ -574,12 +574,6 @@
 				ExternalCloudProvider: test.externalCloudProvider,
 				HTTPProxy:             test.httpProxy,
 				NoProxy:               test.noProxy,
-<<<<<<< HEAD
-				InsecureRegistries:    test.insecureRegistries,
-				RegistryMirrors:       test.registryMirrors,
-				MaxLogSize:            test.maxLogSize,
-=======
->>>>>>> 4c9c550b
 				PauseImage:            test.pauseImage,
 				HyperkubeImage:        test.hyperkubeImage,
 				KubeletFeatureGates:   kubeletFeatureGates,
@@ -587,6 +581,7 @@
 					test.containerruntime,
 					containerruntime.WithInsecureRegistries(test.insecureRegistries),
 					containerruntime.WithRegistryMirrors(test.registryMirrors),
+					containerruntime.WithNodeMaxLogSize(test.maxLogSize),
 				),
 			}
 
