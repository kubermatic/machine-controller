/*
Copyright 2019 The Machine Controller Authors.

Licensed under the Apache License, Version 2.0 (the "License");
you may not use this file except in compliance with the License.
You may obtain a copy of the License at

    http://www.apache.org/licenses/LICENSE-2.0

Unless required by applicable law or agreed to in writing, software
distributed under the License is distributed on an "AS IS" BASIS,
WITHOUT WARRANTIES OR CONDITIONS OF ANY KIND, either express or implied.
See the License for the specific language governing permissions and
limitations under the License.
*/

//
// UserData plugin for CentOS.
//

package coreos

import (
	"encoding/json"
	"flag"
	"net"
	"testing"

	clusterv1alpha1 "github.com/kubermatic/machine-controller/pkg/apis/cluster/v1alpha1"
	"github.com/kubermatic/machine-controller/pkg/apis/plugin"
	metav1 "k8s.io/apimachinery/pkg/apis/meta/v1"
	"k8s.io/apimachinery/pkg/runtime"
	clientcmdapi "k8s.io/client-go/tools/clientcmd/api"

	providerconfigtypes "github.com/kubermatic/machine-controller/pkg/providerconfig/types"
	testhelper "github.com/kubermatic/machine-controller/pkg/test"
	"github.com/kubermatic/machine-controller/pkg/userdata/cloud"
	"github.com/kubermatic/machine-controller/pkg/userdata/convert"
)

var (
	update = flag.Bool("update", false, "update testdata files")

	pemCertificate = `-----BEGIN CERTIFICATE-----
MIIEWjCCA0KgAwIBAgIJALfRlWsI8YQHMA0GCSqGSIb3DQEBBQUAMHsxCzAJBgNV
BAYTAlVTMQswCQYDVQQIEwJDQTEWMBQGA1UEBxMNU2FuIEZyYW5jaXNjbzEUMBIG
A1UEChMLQnJhZGZpdHppbmMxEjAQBgNVBAMTCWxvY2FsaG9zdDEdMBsGCSqGSIb3
DQEJARYOYnJhZEBkYW5nYS5jb20wHhcNMTQwNzE1MjA0NjA1WhcNMTcwNTA0MjA0
NjA1WjB7MQswCQYDVQQGEwJVUzELMAkGA1UECBMCQ0ExFjAUBgNVBAcTDVNhbiBG
cmFuY2lzY28xFDASBgNVBAoTC0JyYWRmaXR6aW5jMRIwEAYDVQQDEwlsb2NhbGhv
c3QxHTAbBgkqhkiG9w0BCQEWDmJyYWRAZGFuZ2EuY29tMIIBIjANBgkqhkiG9w0B
AQEFAAOCAQ8AMIIBCgKCAQEAt5fAjp4fTcekWUTfzsp0kyih1OYbsGL0KX1eRbSS
R8Od0+9Q62Hyny+GFwMTb4A/KU8mssoHvcceSAAbwfbxFK/+s51TobqUnORZrOoT
ZjkUygbyXDSK99YBbcR1Pip8vwMTm4XKuLtCigeBBdjjAQdgUO28LENGlsMnmeYk
JfODVGnVmr5Ltb9ANA8IKyTfsnHJ4iOCS/PlPbUj2q7YnoVLposUBMlgUb/CykX3
mOoLb4yJJQyA/iST6ZxiIEj36D4yWZ5lg7YJl+UiiBQHGCnPdGyipqV06ex0heYW
caiW8LWZSUQ93jQ+WVCH8hT7DQO1dmsvUmXlq/JeAlwQ/QIDAQABo4HgMIHdMB0G
A1UdDgQWBBRcAROthS4P4U7vTfjByC569R7E6DCBrQYDVR0jBIGlMIGigBRcAROt
hS4P4U7vTfjByC569R7E6KF/pH0wezELMAkGA1UEBhMCVVMxCzAJBgNVBAgTAkNB
MRYwFAYDVQQHEw1TYW4gRnJhbmNpc2NvMRQwEgYDVQQKEwtCcmFkZml0emluYzES
MBAGA1UEAxMJbG9jYWxob3N0MR0wGwYJKoZIhvcNAQkBFg5icmFkQGRhbmdhLmNv
bYIJALfRlWsI8YQHMAwGA1UdEwQFMAMBAf8wDQYJKoZIhvcNAQEFBQADggEBAG6h
U9f9sNH0/6oBbGGy2EVU0UgITUQIrFWo9rFkrW5k/XkDjQm+3lzjT0iGR4IxE/Ao
eU6sQhua7wrWeFEn47GL98lnCsJdD7oZNhFmQ95Tb/LnDUjs5Yj9brP0NWzXfYU4
UK2ZnINJRcJpB8iRCaCxE8DdcUF0XqIEq6pA272snoLmiXLMvNl3kYEdm+je6voD
58SNVEUsztzQyXmJEhCpwVI0A6QCjzXj+qvpmw3ZZHi8JwXei8ZZBLTSFBki8Z7n
sH9BBH38/SzUmAN4QHSPy1gjqm00OAE8NaYDkh/bzE4d7mLGGMWp/WE3KPSu82HF
kPe6XoSbiLm/kxk32T0=
-----END CERTIFICATE-----`

	kubeconfig = &clientcmdapi.Config{
		Clusters: map[string]*clientcmdapi.Cluster{
			"": {
				Server:                   "https://server:443",
				CertificateAuthorityData: []byte(pemCertificate),
			},
		},
		AuthInfos: map[string]*clientcmdapi.AuthInfo{
			"": {
				Token: "my-token",
			},
		},
	}
)

// fakeCloudConfigProvider simulates cloud config provider for test.
type fakeCloudConfigProvider struct {
	config string
	name   string
	err    error
}

func (p *fakeCloudConfigProvider) GetCloudConfig(spec clusterv1alpha1.MachineSpec) (config string, name string, err error) {
	return p.config, p.name, p.err
}

// userDataTestCase contains the data for a table-driven test.
type userDataTestCase struct {
	name                  string
	spec                  clusterv1alpha1.MachineSpec
	ccProvider            cloud.ConfigProvider
	osConfig              *Config
	providerSpec          *providerconfigtypes.Config
	DNSIPs                []net.IP
	externalCloudProvider bool
	httpProxy             string
	noProxy               string
	insecureRegistries    []string
	registryMirrors       []string
	maxLogSize            string
	pauseImage            string
	hyperkubeImage        string
}

// TestUserDataGeneration runs the data generation for different
// environments.
func TestUserDataGeneration(t *testing.T) {
	t.Parallel()

	tests := []userDataTestCase{
		{
			name: "v1.17.16-vsphere",
			providerSpec: &providerconfigtypes.Config{
				CloudProvider: "vsphere",
				SSHPublicKeys: []string{"ssh-rsa AAABBB", "ssh-rsa CCCDDD"},
				Network: &providerconfigtypes.NetworkConfig{
					CIDR:    "192.168.81.4/24",
					Gateway: "192.168.81.1",
					DNS: providerconfigtypes.DNSConfig{
						Servers: []string{"8.8.8.8"},
					},
				},
			},
			spec: clusterv1alpha1.MachineSpec{
				ObjectMeta: metav1.ObjectMeta{Name: "node1"},
				Versions: clusterv1alpha1.MachineVersionInfo{
					Kubelet: "v1.17.16",
				},
			},
			ccProvider: &fakeCloudConfigProvider{
				name:   "vsphere",
				config: "{vsphere-config:true}",
				err:    nil,
			},
			DNSIPs: []net.IP{net.ParseIP("10.10.10.10")},
			osConfig: &Config{
				DisableAutoUpdate: true,
			},
		},
		{
			name: "v1.18.14-vsphere",
			providerSpec: &providerconfigtypes.Config{
				CloudProvider: "vsphere",
				SSHPublicKeys: []string{"ssh-rsa AAABBB", "ssh-rsa CCCDDD"},
				Network: &providerconfigtypes.NetworkConfig{
					CIDR:    "192.168.81.4/24",
					Gateway: "192.168.81.1",
					DNS: providerconfigtypes.DNSConfig{
						Servers: []string{"8.8.8.8"},
					},
				},
			},
			spec: clusterv1alpha1.MachineSpec{
				ObjectMeta: metav1.ObjectMeta{Name: "node1"},
				Versions: clusterv1alpha1.MachineVersionInfo{
					Kubelet: "v1.18.14",
				},
			},
			ccProvider: &fakeCloudConfigProvider{
				name:   "vsphere",
				config: "{vsphere-config:true}",
				err:    nil,
			},
			DNSIPs: []net.IP{net.ParseIP("10.10.10.10")},
			osConfig: &Config{
				DisableAutoUpdate: true,
			},
		},
		{
			name: "v1.18.14-vsphere-static-ipconfig",
			providerSpec: &providerconfigtypes.Config{
				CloudProvider: "vsphere",
				SSHPublicKeys: []string{"ssh-rsa AAABBB", "ssh-rsa CCCDDD"},
				Network: &providerconfigtypes.NetworkConfig{
					CIDR:    "192.168.81.4/24",
					Gateway: "192.168.81.1",
					DNS: providerconfigtypes.DNSConfig{
						Servers: []string{"8.8.8.8"},
					},
				},
			},
			spec: clusterv1alpha1.MachineSpec{
				ObjectMeta: metav1.ObjectMeta{
					Name: "node1",
				},
				Versions: clusterv1alpha1.MachineVersionInfo{
					Kubelet: "v1.18.14",
				},
			},
			ccProvider: &fakeCloudConfigProvider{
				name:   "vsphere",
				config: "{vsphere-config:true}",
				err:    nil,
			},
			DNSIPs: []net.IP{net.ParseIP("10.10.10.10")},
			osConfig: &Config{
				DisableAutoUpdate: true,
			},
		},
		{
			name: "v1.18.14-vsphere-overwrite-cloudconfig",
			providerSpec: &providerconfigtypes.Config{
				CloudProvider:        "vsphere",
				OverwriteCloudConfig: stringPtr("my\ncustom\ncloud-config"),
				SSHPublicKeys:        []string{"ssh-rsa AAABBB", "ssh-rsa CCCDDD"},
				Network: &providerconfigtypes.NetworkConfig{
					CIDR:    "192.168.81.4/24",
					Gateway: "192.168.81.1",
					DNS: providerconfigtypes.DNSConfig{
						Servers: []string{"8.8.8.8"},
					},
				},
			},
			spec: clusterv1alpha1.MachineSpec{
				ObjectMeta: metav1.ObjectMeta{Name: "node1"},
				Versions: clusterv1alpha1.MachineVersionInfo{
					Kubelet: "v1.18.14",
				},
			},
			ccProvider: &fakeCloudConfigProvider{
				name:   "vsphere",
				config: "{vsphere-config:true}",
				err:    nil,
			},
			DNSIPs: []net.IP{net.ParseIP("10.10.10.10")},
			osConfig: &Config{
				DisableAutoUpdate: true,
			},
		},
		{
			name: "v1.18.14-vsphere-proxy",
			providerSpec: &providerconfigtypes.Config{
				CloudProvider: "vsphere",
				SSHPublicKeys: []string{"ssh-rsa AAABBB", "ssh-rsa CCCDDD"},
				Network: &providerconfigtypes.NetworkConfig{
					CIDR:    "192.168.81.4/24",
					Gateway: "192.168.81.1",
					DNS: providerconfigtypes.DNSConfig{
						Servers: []string{"8.8.8.8"},
					},
				},
			},
			spec: clusterv1alpha1.MachineSpec{
				ObjectMeta: metav1.ObjectMeta{Name: "node1"},
				Versions: clusterv1alpha1.MachineVersionInfo{
					Kubelet: "v1.18.14",
				},
			},
			ccProvider: &fakeCloudConfigProvider{
				name:   "vsphere",
				config: "{vsphere-config:true}",
				err:    nil,
			},
			DNSIPs: []net.IP{net.ParseIP("10.10.10.10")},
			osConfig: &Config{
				DisableAutoUpdate: true,
			},
			httpProxy:          "http://192.168.100.100:3128",
			noProxy:            "192.168.1.0",
			insecureRegistries: []string{"192.168.100.100:5000", "10.0.0.1:5000"},
			pauseImage:         "192.168.100.100:5000/kubernetes/pause:v3.1",
			hyperkubeImage:     "192.168.100.100:5000/kubernetes/hyperkube",
		},
		{
			name: "v1.18.14-vsphere-mirrors",
			providerSpec: &providerconfigtypes.Config{
				CloudProvider: "vsphere",
				SSHPublicKeys: []string{"ssh-rsa AAABBB", "ssh-rsa CCCDDD"},
				Network: &providerconfigtypes.NetworkConfig{
					CIDR:    "192.168.81.4/24",
					Gateway: "192.168.81.1",
					DNS: providerconfigtypes.DNSConfig{
						Servers: []string{"8.8.8.8"},
					},
				},
			},
			spec: clusterv1alpha1.MachineSpec{
				ObjectMeta: metav1.ObjectMeta{Name: "node1"},
				Versions: clusterv1alpha1.MachineVersionInfo{
					Kubelet: "v1.18.14",
				},
			},
			ccProvider: &fakeCloudConfigProvider{
				name:   "vsphere",
				config: "{vsphere-config:true}",
				err:    nil,
			},
			DNSIPs: []net.IP{net.ParseIP("10.10.10.10")},
			osConfig: &Config{
				DisableAutoUpdate: true,
			},
			httpProxy:       "http://192.168.100.100:3128",
			noProxy:         "192.168.1.0",
			registryMirrors: []string{"https://registry.docker-cn.com"},
			pauseImage:      "192.168.100.100:5000/kubernetes/pause:v3.1",
			hyperkubeImage:  "192.168.100.100:5000/kubernetes/hyperkube",
		},
		{
			name: "v1.18.14-aws-disable-auto-update",
			providerSpec: &providerconfigtypes.Config{
				CloudProvider: "aws",
				SSHPublicKeys: []string{"ssh-rsa AAABBB", "ssh-rsa CCCDDD"},
			},
			spec: clusterv1alpha1.MachineSpec{
				ObjectMeta: metav1.ObjectMeta{Name: "node1"},
				Versions: clusterv1alpha1.MachineVersionInfo{
					Kubelet: "1.18.14",
				},
			},
			ccProvider: &fakeCloudConfigProvider{
				name:   "aws",
				config: "{aws-config:true}",
				err:    nil,
			},
			DNSIPs: []net.IP{net.ParseIP("10.10.10.10")},
			osConfig: &Config{
				DisableAutoUpdate: true,
			},
		},
		{
			name: "v1.18.14-aws-disable-locksmith",
			providerSpec: &providerconfigtypes.Config{
				CloudProvider: "aws",
				SSHPublicKeys: []string{"ssh-rsa AAABBB", "ssh-rsa CCCDDD"},
			},
			spec: clusterv1alpha1.MachineSpec{
				ObjectMeta: metav1.ObjectMeta{Name: "node1"},
				Versions: clusterv1alpha1.MachineVersionInfo{
					Kubelet: "1.18.14",
				},
			},
			ccProvider: &fakeCloudConfigProvider{
				name:   "aws",
				config: "{aws-config:true}",
				err:    nil,
			},
			DNSIPs: []net.IP{net.ParseIP("10.10.10.10")},
			osConfig: &Config{
				DisableLocksmithD: true,
			},
		},
		{
			name: "v1.18.14-aws-disable-update-engine",
			providerSpec: &providerconfigtypes.Config{
				CloudProvider: "aws",
				SSHPublicKeys: []string{"ssh-rsa AAABBB", "ssh-rsa CCCDDD"},
			},
			spec: clusterv1alpha1.MachineSpec{
				ObjectMeta: metav1.ObjectMeta{Name: "node1"},
				Versions: clusterv1alpha1.MachineVersionInfo{
					Kubelet: "1.18.14",
				},
			},
			ccProvider: &fakeCloudConfigProvider{
				name:   "aws",
				config: "{aws-config:true}",
				err:    nil,
			},
			DNSIPs: []net.IP{net.ParseIP("10.10.10.10")},
			osConfig: &Config{
				DisableUpdateEngine: true,
			},
		},
		{
			name: "v1.18.14-aws-disable-auto-update-external",
			providerSpec: &providerconfigtypes.Config{
				CloudProvider: "aws",
				SSHPublicKeys: []string{"ssh-rsa AAABBB", "ssh-rsa CCCDDD"},
			},
			spec: clusterv1alpha1.MachineSpec{
				ObjectMeta: metav1.ObjectMeta{Name: "node1"},
				Versions: clusterv1alpha1.MachineVersionInfo{
					Kubelet: "1.18.14",
				},
			},
			ccProvider: &fakeCloudConfigProvider{
				name:   "aws",
				config: "{aws-config:true}",
				err:    nil,
			},
			DNSIPs: []net.IP{net.ParseIP("10.10.10.10")},
			osConfig: &Config{
				DisableAutoUpdate: true,
			},
			externalCloudProvider: true,
		},
		{
			name: "v1.18.14-openstack-auto-update-multiple-dns",
			providerSpec: &providerconfigtypes.Config{
				CloudProvider: "openstack",
				SSHPublicKeys: []string{"ssh-rsa AAABBB", "ssh-rsa CCCDDD"},
			},
			spec: clusterv1alpha1.MachineSpec{
				ObjectMeta: metav1.ObjectMeta{
					Name: "node1",
				},
				Versions: clusterv1alpha1.MachineVersionInfo{
					Kubelet: "1.18.14",
				},
			},
			ccProvider: &fakeCloudConfigProvider{
				name:   "openstack",
				config: "{openstack-config:true}",
				err:    nil,
			},
			DNSIPs: []net.IP{net.ParseIP("10.10.10.10"), net.ParseIP("10.10.10.11"), net.ParseIP("10.10.10.12")},
			osConfig: &Config{
				DisableAutoUpdate: false,
			},
		},
		{
			name: "v1.18.14-openstack-auto-update-kubelet-v-version-prefix",
			providerSpec: &providerconfigtypes.Config{
				CloudProvider: "openstack",
				SSHPublicKeys: []string{"ssh-rsa AAABBB", "ssh-rsa CCCDDD"},
			},
			spec: clusterv1alpha1.MachineSpec{
				ObjectMeta: metav1.ObjectMeta{
					Name: "node1",
				},
				Versions: clusterv1alpha1.MachineVersionInfo{
					Kubelet: "v1.18.14",
				},
			},
			ccProvider: &fakeCloudConfigProvider{
				name:   "openstack",
				config: "{openstack-config:true}",
				err:    nil,
			},
			DNSIPs: []net.IP{net.ParseIP("10.10.10.10")},
			osConfig: &Config{
				DisableAutoUpdate: false,
			},
		},
		{
			name: "v1.19.4-vsphere",
			providerSpec: &providerconfigtypes.Config{
				CloudProvider: "vsphere",
				SSHPublicKeys: []string{"ssh-rsa AAABBB", "ssh-rsa CCCDDD"},
				Network: &providerconfigtypes.NetworkConfig{
					CIDR:    "192.168.81.4/24",
					Gateway: "192.168.81.1",
					DNS: providerconfigtypes.DNSConfig{
						Servers: []string{"8.8.8.8"},
					},
				},
			},
			spec: clusterv1alpha1.MachineSpec{
				ObjectMeta: metav1.ObjectMeta{Name: "node1"},
				Versions: clusterv1alpha1.MachineVersionInfo{
					Kubelet: "v1.19.4",
				},
			},
			ccProvider: &fakeCloudConfigProvider{
				name:   "vsphere",
				config: "{vsphere-config:true}",
				err:    nil,
			},
			DNSIPs: []net.IP{net.ParseIP("10.10.10.10")},
			osConfig: &Config{
				DisableAutoUpdate: true,
			},
		},
		{
<<<<<<< HEAD
			name:       "v1.17.0",
			maxLogSize: "500M",
=======
			name: "v1.20.1-vsphere",
>>>>>>> 2ccbf10f
			providerSpec: &providerconfigtypes.Config{
				CloudProvider: "vsphere",
				SSHPublicKeys: []string{"ssh-rsa AAABBB", "ssh-rsa CCCDDD"},
				Network: &providerconfigtypes.NetworkConfig{
					CIDR:    "192.168.81.4/24",
					Gateway: "192.168.81.1",
					DNS: providerconfigtypes.DNSConfig{
						Servers: []string{"8.8.8.8"},
					},
				},
			},
			spec: clusterv1alpha1.MachineSpec{
				ObjectMeta: metav1.ObjectMeta{Name: "node1"},
				Versions: clusterv1alpha1.MachineVersionInfo{
					Kubelet: "v1.20.1",
				},
			},
			ccProvider: &fakeCloudConfigProvider{
				name:   "vsphere",
				config: "{vsphere-config:true}",
				err:    nil,
			},
			DNSIPs: []net.IP{net.ParseIP("10.10.10.10")},
			osConfig: &Config{
				DisableAutoUpdate: true,
			},
		},
	}

	kubeletFeatureGates := map[string]bool{
		"RotateKubeletServerCertificate": true,
	}

	for _, test := range tests {
		t.Run(test.name, func(t *testing.T) {
			rProviderSpec := test.providerSpec
			osConfigByte, err := json.Marshal(test.osConfig)
			if err != nil {
				t.Fatal(err)
			}
			rProviderSpec.OperatingSystemSpec = runtime.RawExtension{
				Raw: osConfigByte,
			}

			providerSpecRaw, err := json.Marshal(rProviderSpec)
			if err != nil {
				t.Fatal(err)
			}
			test.spec.ProviderSpec = clusterv1alpha1.ProviderSpec{
				Value: &runtime.RawExtension{
					Raw: providerSpecRaw,
				},
			}
			provider := Provider{}

			cloudConfig, cloudProviderName, err := test.ccProvider.GetCloudConfig(test.spec)
			if err != nil {
				t.Fatalf("failed to get cloud config: %v", err)
			}

			req := plugin.UserDataRequest{
				MachineSpec:           test.spec,
				Kubeconfig:            kubeconfig,
				CloudConfig:           cloudConfig,
				CloudProviderName:     cloudProviderName,
				DNSIPs:                test.DNSIPs,
				ExternalCloudProvider: test.externalCloudProvider,
				HTTPProxy:             test.httpProxy,
				NoProxy:               test.noProxy,
				InsecureRegistries:    test.insecureRegistries,
				RegistryMirrors:       test.registryMirrors,
				MaxLogSize:            test.maxLogSize,
				PauseImage:            test.pauseImage,
				HyperkubeImage:        test.hyperkubeImage,
				KubeletFeatureGates:   kubeletFeatureGates,
			}

			s, err := provider.UserData(req)
			if err != nil {
				t.Fatal(err)
			}

			// Check if we can convert it to ignition.
			if _, err := convert.ToIgnition(s); err != nil {
				t.Fatal(err)
			}
			goldenName := test.name + ".yaml"
			testhelper.CompareOutput(t, goldenName, s, *update)
		})
	}
}

// stringPtr returns pointer to given string.
func stringPtr(str string) *string {
	return &str
}<|MERGE_RESOLUTION|>--- conflicted
+++ resolved
@@ -472,12 +472,37 @@
 			},
 		},
 		{
-<<<<<<< HEAD
 			name:       "v1.17.0",
 			maxLogSize: "500M",
-=======
+			providerSpec: &providerconfigtypes.Config{
+				CloudProvider: "vsphere",
+				SSHPublicKeys: []string{"ssh-rsa AAABBB", "ssh-rsa CCCDDD"},
+				Network: &providerconfigtypes.NetworkConfig{
+					CIDR:    "192.168.81.4/24",
+					Gateway: "192.168.81.1",
+					DNS: providerconfigtypes.DNSConfig{
+						Servers: []string{"8.8.8.8"},
+					},
+				},
+			},
+			spec: clusterv1alpha1.MachineSpec{
+				ObjectMeta: metav1.ObjectMeta{Name: "node1"},
+				Versions: clusterv1alpha1.MachineVersionInfo{
+					Kubelet: "v1.17.0",
+				},
+			},
+			ccProvider: &fakeCloudConfigProvider{
+				name:   "vsphere",
+				config: "{vsphere-config:true}",
+				err:    nil,
+			},
+			DNSIPs: []net.IP{net.ParseIP("10.10.10.10")},
+			osConfig: &Config{
+				DisableAutoUpdate: true,
+			},
+		},
+		{
 			name: "v1.20.1-vsphere",
->>>>>>> 2ccbf10f
 			providerSpec: &providerconfigtypes.Config{
 				CloudProvider: "vsphere",
 				SSHPublicKeys: []string{"ssh-rsa AAABBB", "ssh-rsa CCCDDD"},
