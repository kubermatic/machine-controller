/*
Copyright 2019 The Machine Controller Authors.

Licensed under the Apache License, Version 2.0 (the "License");
you may not use this file except in compliance with the License.
You may obtain a copy of the License at

    http://www.apache.org/licenses/LICENSE-2.0

Unless required by applicable law or agreed to in writing, software
distributed under the License is distributed on an "AS IS" BASIS,
WITHOUT WARRANTIES OR CONDITIONS OF ANY KIND, either express or implied.
See the License for the specific language governing permissions and
limitations under the License.
*/

//
// UserData plugin for CentOS.
//

package flatcar

import (
	"encoding/json"
	"flag"
	"net"
	"testing"

<<<<<<< HEAD
	"k8s.io/utils/pointer"
=======
	"go.uber.org/zap"
>>>>>>> 33d4292d

	clusterv1alpha1 "github.com/kubermatic/machine-controller/pkg/apis/cluster/v1alpha1"
	"github.com/kubermatic/machine-controller/pkg/apis/plugin"
	"github.com/kubermatic/machine-controller/pkg/containerruntime"
	providerconfigtypes "github.com/kubermatic/machine-controller/pkg/providerconfig/types"
	testhelper "github.com/kubermatic/machine-controller/pkg/test"
	"github.com/kubermatic/machine-controller/pkg/userdata/cloud"

	metav1 "k8s.io/apimachinery/pkg/apis/meta/v1"
	"k8s.io/apimachinery/pkg/runtime"
	clientcmdapi "k8s.io/client-go/tools/clientcmd/api"
)

var (
	update = flag.Bool("update", false, "update testdata files")

	pemCertificate = `-----BEGIN CERTIFICATE-----
MIIEWjCCA0KgAwIBAgIJALfRlWsI8YQHMA0GCSqGSIb3DQEBBQUAMHsxCzAJBgNV
BAYTAlVTMQswCQYDVQQIEwJDQTEWMBQGA1UEBxMNU2FuIEZyYW5jaXNjbzEUMBIG
A1UEChMLQnJhZGZpdHppbmMxEjAQBgNVBAMTCWxvY2FsaG9zdDEdMBsGCSqGSIb3
DQEJARYOYnJhZEBkYW5nYS5jb20wHhcNMTQwNzE1MjA0NjA1WhcNMTcwNTA0MjA0
NjA1WjB7MQswCQYDVQQGEwJVUzELMAkGA1UECBMCQ0ExFjAUBgNVBAcTDVNhbiBG
cmFuY2lzY28xFDASBgNVBAoTC0JyYWRmaXR6aW5jMRIwEAYDVQQDEwlsb2NhbGhv
c3QxHTAbBgkqhkiG9w0BCQEWDmJyYWRAZGFuZ2EuY29tMIIBIjANBgkqhkiG9w0B
AQEFAAOCAQ8AMIIBCgKCAQEAt5fAjp4fTcekWUTfzsp0kyih1OYbsGL0KX1eRbSS
R8Od0+9Q62Hyny+GFwMTb4A/KU8mssoHvcceSAAbwfbxFK/+s51TobqUnORZrOoT
ZjkUygbyXDSK99YBbcR1Pip8vwMTm4XKuLtCigeBBdjjAQdgUO28LENGlsMnmeYk
JfODVGnVmr5Ltb9ANA8IKyTfsnHJ4iOCS/PlPbUj2q7YnoVLposUBMlgUb/CykX3
mOoLb4yJJQyA/iST6ZxiIEj36D4yWZ5lg7YJl+UiiBQHGCnPdGyipqV06ex0heYW
caiW8LWZSUQ93jQ+WVCH8hT7DQO1dmsvUmXlq/JeAlwQ/QIDAQABo4HgMIHdMB0G
A1UdDgQWBBRcAROthS4P4U7vTfjByC569R7E6DCBrQYDVR0jBIGlMIGigBRcAROt
hS4P4U7vTfjByC569R7E6KF/pH0wezELMAkGA1UEBhMCVVMxCzAJBgNVBAgTAkNB
MRYwFAYDVQQHEw1TYW4gRnJhbmNpc2NvMRQwEgYDVQQKEwtCcmFkZml0emluYzES
MBAGA1UEAxMJbG9jYWxob3N0MR0wGwYJKoZIhvcNAQkBFg5icmFkQGRhbmdhLmNv
bYIJALfRlWsI8YQHMAwGA1UdEwQFMAMBAf8wDQYJKoZIhvcNAQEFBQADggEBAG6h
U9f9sNH0/6oBbGGy2EVU0UgITUQIrFWo9rFkrW5k/XkDjQm+3lzjT0iGR4IxE/Ao
eU6sQhua7wrWeFEn47GL98lnCsJdD7oZNhFmQ95Tb/LnDUjs5Yj9brP0NWzXfYU4
UK2ZnINJRcJpB8iRCaCxE8DdcUF0XqIEq6pA272snoLmiXLMvNl3kYEdm+je6voD
58SNVEUsztzQyXmJEhCpwVI0A6QCjzXj+qvpmw3ZZHi8JwXei8ZZBLTSFBki8Z7n
sH9BBH38/SzUmAN4QHSPy1gjqm00OAE8NaYDkh/bzE4d7mLGGMWp/WE3KPSu82HF
kPe6XoSbiLm/kxk32T0=
-----END CERTIFICATE-----`

	kubeconfig = &clientcmdapi.Config{
		Clusters: map[string]*clientcmdapi.Cluster{
			"": {
				Server:                   "https://server:443",
				CertificateAuthorityData: []byte(pemCertificate),
			},
		},
		AuthInfos: map[string]*clientcmdapi.AuthInfo{
			"": {
				Token: "my-token",
			},
		},
	}

	kubeletFeatureGates = map[string]bool{
		"RotateKubeletServerCertificate": true,
	}
)

// fakeCloudConfigProvider simulates cloud config provider for test.
type fakeCloudConfigProvider struct {
	config string
	name   string
	err    error
}

func (p *fakeCloudConfigProvider) GetCloudConfig(spec clusterv1alpha1.MachineSpec) (config string, name string, err error) {
	return p.config, p.name, p.err
}

// userDataTestCase contains the data for a table-driven test.
type userDataTestCase struct {
	name                  string
	spec                  clusterv1alpha1.MachineSpec
	ccProvider            cloud.ConfigProvider
	osConfig              *Config
	providerSpec          *providerconfigtypes.Config
	DNSIPs                []net.IP
	externalCloudProvider bool
	httpProxy             string
	noProxy               string
	insecureRegistries    string
	registryMirrors       string
	pauseImage            string
	containerruntime      string
}

// TestUserDataGeneration runs the data generation for different
// environments.
func TestUserDataGeneration(t *testing.T) {
	t.Parallel()

	tests := []userDataTestCase{
		{
			name: "ignition_v1.25.0",
			providerSpec: &providerconfigtypes.Config{
				CloudProvider: "vsphere",
				SSHPublicKeys: []string{"ssh-rsa AAABBB", "ssh-rsa CCCDDD"},
				CAPublicKey:   pointer.StringPtr("ssh-rsa AAABBB"),
				Network: &providerconfigtypes.NetworkConfig{
					CIDR:    "192.168.81.4/24",
					Gateway: "192.168.81.1",
					DNS: providerconfigtypes.DNSConfig{
						Servers: []string{"8.8.8.8"},
					},
				},
			},
			spec: clusterv1alpha1.MachineSpec{
				ObjectMeta: metav1.ObjectMeta{Name: "node1"},
				Versions: clusterv1alpha1.MachineVersionInfo{
					Kubelet: "1.25.0",
				},
			},
			ccProvider: &fakeCloudConfigProvider{
				name:   "vsphere",
				config: "{vsphere-config:true}",
				err:    nil,
			},
			DNSIPs: []net.IP{net.ParseIP("10.10.10.10")},
			osConfig: &Config{
				DisableAutoUpdate:   true,
				ProvisioningUtility: Ignition,
			},
		},
		{
			name: "ignition_v1.24.9",
			providerSpec: &providerconfigtypes.Config{
				CloudProvider: "vsphere",
				SSHPublicKeys: []string{"ssh-rsa AAABBB", "ssh-rsa CCCDDD"},
				CAPublicKey:   pointer.StringPtr("ssh-rsa AAABBB"),
				Network: &providerconfigtypes.NetworkConfig{
					CIDR:    "192.168.81.4/24",
					Gateway: "192.168.81.1",
					DNS: providerconfigtypes.DNSConfig{
						Servers: []string{"8.8.8.8"},
					},
				},
			},
			spec: clusterv1alpha1.MachineSpec{
				ObjectMeta: metav1.ObjectMeta{Name: "node1"},
				Versions: clusterv1alpha1.MachineVersionInfo{
					Kubelet: "1.24.9",
				},
			},
			ccProvider: &fakeCloudConfigProvider{
				name:   "vsphere",
				config: "{vsphere-config:true}",
				err:    nil,
			},
			DNSIPs: []net.IP{net.ParseIP("10.10.10.10")},
			osConfig: &Config{
				DisableAutoUpdate:   true,
				ProvisioningUtility: Ignition,
			},
		},
		{
			name: "ignition_v1.24.9",
			providerSpec: &providerconfigtypes.Config{
				CloudProvider: "vsphere",
				SSHPublicKeys: []string{"ssh-rsa AAABBB", "ssh-rsa CCCDDD"},
				CAPublicKey:   pointer.StringPtr("ssh-rsa AAABBB"),
				Network: &providerconfigtypes.NetworkConfig{
					CIDR:    "192.168.81.4/24",
					Gateway: "192.168.81.1",
					DNS: providerconfigtypes.DNSConfig{
						Servers: []string{"8.8.8.8"},
					},
				},
			},
			spec: clusterv1alpha1.MachineSpec{
				ObjectMeta: metav1.ObjectMeta{Name: "node1"},
				Versions: clusterv1alpha1.MachineVersionInfo{
					Kubelet: "1.24.9",
				},
			},
			ccProvider: &fakeCloudConfigProvider{
				name:   "vsphere",
				config: "{vsphere-config:true}",
				err:    nil,
			},
			DNSIPs: []net.IP{net.ParseIP("10.10.10.10")},
			osConfig: &Config{
				DisableAutoUpdate:   true,
				ProvisioningUtility: Ignition,
			},
		},
		{
			name: "ignition_v1.24.0",
			providerSpec: &providerconfigtypes.Config{
				CloudProvider: "vsphere",
				SSHPublicKeys: []string{"ssh-rsa AAABBB", "ssh-rsa CCCDDD"},
				CAPublicKey:   pointer.StringPtr("ssh-rsa AAABBB"),
				Network: &providerconfigtypes.NetworkConfig{
					CIDR:    "192.168.81.4/24",
					Gateway: "192.168.81.1",
					DNS: providerconfigtypes.DNSConfig{
						Servers: []string{"8.8.8.8"},
					},
				},
			},
			spec: clusterv1alpha1.MachineSpec{
				ObjectMeta: metav1.ObjectMeta{Name: "node1"},
				Versions: clusterv1alpha1.MachineVersionInfo{
					Kubelet: "1.24.0",
				},
			},
			ccProvider: &fakeCloudConfigProvider{
				name:   "vsphere",
				config: "{vsphere-config:true}",
				err:    nil,
			},
			DNSIPs: []net.IP{net.ParseIP("10.10.10.10")},
			osConfig: &Config{
				DisableAutoUpdate:   true,
				ProvisioningUtility: Ignition,
			},
		},
		{
			name: "cloud-init_v1.25.0",
			providerSpec: &providerconfigtypes.Config{
				CloudProvider: "anexia",
				SSHPublicKeys: []string{"ssh-rsa AAABBB", "ssh-rsa CCCDDD"},
				CAPublicKey:   pointer.StringPtr("ssh-rsa AAABBB"),
				Network: &providerconfigtypes.NetworkConfig{
					CIDR:    "192.168.81.4/24",
					Gateway: "192.168.81.1",
					DNS: providerconfigtypes.DNSConfig{
						Servers: []string{"8.8.8.8"},
					},
				},
			},
			spec: clusterv1alpha1.MachineSpec{
				ObjectMeta: metav1.ObjectMeta{Name: "node1"},
				Versions: clusterv1alpha1.MachineVersionInfo{
					Kubelet: "1.25.0",
				},
			},
			ccProvider: &fakeCloudConfigProvider{
				name:   "anexia",
				config: "{anexia-config:true}",
				err:    nil,
			},
			DNSIPs: []net.IP{net.ParseIP("10.10.10.10")},
			osConfig: &Config{
				DisableAutoUpdate:   true,
				ProvisioningUtility: CloudInit,
			},
		},
		{
			name: "cloud-init_v1.24.9",
			providerSpec: &providerconfigtypes.Config{
				CloudProvider: "anexia",
				SSHPublicKeys: []string{"ssh-rsa AAABBB", "ssh-rsa CCCDDD"},
				CAPublicKey:   pointer.StringPtr("ssh-rsa AAABBB"),
				Network: &providerconfigtypes.NetworkConfig{
					CIDR:    "192.168.81.4/24",
					Gateway: "192.168.81.1",
					DNS: providerconfigtypes.DNSConfig{
						Servers: []string{"8.8.8.8"},
					},
				},
			},
			spec: clusterv1alpha1.MachineSpec{
				ObjectMeta: metav1.ObjectMeta{Name: "node1"},
				Versions: clusterv1alpha1.MachineVersionInfo{
					Kubelet: "1.24.9",
				},
			},
			ccProvider: &fakeCloudConfigProvider{
				name:   "anexia",
				config: "{anexia-config:true}",
				err:    nil,
			},
			DNSIPs: []net.IP{net.ParseIP("10.10.10.10")},
			osConfig: &Config{
				DisableAutoUpdate:   true,
				ProvisioningUtility: CloudInit,
			},
		},
		{
			name: "cloud-init_v1.24.0",
			providerSpec: &providerconfigtypes.Config{
				CloudProvider: "anexia",
				SSHPublicKeys: []string{"ssh-rsa AAABBB", "ssh-rsa CCCDDD"},
				CAPublicKey:   pointer.StringPtr("ssh-rsa AAABBB"),
				Network: &providerconfigtypes.NetworkConfig{
					CIDR:    "192.168.81.4/24",
					Gateway: "192.168.81.1",
					DNS: providerconfigtypes.DNSConfig{
						Servers: []string{"8.8.8.8"},
					},
				},
			},
			spec: clusterv1alpha1.MachineSpec{
				ObjectMeta: metav1.ObjectMeta{Name: "node1"},
				Versions: clusterv1alpha1.MachineVersionInfo{
					Kubelet: "1.24.0",
				},
			},
			ccProvider: &fakeCloudConfigProvider{
				name:   "anexia",
				config: "{anexia-config:true}",
				err:    nil,
			},
			DNSIPs: []net.IP{net.ParseIP("10.10.10.10")},
			osConfig: &Config{
				DisableAutoUpdate:   true,
				ProvisioningUtility: CloudInit,
			},
		},

		{
			name:             "containerd",
			containerruntime: "containerd",
			providerSpec: &providerconfigtypes.Config{
				SSHPublicKeys: []string{"ssh-rsa AAABBB"},
				CAPublicKey:   pointer.StringPtr("ssh-rsa AAABBB"),
			},
			spec: clusterv1alpha1.MachineSpec{
				ObjectMeta: metav1.ObjectMeta{
					Name: "node1",
				},
				Versions: clusterv1alpha1.MachineVersionInfo{
					Kubelet: "1.24.0",
				},
			},
			ccProvider: &fakeCloudConfigProvider{},
			DNSIPs:     []net.IP{net.ParseIP("10.10.10.10")},
			osConfig: &Config{
				DisableAutoUpdate:   true,
				ProvisioningUtility: CloudInit,
			},
		},
	}

	for _, test := range tests {
		t.Run(test.name, func(t *testing.T) {
			rProviderSpec := test.providerSpec
			osConfigByte, err := json.Marshal(test.osConfig)
			if err != nil {
				t.Fatal(err)
			}
			rProviderSpec.OperatingSystemSpec = runtime.RawExtension{
				Raw: osConfigByte,
			}

			providerSpecRaw, err := json.Marshal(rProviderSpec)
			if err != nil {
				t.Fatal(err)
			}
			test.spec.ProviderSpec = clusterv1alpha1.ProviderSpec{
				Value: &runtime.RawExtension{
					Raw: providerSpecRaw,
				},
			}
			provider := Provider{}

			cloudConfig, cloudProviderName, err := test.ccProvider.GetCloudConfig(test.spec)
			if err != nil {
				t.Fatalf("failed to get cloud config: %v", err)
			}

			containerRuntimeOpts := containerruntime.Opts{
				ContainerRuntime:   test.containerruntime,
				InsecureRegistries: test.insecureRegistries,
				RegistryMirrors:    test.registryMirrors,
			}
			containerRuntimeConfig, err := containerruntime.BuildConfig(containerRuntimeOpts)
			if err != nil {
				t.Fatalf("failed to generate container runtime config: %v", err)
			}

			req := plugin.UserDataRequest{
				MachineSpec:              test.spec,
				Kubeconfig:               kubeconfig,
				CloudConfig:              cloudConfig,
				CloudProviderName:        cloudProviderName,
				KubeletCloudProviderName: cloudProviderName,
				DNSIPs:                   test.DNSIPs,
				ExternalCloudProvider:    test.externalCloudProvider,
				HTTPProxy:                test.httpProxy,
				NoProxy:                  test.noProxy,
				PauseImage:               test.pauseImage,
				KubeletFeatureGates:      kubeletFeatureGates,
				ContainerRuntime:         containerRuntimeConfig,
			}

			s, err := provider.UserData(zap.NewNop().Sugar(), req)
			if err != nil {
				t.Fatal(err)
			}

			goldenName := test.name
			if test.osConfig.ProvisioningUtility == Ignition || test.osConfig.ProvisioningUtility == "" {
				goldenName += ".json"
			} else {
				goldenName += ".yaml"
			}

			testhelper.CompareOutput(t, goldenName, s, *update)
		})
	}
}<|MERGE_RESOLUTION|>--- conflicted
+++ resolved
@@ -26,11 +26,7 @@
 	"net"
 	"testing"
 
-<<<<<<< HEAD
-	"k8s.io/utils/pointer"
-=======
 	"go.uber.org/zap"
->>>>>>> 33d4292d
 
 	clusterv1alpha1 "github.com/kubermatic/machine-controller/pkg/apis/cluster/v1alpha1"
 	"github.com/kubermatic/machine-controller/pkg/apis/plugin"
@@ -132,7 +128,7 @@
 			providerSpec: &providerconfigtypes.Config{
 				CloudProvider: "vsphere",
 				SSHPublicKeys: []string{"ssh-rsa AAABBB", "ssh-rsa CCCDDD"},
-				CAPublicKey:   pointer.StringPtr("ssh-rsa AAABBB"),
+				CAPublicKey:   "ssh-rsa AAABBB",
 				Network: &providerconfigtypes.NetworkConfig{
 					CIDR:    "192.168.81.4/24",
 					Gateway: "192.168.81.1",
@@ -163,7 +159,7 @@
 			providerSpec: &providerconfigtypes.Config{
 				CloudProvider: "vsphere",
 				SSHPublicKeys: []string{"ssh-rsa AAABBB", "ssh-rsa CCCDDD"},
-				CAPublicKey:   pointer.StringPtr("ssh-rsa AAABBB"),
+				CAPublicKey:   "ssh-rsa AAABBB",
 				Network: &providerconfigtypes.NetworkConfig{
 					CIDR:    "192.168.81.4/24",
 					Gateway: "192.168.81.1",
@@ -194,7 +190,7 @@
 			providerSpec: &providerconfigtypes.Config{
 				CloudProvider: "vsphere",
 				SSHPublicKeys: []string{"ssh-rsa AAABBB", "ssh-rsa CCCDDD"},
-				CAPublicKey:   pointer.StringPtr("ssh-rsa AAABBB"),
+				CAPublicKey:   "ssh-rsa AAABBB",
 				Network: &providerconfigtypes.NetworkConfig{
 					CIDR:    "192.168.81.4/24",
 					Gateway: "192.168.81.1",
@@ -225,7 +221,7 @@
 			providerSpec: &providerconfigtypes.Config{
 				CloudProvider: "vsphere",
 				SSHPublicKeys: []string{"ssh-rsa AAABBB", "ssh-rsa CCCDDD"},
-				CAPublicKey:   pointer.StringPtr("ssh-rsa AAABBB"),
+				CAPublicKey:   "ssh-rsa AAABBB",
 				Network: &providerconfigtypes.NetworkConfig{
 					CIDR:    "192.168.81.4/24",
 					Gateway: "192.168.81.1",
@@ -256,7 +252,7 @@
 			providerSpec: &providerconfigtypes.Config{
 				CloudProvider: "anexia",
 				SSHPublicKeys: []string{"ssh-rsa AAABBB", "ssh-rsa CCCDDD"},
-				CAPublicKey:   pointer.StringPtr("ssh-rsa AAABBB"),
+				CAPublicKey:   "ssh-rsa AAABBB",
 				Network: &providerconfigtypes.NetworkConfig{
 					CIDR:    "192.168.81.4/24",
 					Gateway: "192.168.81.1",
@@ -287,7 +283,7 @@
 			providerSpec: &providerconfigtypes.Config{
 				CloudProvider: "anexia",
 				SSHPublicKeys: []string{"ssh-rsa AAABBB", "ssh-rsa CCCDDD"},
-				CAPublicKey:   pointer.StringPtr("ssh-rsa AAABBB"),
+				CAPublicKey:   "ssh-rsa AAABBB",
 				Network: &providerconfigtypes.NetworkConfig{
 					CIDR:    "192.168.81.4/24",
 					Gateway: "192.168.81.1",
@@ -318,7 +314,7 @@
 			providerSpec: &providerconfigtypes.Config{
 				CloudProvider: "anexia",
 				SSHPublicKeys: []string{"ssh-rsa AAABBB", "ssh-rsa CCCDDD"},
-				CAPublicKey:   pointer.StringPtr("ssh-rsa AAABBB"),
+				CAPublicKey:   "ssh-rsa AAABBB",
 				Network: &providerconfigtypes.NetworkConfig{
 					CIDR:    "192.168.81.4/24",
 					Gateway: "192.168.81.1",
@@ -350,7 +346,7 @@
 			containerruntime: "containerd",
 			providerSpec: &providerconfigtypes.Config{
 				SSHPublicKeys: []string{"ssh-rsa AAABBB"},
-				CAPublicKey:   pointer.StringPtr("ssh-rsa AAABBB"),
+				CAPublicKey:   "ssh-rsa AAABBB",
 			},
 			spec: clusterv1alpha1.MachineSpec{
 				ObjectMeta: metav1.ObjectMeta{
