--- conflicted
+++ resolved
@@ -202,8 +202,7 @@
 			spec: clusterv1alpha1.MachineSpec{
 				ObjectMeta: metav1.ObjectMeta{Name: "node1"},
 				Versions: clusterv1alpha1.MachineVersionInfo{
-<<<<<<< HEAD
-					Kubelet: "v1.23.5",
+					Kubelet: "1.24.9",
 				},
 			},
 			ccProvider: &fakeCloudConfigProvider{
@@ -218,7 +217,7 @@
 			},
 		},
 		{
-			name: "ignition_v1.23.5",
+			name: "ignition_v1.24.0",
 			providerSpec: &providerconfigtypes.Config{
 				CloudProvider: "vsphere",
 				SSHPublicKeys: []string{"ssh-rsa AAABBB", "ssh-rsa CCCDDD"},
@@ -234,10 +233,7 @@
 			spec: clusterv1alpha1.MachineSpec{
 				ObjectMeta: metav1.ObjectMeta{Name: "node1"},
 				Versions: clusterv1alpha1.MachineVersionInfo{
-					Kubelet: "v1.23.5",
-=======
-					Kubelet: "1.24.9",
->>>>>>> dde12b44
+					Kubelet: "1.24.0",
 				},
 			},
 			ccProvider: &fakeCloudConfigProvider{
@@ -252,73 +248,7 @@
 			},
 		},
 		{
-			name: "ignition_v1.24.0",
-			providerSpec: &providerconfigtypes.Config{
-				CloudProvider: "vsphere",
-				SSHPublicKeys: []string{"ssh-rsa AAABBB", "ssh-rsa CCCDDD"},
-				CAPublicKey:   pointer.StringPtr("ssh-rsa AAABBB"),
-				Network: &providerconfigtypes.NetworkConfig{
-					CIDR:    "192.168.81.4/24",
-					Gateway: "192.168.81.1",
-					DNS: providerconfigtypes.DNSConfig{
-						Servers: []string{"8.8.8.8"},
-					},
-				},
-			},
-			spec: clusterv1alpha1.MachineSpec{
-				ObjectMeta: metav1.ObjectMeta{Name: "node1"},
-				Versions: clusterv1alpha1.MachineVersionInfo{
-					Kubelet: "1.24.0",
-				},
-			},
-			ccProvider: &fakeCloudConfigProvider{
-				name:   "vsphere",
-				config: "{vsphere-config:true}",
-				err:    nil,
-			},
-			DNSIPs: []net.IP{net.ParseIP("10.10.10.10")},
-			osConfig: &Config{
-				DisableAutoUpdate:   true,
-				ProvisioningUtility: Ignition,
-			},
-		},
-		{
-<<<<<<< HEAD
-			name: "cloud-init_v1.21.10",
-			providerSpec: &providerconfigtypes.Config{
-				CloudProvider: "anexia",
-				SSHPublicKeys: []string{"ssh-rsa AAABBB", "ssh-rsa CCCDDD"},
-				CAPublicKey:   pointer.StringPtr("ssh-rsa AAABBB"),
-				Network: &providerconfigtypes.NetworkConfig{
-					CIDR:    "192.168.81.4/24",
-					Gateway: "192.168.81.1",
-					DNS: providerconfigtypes.DNSConfig{
-						Servers: []string{"8.8.8.8"},
-					},
-				},
-			},
-			spec: clusterv1alpha1.MachineSpec{
-				ObjectMeta: metav1.ObjectMeta{Name: "node1"},
-				Versions: clusterv1alpha1.MachineVersionInfo{
-					Kubelet: "v1.21.10",
-				},
-			},
-			ccProvider: &fakeCloudConfigProvider{
-				name:   "anexia",
-				config: "{anexia-config:true}",
-				err:    nil,
-			},
-			DNSIPs: []net.IP{net.ParseIP("10.10.10.10")},
-			osConfig: &Config{
-				DisableAutoUpdate:   true,
-				ProvisioningUtility: CloudInit,
-			},
-		},
-		{
-			name: "cloud-init_v1.22.7",
-=======
 			name: "cloud-init_v1.25.0",
->>>>>>> dde12b44
 			providerSpec: &providerconfigtypes.Config{
 				CloudProvider: "anexia",
 				SSHPublicKeys: []string{"ssh-rsa AAABBB", "ssh-rsa CCCDDD"},
