--- conflicted
+++ resolved
@@ -100,36 +100,6 @@
 
 	data := struct {
 		plugin.UserDataRequest
-<<<<<<< HEAD
-		ProviderSpec                   *providerconfigtypes.Config
-		FlatcarConfig                  *Config
-		Kubeconfig                     string
-		KubernetesCACert               string
-		KubeletVersion                 string
-		NodeIPScript                   string
-		ExtraKubeletFlags              []string
-		InsecureRegistries             []string
-		RegistryMirrors                map[string][]string
-		ContainerRuntimeScript         string
-		ContainerRuntimeConfigFileName string
-		ContainerRuntimeConfig         string
-		ContainerRuntimeName           string
-	}{
-		UserDataRequest:                req,
-		ProviderSpec:                   pconfig,
-		FlatcarConfig:                  flatcarConfig,
-		Kubeconfig:                     kubeconfigString,
-		KubernetesCACert:               kubernetesCACert,
-		KubeletVersion:                 kubeletVersion.String(),
-		NodeIPScript:                   userdatahelper.SetupNodeIPEnvScript(),
-		ExtraKubeletFlags:              crEngine.KubeletFlags(),
-		InsecureRegistries:             req.ContainerRuntime.InsecureRegistries,
-		RegistryMirrors:                req.ContainerRuntime.RegistryMirrors,
-		ContainerRuntimeScript:         crScript,
-		ContainerRuntimeConfigFileName: crEngine.ConfigFileName(),
-		ContainerRuntimeConfig:         crConfig,
-		ContainerRuntimeName:           crEngine.String(),
-=======
 		ProviderSpec                       *providerconfigtypes.Config
 		FlatcarConfig                      *Config
 		KubeletVersion                     string
@@ -137,6 +107,8 @@
 		KubernetesCACert                   string
 		NodeIPScript                       string
 		ExtraKubeletFlags                  []string
+		InsecureRegistries             []string
+		RegistryMirrors                map[string][]string
 		ContainerRuntimeScript             string
 		ContainerRuntimeConfigFileName     string
 		ContainerRuntimeConfig             string
@@ -152,13 +124,14 @@
 		KubernetesCACert:                   kubernetesCACert,
 		NodeIPScript:                       userdatahelper.SetupNodeIPEnvScript(pconfig.Network.GetIPFamily()),
 		ExtraKubeletFlags:                  crEngine.KubeletFlags(),
+		InsecureRegistries:             req.ContainerRuntime.InsecureRegistries,
+		RegistryMirrors:                req.ContainerRuntime.RegistryMirrors,
 		ContainerRuntimeScript:             crScript,
 		ContainerRuntimeConfigFileName:     crEngine.ConfigFileName(),
 		ContainerRuntimeConfig:             crConfig,
 		ContainerRuntimeAuthConfigFileName: crEngine.AuthConfigFileName(),
 		ContainerRuntimeAuthConfig:         crAuthConfig,
 		ContainerRuntimeName:               crEngine.String(),
->>>>>>> dde12b44
 	}
 
 	b := &bytes.Buffer{}
