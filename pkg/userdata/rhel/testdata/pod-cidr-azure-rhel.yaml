--- conflicted
+++ resolved
@@ -131,17 +131,8 @@
     EnvironmentFile=-/etc/environment
     EOF
 
-<<<<<<< HEAD
-    yum install -y \
-        docker-ce-cli-20.10* \
-        containerd.io-1.4* \
-        docker-ce-20.10* \
-        yum-plugin-versionlock
-    yum versionlock add docker-ce* containerd.io
-=======
     yum install -y containerd.io-1.6* yum-plugin-versionlock
     yum versionlock add containerd.io
->>>>>>> dde12b44
 
     systemctl daemon-reload
     systemctl enable --now containerd
