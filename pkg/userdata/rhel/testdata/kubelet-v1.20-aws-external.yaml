#cloud-config


ssh_pwauth: no

write_files:
- path: "/opt/restart-kubelet.sh"
  permissions: "0755"
  content: |
    #!/bin/bash

    while true; do
    	output=$(journalctl -u kubelet -n 1 | grep "use of closed network connection")
    	if [[ $? != 0 ]]; then
    	  echo "Error not found in logs"
    	elif [[ $output ]]; then
    	  echo "Restart kubelet"
    	  systemctl restart kubelet
    	fi

    	# Runs every 10 minutes
    	sleep 600
    done

- path: "/etc/systemd/system/kubelet-restart.service"
  permissions: "0644"
  content: |
    [Unit]
    Description=Restarts kubelet on use of closed network connection error
    Requires=kubelet.service
    After=kubelet.service

    [Service]
    ExecStart=/opt/kubelet-restart.sh

    [Install]
    WantedBy=multi-user.target

- path: "/etc/systemd/journald.conf.d/max_disk_use.conf"
  content: |
    [Journal]
    SystemMaxUse=5G


- path: "/opt/load-kernel-modules.sh"
  permissions: "0755"
  content: |
    #!/usr/bin/env bash
    set -euo pipefail

    modprobe ip_vs
    modprobe ip_vs_rr
    modprobe ip_vs_wrr
    modprobe ip_vs_sh

    if modinfo nf_conntrack_ipv4 &> /dev/null; then
      modprobe nf_conntrack_ipv4
    else
      modprobe nf_conntrack
    fi


- path: "/etc/sysctl.d/k8s.conf"
  content: |
    net.bridge.bridge-nf-call-ip6tables = 1
    net.bridge.bridge-nf-call-iptables = 1
    kernel.panic_on_oops = 1
    kernel.panic = 10
    net.ipv4.ip_forward = 1
    vm.overcommit_memory = 1
    fs.inotify.max_user_watches = 1048576


- path: /etc/selinux/config
  content: |
    # This file controls the state of SELinux on the system.
    # SELINUX= can take one of these three values:
    #     enforcing - SELinux security policy is enforced.
    #     permissive - SELinux prints warnings instead of enforcing.
    #     disabled - No SELinux policy is loaded.
    SELINUX=permissive
    # SELINUXTYPE= can take one of three two values:
    #     targeted - Targeted processes are protected,
    #     minimum - Modification of targeted policy. Only selected processes are protected.
    #     mls - Multi Level Security protection.
    SELINUXTYPE=targeted

- path: "/opt/bin/setup"
  permissions: "0755"
  content: |
    #!/bin/bash
    set -xeuo pipefail

    setenforce 0 || true
    systemctl restart systemd-modules-load.service
    sysctl --system
    sed -i.orig '/.*swap.*/d' /etc/fstab
    swapoff -a


    yum install -y \
      device-mapper-persistent-data \
      lvm2 \
      ebtables \
      ethtool \
      nfs-utils \
      bash-completion \
      sudo \
      socat \
      wget \
      curl \
      ipvsadm


    yum install -y yum-utils
    yum-config-manager --add-repo=https://download.docker.com/linux/centos/docker-ce.repo
    yum-config-manager --save --setopt=docker-ce-stable.module_hotfixes=true

    mkdir -p /etc/systemd/system/containerd.service.d /etc/systemd/system/docker.service.d

    cat <<EOF | tee /etc/systemd/system/containerd.service.d/environment.conf /etc/systemd/system/docker.service.d/environment.conf
    [Service]
    Restart=always
    EnvironmentFile=-/etc/environment
    EOF

    yum install -y \
        docker-ce-19.03.13 \
        docker-ce-cli-19.03.13 \
        containerd.io-1.4.3 \
        yum-plugin-versionlock
    yum versionlock add docker-ce-* containerd.io

    systemctl daemon-reload
    systemctl enable --now docker


    opt_bin=/opt/bin
    cni_bin_dir=/opt/cni/bin
    mkdir -p /etc/cni/net.d /etc/kubernetes/dynamic-config-dir /etc/kubernetes/manifests "$opt_bin" "$cni_bin_dir"
    arch=${HOST_ARCH-}
    if [ -z "$arch" ]
    then
    case $(uname -m) in
    x86_64)
        arch="amd64"
        ;;
    aarch64)
        arch="arm64"
        ;;
    *)
        echo "unsupported CPU architecture, exiting"
        exit 1
        ;;
    esac
    fi
    CNI_VERSION="${CNI_VERSION:-v0.8.7}"
    cni_base_url="https://github.com/containernetworking/plugins/releases/download/$CNI_VERSION"
    cni_filename="cni-plugins-linux-$arch-$CNI_VERSION.tgz"
    curl -Lfo "$cni_bin_dir/$cni_filename" "$cni_base_url/$cni_filename"
    cni_sum=$(curl -Lf "$cni_base_url/$cni_filename.sha256")
    cd "$cni_bin_dir"
    sha256sum -c <<<"$cni_sum"
    tar xvf "$cni_filename"
    rm -f "$cni_filename"
    cd -
    KUBE_VERSION="${KUBE_VERSION:-v1.20.1}"
    kube_dir="$opt_bin/kubernetes-$KUBE_VERSION"
    kube_base_url="https://storage.googleapis.com/kubernetes-release/release/$KUBE_VERSION/bin/linux/$arch"
    kube_sum_file="$kube_dir/sha256"
    mkdir -p "$kube_dir"
    : >"$kube_sum_file"

    for bin in kubelet kubeadm kubectl; do
        curl -Lfo "$kube_dir/$bin" "$kube_base_url/$bin"
        chmod +x "$kube_dir/$bin"
        sum=$(curl -Lf "$kube_base_url/$bin.sha256")
        echo "$sum  $kube_dir/$bin" >>"$kube_sum_file"
    done
    sha256sum -c "$kube_sum_file"

    for bin in kubelet kubeadm kubectl; do
        ln -sf "$kube_dir/$bin" "$opt_bin"/$bin
    done

    if [[ ! -x /opt/bin/health-monitor.sh ]]; then
        curl -Lfo /opt/bin/health-monitor.sh https://raw.githubusercontent.com/kubermatic/machine-controller/8b5b66e4910a6228dfaecccaa0a3b05ec4902f8e/pkg/userdata/scripts/health-monitor.sh
        chmod +x /opt/bin/health-monitor.sh
    fi

    # set kubelet nodeip environment variable
    mkdir -p /etc/systemd/system/kubelet.service.d/
    /opt/bin/setup_net_env.sh

    systemctl enable --now kubelet
    systemctl enable --now --no-block kubelet-healthcheck.service
<<<<<<< HEAD
    systemctl enable --now --no-block docker-healthcheck.service
	systemctl enable --now --no-block kubelet-restart.service
=======
>>>>>>> 4c9c550b

- path: "/opt/bin/supervise.sh"
  permissions: "0755"
  content: |
    #!/bin/bash
    set -xeuo pipefail
    while ! "$@"; do
      sleep 1
    done

- path: "/etc/systemd/system/kubelet.service"
  content: |
    [Unit]
    After=docker.service
    Requires=docker.service

    Description=kubelet: The Kubernetes Node Agent
    Documentation=https://kubernetes.io/docs/home/

    [Service]
    Restart=always
    StartLimitInterval=0
    RestartSec=10
    CPUAccounting=true
    MemoryAccounting=true

    Environment="PATH=/opt/bin:/bin:/usr/local/sbin:/usr/local/bin:/usr/sbin:/usr/bin:/sbin/"
    EnvironmentFile=-/etc/environment

    ExecStartPre=/bin/bash /opt/load-kernel-modules.sh
    ExecStartPre=/bin/bash /opt/bin/setup_net_env.sh
    ExecStart=/opt/bin/kubelet $KUBELET_EXTRA_ARGS \
      --bootstrap-kubeconfig=/etc/kubernetes/bootstrap-kubelet.conf \
      --kubeconfig=/var/lib/kubelet/kubeconfig \
      --config=/etc/kubernetes/kubelet.conf \
      --network-plugin=cni \
      --cert-dir=/etc/kubernetes/pki \
      --cloud-provider=external \
      --dynamic-config-dir=/etc/kubernetes/dynamic-config-dir \
      --exit-on-lock-contention \
      --lock-file=/tmp/kubelet.lock \
      --container-runtime=docker \
      --container-runtime-endpoint=unix:///var/run/dockershim.sock \
      --node-ip ${KUBELET_NODE_IP}

    [Install]
    WantedBy=multi-user.target

- path: "/etc/kubernetes/cloud-config"
  permissions: "0600"
  content: |
    {aws-config:true}

- path: "/opt/bin/setup_net_env.sh"
  permissions: "0755"
  content: |
    #!/usr/bin/env bash
    echodate() {
      echo "[$(date -Is)]" "$@"
    }

    # get the default interface IP address
    DEFAULT_IFC_IP=$(ip -o  route get 1 | grep -oP "src \K\S+")

    if [ -z "${DEFAULT_IFC_IP}" ]
    then
    	echodate "Failed to get IP address for the default route interface"
    	exit 1
    fi

    # write the nodeip_env file
    if grep -q coreos /etc/os-release
    then
      echo "KUBELET_NODE_IP=${DEFAULT_IFC_IP}" > /etc/kubernetes/nodeip.conf
    elif [ ! -d /etc/systemd/system/kubelet.service.d ]
    then
    	echodate "Can't find kubelet service extras directory"
    	exit 1
    else
      echo -e "[Service]\nEnvironment=\"KUBELET_NODE_IP=${DEFAULT_IFC_IP}\"" > /etc/systemd/system/kubelet.service.d/nodeip.conf
    fi


- path: "/etc/kubernetes/bootstrap-kubelet.conf"
  permissions: "0600"
  content: |
    apiVersion: v1
    clusters:
    - cluster:
        certificate-authority-data: LS0tLS1CRUdJTiBDRVJUSUZJQ0FURS0tLS0tCk1JSUVXakNDQTBLZ0F3SUJBZ0lKQUxmUmxXc0k4WVFITUEwR0NTcUdTSWIzRFFFQkJRVUFNSHN4Q3pBSkJnTlYKQkFZVEFsVlRNUXN3Q1FZRFZRUUlFd0pEUVRFV01CUUdBMVVFQnhNTlUyRnVJRVp5WVc1amFYTmpiekVVTUJJRwpBMVVFQ2hNTFFuSmhaR1pwZEhwcGJtTXhFakFRQmdOVkJBTVRDV3h2WTJGc2FHOXpkREVkTUJzR0NTcUdTSWIzCkRRRUpBUllPWW5KaFpFQmtZVzVuWVM1amIyMHdIaGNOTVRRd056RTFNakEwTmpBMVdoY05NVGN3TlRBME1qQTAKTmpBMVdqQjdNUXN3Q1FZRFZRUUdFd0pWVXpFTE1Ba0dBMVVFQ0JNQ1EwRXhGakFVQmdOVkJBY1REVk5oYmlCRwpjbUZ1WTJselkyOHhGREFTQmdOVkJBb1RDMEp5WVdSbWFYUjZhVzVqTVJJd0VBWURWUVFERXdsc2IyTmhiR2h2CmMzUXhIVEFiQmdrcWhraUc5dzBCQ1FFV0RtSnlZV1JBWkdGdVoyRXVZMjl0TUlJQklqQU5CZ2txaGtpRzl3MEIKQVFFRkFBT0NBUThBTUlJQkNnS0NBUUVBdDVmQWpwNGZUY2VrV1VUZnpzcDBreWloMU9ZYnNHTDBLWDFlUmJTUwpSOE9kMCs5UTYySHlueStHRndNVGI0QS9LVThtc3NvSHZjY2VTQUFid2ZieEZLLytzNTFUb2JxVW5PUlpyT29UClpqa1V5Z2J5WERTSzk5WUJiY1IxUGlwOHZ3TVRtNFhLdUx0Q2lnZUJCZGpqQVFkZ1VPMjhMRU5HbHNNbm1lWWsKSmZPRFZHblZtcjVMdGI5QU5BOElLeVRmc25ISjRpT0NTL1BsUGJVajJxN1lub1ZMcG9zVUJNbGdVYi9DeWtYMwptT29MYjR5SkpReUEvaVNUNlp4aUlFajM2RDR5V1o1bGc3WUpsK1VpaUJRSEdDblBkR3lpcHFWMDZleDBoZVlXCmNhaVc4TFdaU1VROTNqUStXVkNIOGhUN0RRTzFkbXN2VW1YbHEvSmVBbHdRL1FJREFRQUJvNEhnTUlIZE1CMEcKQTFVZERnUVdCQlJjQVJPdGhTNFA0VTd2VGZqQnlDNTY5UjdFNkRDQnJRWURWUjBqQklHbE1JR2lnQlJjQVJPdApoUzRQNFU3dlRmakJ5QzU2OVI3RTZLRi9wSDB3ZXpFTE1Ba0dBMVVFQmhNQ1ZWTXhDekFKQmdOVkJBZ1RBa05CCk1SWXdGQVlEVlFRSEV3MVRZVzRnUm5KaGJtTnBjMk52TVJRd0VnWURWUVFLRXd0Q2NtRmtabWwwZW1sdVl6RVMKTUJBR0ExVUVBeE1KYkc5allXeG9iM04wTVIwd0d3WUpLb1pJaHZjTkFRa0JGZzVpY21Ga1FHUmhibWRoTG1OdgpiWUlKQUxmUmxXc0k4WVFITUF3R0ExVWRFd1FGTUFNQkFmOHdEUVlKS29aSWh2Y05BUUVGQlFBRGdnRUJBRzZoClU5ZjlzTkgwLzZvQmJHR3kyRVZVMFVnSVRVUUlyRldvOXJGa3JXNWsvWGtEalFtKzNsempUMGlHUjRJeEUvQW8KZVU2c1FodWE3d3JXZUZFbjQ3R0w5OGxuQ3NKZEQ3b1pOaEZtUTk1VGIvTG5EVWpzNVlqOWJyUDBOV3pYZllVNApVSzJabklOSlJjSnBCOGlSQ2FDeEU4RGRjVUYwWHFJRXE2cEEyNzJzbm9MbWlYTE12Tmwza1lFZG0ramU2dm9ECjU4U05WRVVzenR6UXlYbUpFaENwd1ZJMEE2UUNqelhqK3F2cG13M1paSGk4SndYZWk4WlpCTFRTRkJraThaN24Kc0g5QkJIMzgvU3pVbUFONFFIU1B5MWdqcW0wME9BRThOYVlEa2gvYnpFNGQ3bUxHR01XcC9XRTNLUFN1ODJIRgprUGU2WG9TYmlMbS9reGszMlQwPQotLS0tLUVORCBDRVJUSUZJQ0FURS0tLS0t
        server: https://server:443
      name: ""
    contexts: null
    current-context: ""
    kind: Config
    preferences: {}
    users:
    - name: ""
      user:
        token: my-token


- path: "/etc/kubernetes/kubelet.conf"
  content: |
    apiVersion: kubelet.config.k8s.io/v1beta1
    authentication:
      anonymous:
        enabled: false
      webhook:
        cacheTTL: 0s
        enabled: true
      x509:
        clientCAFile: /etc/kubernetes/pki/ca.crt
    authorization:
      mode: Webhook
      webhook:
        cacheAuthorizedTTL: 0s
        cacheUnauthorizedTTL: 0s
    cgroupDriver: systemd
    clusterDomain: cluster.local
    cpuManagerReconcilePeriod: 0s
    evictionPressureTransitionPeriod: 0s
    featureGates:
      RotateKubeletServerCertificate: true
    fileCheckFrequency: 0s
    httpCheckFrequency: 0s
    imageMinimumGCAge: 0s
    kind: KubeletConfiguration
    kubeReserved:
      cpu: 200m
      ephemeral-storage: 1Gi
      memory: 200Mi
    logging: {}
    nodeStatusReportFrequency: 0s
    nodeStatusUpdateFrequency: 0s
    protectKernelDefaults: true
    rotateCertificates: true
    runtimeRequestTimeout: 0s
    serverTLSBootstrap: true
    staticPodPath: /etc/kubernetes/manifests
    streamingConnectionIdleTimeout: 0s
    syncFrequency: 0s
    systemReserved:
      cpu: 200m
      ephemeral-storage: 1Gi
      memory: 200Mi
    volumePluginDir: /var/lib/kubelet/volumeplugins
    volumeStatsAggPeriod: 0s


- path: "/etc/kubernetes/pki/ca.crt"
  content: |
    -----BEGIN CERTIFICATE-----
    MIIEWjCCA0KgAwIBAgIJALfRlWsI8YQHMA0GCSqGSIb3DQEBBQUAMHsxCzAJBgNV
    BAYTAlVTMQswCQYDVQQIEwJDQTEWMBQGA1UEBxMNU2FuIEZyYW5jaXNjbzEUMBIG
    A1UEChMLQnJhZGZpdHppbmMxEjAQBgNVBAMTCWxvY2FsaG9zdDEdMBsGCSqGSIb3
    DQEJARYOYnJhZEBkYW5nYS5jb20wHhcNMTQwNzE1MjA0NjA1WhcNMTcwNTA0MjA0
    NjA1WjB7MQswCQYDVQQGEwJVUzELMAkGA1UECBMCQ0ExFjAUBgNVBAcTDVNhbiBG
    cmFuY2lzY28xFDASBgNVBAoTC0JyYWRmaXR6aW5jMRIwEAYDVQQDEwlsb2NhbGhv
    c3QxHTAbBgkqhkiG9w0BCQEWDmJyYWRAZGFuZ2EuY29tMIIBIjANBgkqhkiG9w0B
    AQEFAAOCAQ8AMIIBCgKCAQEAt5fAjp4fTcekWUTfzsp0kyih1OYbsGL0KX1eRbSS
    R8Od0+9Q62Hyny+GFwMTb4A/KU8mssoHvcceSAAbwfbxFK/+s51TobqUnORZrOoT
    ZjkUygbyXDSK99YBbcR1Pip8vwMTm4XKuLtCigeBBdjjAQdgUO28LENGlsMnmeYk
    JfODVGnVmr5Ltb9ANA8IKyTfsnHJ4iOCS/PlPbUj2q7YnoVLposUBMlgUb/CykX3
    mOoLb4yJJQyA/iST6ZxiIEj36D4yWZ5lg7YJl+UiiBQHGCnPdGyipqV06ex0heYW
    caiW8LWZSUQ93jQ+WVCH8hT7DQO1dmsvUmXlq/JeAlwQ/QIDAQABo4HgMIHdMB0G
    A1UdDgQWBBRcAROthS4P4U7vTfjByC569R7E6DCBrQYDVR0jBIGlMIGigBRcAROt
    hS4P4U7vTfjByC569R7E6KF/pH0wezELMAkGA1UEBhMCVVMxCzAJBgNVBAgTAkNB
    MRYwFAYDVQQHEw1TYW4gRnJhbmNpc2NvMRQwEgYDVQQKEwtCcmFkZml0emluYzES
    MBAGA1UEAxMJbG9jYWxob3N0MR0wGwYJKoZIhvcNAQkBFg5icmFkQGRhbmdhLmNv
    bYIJALfRlWsI8YQHMAwGA1UdEwQFMAMBAf8wDQYJKoZIhvcNAQEFBQADggEBAG6h
    U9f9sNH0/6oBbGGy2EVU0UgITUQIrFWo9rFkrW5k/XkDjQm+3lzjT0iGR4IxE/Ao
    eU6sQhua7wrWeFEn47GL98lnCsJdD7oZNhFmQ95Tb/LnDUjs5Yj9brP0NWzXfYU4
    UK2ZnINJRcJpB8iRCaCxE8DdcUF0XqIEq6pA272snoLmiXLMvNl3kYEdm+je6voD
    58SNVEUsztzQyXmJEhCpwVI0A6QCjzXj+qvpmw3ZZHi8JwXei8ZZBLTSFBki8Z7n
    sH9BBH38/SzUmAN4QHSPy1gjqm00OAE8NaYDkh/bzE4d7mLGGMWp/WE3KPSu82HF
    kPe6XoSbiLm/kxk32T0=
    -----END CERTIFICATE-----

- path: "/etc/systemd/system/setup.service"
  permissions: "0644"
  content: |
    [Install]
    WantedBy=multi-user.target

    [Unit]
    Requires=network-online.target
    After=network-online.target

    [Service]
    Type=oneshot
    RemainAfterExit=true
    EnvironmentFile=-/etc/environment
    ExecStart=/opt/bin/supervise.sh /opt/bin/setup

- path: "/etc/profile.d/opt-bin-path.sh"
  permissions: "0644"
  content: |
    export PATH="/opt/bin:$PATH"

- path: /etc/docker/daemon.json
  permissions: "0644"
  content: |
    {"exec-opts":["native.cgroupdriver=systemd"],"storage-driver":"overlay2","log-driver":"json-file","log-opts":{"max-size":"100m"}}

- path: /etc/systemd/system/kubelet-healthcheck.service
  permissions: "0644"
  content: |
    [Unit]
    Requires=kubelet.service
    After=kubelet.service

    [Service]
    ExecStart=/opt/bin/health-monitor.sh kubelet

    [Install]
    WantedBy=multi-user.target


rh_subscription:
    username: ""
    password: ""
    auto-attach: true

runcmd:
- systemctl start setup.service<|MERGE_RESOLUTION|>--- conflicted
+++ resolved
@@ -194,11 +194,6 @@
 
     systemctl enable --now kubelet
     systemctl enable --now --no-block kubelet-healthcheck.service
-<<<<<<< HEAD
-    systemctl enable --now --no-block docker-healthcheck.service
-	systemctl enable --now --no-block kubelet-restart.service
-=======
->>>>>>> 4c9c550b
 
 - path: "/opt/bin/supervise.sh"
   permissions: "0755"
