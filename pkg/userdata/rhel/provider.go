--- conflicted
+++ resolved
@@ -40,11 +40,7 @@
 func (p Provider) UserData(req plugin.UserDataRequest) (string, error) {
 	tmpl, err := template.New("user-data").Funcs(userdatahelper.TxtFuncMap()).Parse(userDataTemplate)
 	if err != nil {
-<<<<<<< HEAD
-		return "", fmt.Errorf("FAILED TO PARSE USER-DATA TEMPLATE: %v", err)
-=======
 		return "", fmt.Errorf("failed to parse user-data template: %w", err)
->>>>>>> 4c9c550b
 	}
 
 	kubeletVersion, err := semver.NewVersion(req.MachineSpec.Versions.Kubelet)
@@ -248,13 +244,6 @@
     {{ end -}}
     systemctl enable --now kubelet
     systemctl enable --now --no-block kubelet-healthcheck.service
-<<<<<<< HEAD
-    systemctl enable --now --no-block docker-healthcheck.service
-{{- /* SysEleven block start */}}
-	systemctl enable --now --no-block kubelet-restart.service
-{{- /* SysEleven block end */}}
-=======
->>>>>>> 4c9c550b
 
 - path: "/opt/bin/supervise.sh"
   permissions: "0755"
@@ -316,11 +305,7 @@
 - path: {{ .ContainerRuntimeConfigFileName }}
   permissions: "0644"
   content: |
-<<<<<<< HEAD
-{{ dockerConfig .InsecureRegistries .RegistryMirrors .MaxLogSize | indent 4 }}
-=======
 {{ .ContainerRuntimeConfig | indent 4 }}
->>>>>>> 4c9c550b
 
 - path: /etc/systemd/system/kubelet-healthcheck.service
   permissions: "0644"
