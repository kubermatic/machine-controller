/*
Copyright 2019 The Machine Controller Authors.

Licensed under the Apache License, Version 2.0 (the "License");
you may not use this file except in compliance with the License.
You may obtain a copy of the License at

    http://www.apache.org/licenses/LICENSE-2.0

Unless required by applicable law or agreed to in writing, software
distributed under the License is distributed on an "AS IS" BASIS,
WITHOUT WARRANTIES OR CONDITIONS OF ANY KIND, either express or implied.
See the License for the specific language governing permissions and
limitations under the License.
*/

//
// UserData plugin for SLES.
//

package sles

import (
	"encoding/json"
	"flag"
	"fmt"
	"net"
	"testing"

	"github.com/Masterminds/semver/v3"

	clusterv1alpha1 "github.com/kubermatic/machine-controller/pkg/apis/cluster/v1alpha1"
	"github.com/kubermatic/machine-controller/pkg/apis/plugin"
	"github.com/kubermatic/machine-controller/pkg/containerruntime"
	providerconfigtypes "github.com/kubermatic/machine-controller/pkg/providerconfig/types"
	testhelper "github.com/kubermatic/machine-controller/pkg/test"
	"github.com/kubermatic/machine-controller/pkg/userdata/cloud"
	"github.com/kubermatic/machine-controller/pkg/userdata/convert"

	metav1 "k8s.io/apimachinery/pkg/apis/meta/v1"
	"k8s.io/apimachinery/pkg/runtime"
	clientcmdapi "k8s.io/client-go/tools/clientcmd/api"
	"k8s.io/utils/pointer"
)

var (
	update = flag.Bool("update", false, "update testdata files")

	pemCertificate = `-----BEGIN CERTIFICATE-----
MIIEWjCCA0KgAwIBAgIJALfRlWsI8YQHMA0GCSqGSIb3DQEBBQUAMHsxCzAJBgNV
BAYTAlVTMQswCQYDVQQIEwJDQTEWMBQGA1UEBxMNU2FuIEZyYW5jaXNjbzEUMBIG
A1UEChMLQnJhZGZpdHppbmMxEjAQBgNVBAMTCWxvY2FsaG9zdDEdMBsGCSqGSIb3
DQEJARYOYnJhZEBkYW5nYS5jb20wHhcNMTQwNzE1MjA0NjA1WhcNMTcwNTA0MjA0
NjA1WjB7MQswCQYDVQQGEwJVUzELMAkGA1UECBMCQ0ExFjAUBgNVBAcTDVNhbiBG
cmFuY2lzY28xFDASBgNVBAoTC0JyYWRmaXR6aW5jMRIwEAYDVQQDEwlsb2NhbGhv
c3QxHTAbBgkqhkiG9w0BCQEWDmJyYWRAZGFuZ2EuY29tMIIBIjANBgkqhkiG9w0B
AQEFAAOCAQ8AMIIBCgKCAQEAt5fAjp4fTcekWUTfzsp0kyih1OYbsGL0KX1eRbSS
R8Od0+9Q62Hyny+GFwMTb4A/KU8mssoHvcceSAAbwfbxFK/+s51TobqUnORZrOoT
ZjkUygbyXDSK99YBbcR1Pip8vwMTm4XKuLtCigeBBdjjAQdgUO28LENGlsMnmeYk
JfODVGnVmr5Ltb9ANA8IKyTfsnHJ4iOCS/PlPbUj2q7YnoVLposUBMlgUb/CykX3
mOoLb4yJJQyA/iST6ZxiIEj36D4yWZ5lg7YJl+UiiBQHGCnPdGyipqV06ex0heYW
caiW8LWZSUQ93jQ+WVCH8hT7DQO1dmsvUmXlq/JeAlwQ/QIDAQABo4HgMIHdMB0G
A1UdDgQWBBRcAROthS4P4U7vTfjByC569R7E6DCBrQYDVR0jBIGlMIGigBRcAROt
hS4P4U7vTfjByC569R7E6KF/pH0wezELMAkGA1UEBhMCVVMxCzAJBgNVBAgTAkNB
MRYwFAYDVQQHEw1TYW4gRnJhbmNpc2NvMRQwEgYDVQQKEwtCcmFkZml0emluYzES
MBAGA1UEAxMJbG9jYWxob3N0MR0wGwYJKoZIhvcNAQkBFg5icmFkQGRhbmdhLmNv
bYIJALfRlWsI8YQHMAwGA1UdEwQFMAMBAf8wDQYJKoZIhvcNAQEFBQADggEBAG6h
U9f9sNH0/6oBbGGy2EVU0UgITUQIrFWo9rFkrW5k/XkDjQm+3lzjT0iGR4IxE/Ao
eU6sQhua7wrWeFEn47GL98lnCsJdD7oZNhFmQ95Tb/LnDUjs5Yj9brP0NWzXfYU4
UK2ZnINJRcJpB8iRCaCxE8DdcUF0XqIEq6pA272snoLmiXLMvNl3kYEdm+je6voD
58SNVEUsztzQyXmJEhCpwVI0A6QCjzXj+qvpmw3ZZHi8JwXei8ZZBLTSFBki8Z7n
sH9BBH38/SzUmAN4QHSPy1gjqm00OAE8NaYDkh/bzE4d7mLGGMWp/WE3KPSu82HF
kPe6XoSbiLm/kxk32T0=
-----END CERTIFICATE-----`

	kubeconfig = &clientcmdapi.Config{
		Clusters: map[string]*clientcmdapi.Cluster{
			"": {
				Server:                   "https://server:443",
				CertificateAuthorityData: []byte(pemCertificate),
			},
		},
		AuthInfos: map[string]*clientcmdapi.AuthInfo{
			"": {
				Token: "my-token",
			},
		},
	}

	kubeletFeatureGates = map[string]bool{
		"RotateKubeletServerCertificate": true,
	}
)

const (
	defaultVersion = "1.22.5"
)

type fakeCloudConfigProvider struct {
	config string
	name   string
	err    error
}

func (p *fakeCloudConfigProvider) GetCloudConfig(spec clusterv1alpha1.MachineSpec) (config string, name string, err error) {
	return p.config, p.name, p.err
}

// userDataTestCase contains the data for a table-driven test.
type userDataTestCase struct {
	name                  string
	spec                  clusterv1alpha1.MachineSpec
	ccProvider            cloud.ConfigProvider
	osConfig              *Config
	providerSpec          *providerconfigtypes.Config
	DNSIPs                []net.IP
	kubernetesCACert      string
	externalCloudProvider bool
	httpProxy             string
	noProxy               string
<<<<<<< HEAD
	insecureRegistries    []string
	registryMirrors       map[string][]string
	nodeMaxLogSize        string
=======
	insecureRegistries    string
	registryMirrors       string
>>>>>>> 99a8a3fe
	pauseImage            string
	containerruntime      string
}

func simpleVersionTests() []userDataTestCase {
	versions := []*semver.Version{
		semver.MustParse("v1.20.14"),
		semver.MustParse("v1.21.8"),
		semver.MustParse("v1.22.5"),
		semver.MustParse("v1.23.0"),
	}

	var tests []userDataTestCase
	for _, v := range versions {
		tests = append(tests, userDataTestCase{
			name: fmt.Sprintf("version-%s", v.String()),
			providerSpec: &providerconfigtypes.Config{
				CloudProvider: "",
				SSHPublicKeys: []string{"ssh-rsa AAABBB"},
			},
			spec: clusterv1alpha1.MachineSpec{
				ObjectMeta: metav1.ObjectMeta{
					Name: "node1",
				},
				Versions: clusterv1alpha1.MachineVersionInfo{
					Kubelet: v.String(),
				},
			},
			ccProvider: &fakeCloudConfigProvider{
				name:   "",
				config: "",
				err:    nil,
			},
			DNSIPs:           []net.IP{net.ParseIP("10.10.10.10")},
			kubernetesCACert: "CACert",
			osConfig: &Config{
				DistUpgradeOnBoot: false,
			},
		})
	}

	return tests
}

// TestUserDataGeneration runs the data generation for different
// environments.
func TestUserDataGeneration(t *testing.T) {
	t.Parallel()

	tests := simpleVersionTests()
	tests = append(tests, []userDataTestCase{
		{
			name: "dist-upgrade-on-boot",
			providerSpec: &providerconfigtypes.Config{
				CloudProvider: "",
				SSHPublicKeys: []string{"ssh-rsa AAABBB"},
			},
			spec: clusterv1alpha1.MachineSpec{
				ObjectMeta: metav1.ObjectMeta{
					Name: "node1",
				},
				Versions: clusterv1alpha1.MachineVersionInfo{
					Kubelet: defaultVersion,
				},
			},
			ccProvider: &fakeCloudConfigProvider{
				name:   "",
				config: "",
				err:    nil,
			},
			DNSIPs:           []net.IP{net.ParseIP("10.10.10.10")},
			kubernetesCACert: "CACert",
			osConfig: &Config{
				DistUpgradeOnBoot: true,
			},
		},
		{
			name: "multiple-ssh-keys",
			providerSpec: &providerconfigtypes.Config{
				CloudProvider: "",
				SSHPublicKeys: []string{"ssh-rsa AAABBB", "ssh-rsa CCCDDD", "ssh-rsa EEEFFF"},
			},
			spec: clusterv1alpha1.MachineSpec{
				ObjectMeta: metav1.ObjectMeta{
					Name: "node1",
				},
				Versions: clusterv1alpha1.MachineVersionInfo{
					Kubelet: defaultVersion,
				},
			},
			ccProvider: &fakeCloudConfigProvider{
				name:   "",
				config: "",
				err:    nil,
			},
			DNSIPs:           []net.IP{net.ParseIP("10.10.10.10")},
			kubernetesCACert: "CACert",
			osConfig: &Config{
				DistUpgradeOnBoot: false,
			},
		},
		{
			name: "kubelet-version-without-v-prefix",
			providerSpec: &providerconfigtypes.Config{
				CloudProvider: "",
				SSHPublicKeys: []string{"ssh-rsa AAABBB"},
			},
			spec: clusterv1alpha1.MachineSpec{
				ObjectMeta: metav1.ObjectMeta{
					Name: "node1",
				},
				Versions: clusterv1alpha1.MachineVersionInfo{
					Kubelet: defaultVersion,
				},
			},
			ccProvider: &fakeCloudConfigProvider{
				name:   "",
				config: "",
				err:    nil,
			},
			DNSIPs:           []net.IP{net.ParseIP("10.10.10.10")},
			kubernetesCACert: "CACert",
			osConfig: &Config{
				DistUpgradeOnBoot: false,
			},
		},
		{
			name: "openstack",
			providerSpec: &providerconfigtypes.Config{
				CloudProvider: "openstack",
				SSHPublicKeys: []string{"ssh-rsa AAABBB"},
			},
			spec: clusterv1alpha1.MachineSpec{
				ObjectMeta: metav1.ObjectMeta{
					Name: "node1",
				},
				Versions: clusterv1alpha1.MachineVersionInfo{
					Kubelet: defaultVersion,
				},
			},
			ccProvider: &fakeCloudConfigProvider{
				name:   "openstack",
				config: "{openstack-config:true}",
				err:    nil,
			},
			DNSIPs:           []net.IP{net.ParseIP("10.10.10.10"), net.ParseIP("10.10.10.11"), net.ParseIP("10.10.10.12")},
			kubernetesCACert: "CACert",
			osConfig: &Config{
				DistUpgradeOnBoot: false,
			},
		},
		{
			name: "openstack-overwrite-cloud-config",
			providerSpec: &providerconfigtypes.Config{
				CloudProvider:        "openstack",
				SSHPublicKeys:        []string{"ssh-rsa AAABBB"},
				OverwriteCloudConfig: pointer.StringPtr("custom\ncloud\nconfig"),
			},
			spec: clusterv1alpha1.MachineSpec{
				ObjectMeta: metav1.ObjectMeta{
					Name: "node1",
				},
				Versions: clusterv1alpha1.MachineVersionInfo{
					Kubelet: defaultVersion,
				},
			},
			ccProvider: &fakeCloudConfigProvider{
				name:   "openstack",
				config: "{openstack-config:true}",
				err:    nil,
			},
			DNSIPs:           []net.IP{net.ParseIP("10.10.10.10")},
			kubernetesCACert: "CACert",
			osConfig: &Config{
				DistUpgradeOnBoot: false,
			},
		},
		{
			name: "vsphere",
			providerSpec: &providerconfigtypes.Config{
				CloudProvider:        "vsphere",
				SSHPublicKeys:        []string{"ssh-rsa AAABBB"},
				OverwriteCloudConfig: pointer.StringPtr("custom\ncloud\nconfig"),
			},
			spec: clusterv1alpha1.MachineSpec{
				ObjectMeta: metav1.ObjectMeta{
					Name: "node1",
				},
				Versions: clusterv1alpha1.MachineVersionInfo{
					Kubelet: defaultVersion,
				},
			},
			ccProvider: &fakeCloudConfigProvider{
				name:   "vsphere",
				config: "{vsphere-config:true}",
				err:    nil,
			},
			DNSIPs:           []net.IP{net.ParseIP("10.10.10.10")},
			kubernetesCACert: "CACert",
			osConfig: &Config{
				DistUpgradeOnBoot: false,
			},
		},
		{
			name: "vsphere-mirrors",
			providerSpec: &providerconfigtypes.Config{
				CloudProvider:        "vsphere",
				SSHPublicKeys:        []string{"ssh-rsa AAABBB"},
				OverwriteCloudConfig: pointer.StringPtr("custom\ncloud\nconfig"),
			},
			spec: clusterv1alpha1.MachineSpec{
				ObjectMeta: metav1.ObjectMeta{
					Name: "node1",
				},
				Versions: clusterv1alpha1.MachineVersionInfo{
					Kubelet: defaultVersion,
				},
			},
			ccProvider: &fakeCloudConfigProvider{
				name:   "vsphere",
				config: "{vsphere-config:true}",
				err:    nil,
			},
			DNSIPs:           []net.IP{net.ParseIP("10.10.10.10")},
			kubernetesCACert: "CACert",
			osConfig: &Config{
				DistUpgradeOnBoot: false,
			},
			httpProxy:       "http://192.168.100.100:3128",
			noProxy:         "192.168.1.0",
			registryMirrors: "https://registry.docker-cn.com",
			pauseImage:      "192.168.100.100:5000/kubernetes/pause:v3.1",
		},
		{
			name: "vsphere-proxy",
			providerSpec: &providerconfigtypes.Config{
				CloudProvider:        "vsphere",
				SSHPublicKeys:        []string{"ssh-rsa AAABBB"},
				OverwriteCloudConfig: pointer.StringPtr("custom\ncloud\nconfig"),
			},
			spec: clusterv1alpha1.MachineSpec{
				ObjectMeta: metav1.ObjectMeta{
					Name: "node1",
				},
				Versions: clusterv1alpha1.MachineVersionInfo{
					Kubelet: defaultVersion,
				},
			},
			ccProvider: &fakeCloudConfigProvider{
				name:   "vsphere",
				config: "{vsphere-config:true}",
				err:    nil,
			},
			DNSIPs:           []net.IP{net.ParseIP("10.10.10.10")},
			kubernetesCACert: "CACert",
			osConfig: &Config{
				DistUpgradeOnBoot: false,
			},
			httpProxy:          "http://192.168.100.100:3128",
			noProxy:            "192.168.1.0",
			insecureRegistries: "192.168.100.100:5000, 10.0.0.1:5000",
			pauseImage:         "192.168.100.100:5000/kubernetes/pause:v3.1",
		},
		{
			name: "multiple-dns-servers",
			providerSpec: &providerconfigtypes.Config{
				CloudProvider: "",
				SSHPublicKeys: []string{"ssh-rsa AAABBB"},
			},
			spec: clusterv1alpha1.MachineSpec{
				ObjectMeta: metav1.ObjectMeta{
					Name: "node1",
				},
				Versions: clusterv1alpha1.MachineVersionInfo{
					Kubelet: defaultVersion,
				},
			},
			ccProvider: &fakeCloudConfigProvider{
				name:   "",
				config: "",
				err:    nil,
			},
			DNSIPs:           []net.IP{net.ParseIP("10.10.10.10"), net.ParseIP("10.10.10.11"), net.ParseIP("10.10.10.12")},
			kubernetesCACert: "CACert",
			osConfig: &Config{
				DistUpgradeOnBoot: false,
			},
		},
	}...)

	for _, test := range tests {
		t.Run(test.name, func(t *testing.T) {
			rProviderSpec := test.providerSpec
			osConfigByte, err := json.Marshal(test.osConfig)
			if err != nil {
				t.Fatal(err)
			}
			rProviderSpec.OperatingSystemSpec = runtime.RawExtension{
				Raw: osConfigByte,
			}

			providerSpecRaw, err := json.Marshal(rProviderSpec)
			if err != nil {
				t.Fatal(err)
			}
			test.spec.ProviderSpec = clusterv1alpha1.ProviderSpec{
				Value: &runtime.RawExtension{
					Raw: providerSpecRaw,
				},
			}
			provider := Provider{}

			cloudConfig, cloudProviderName, err := test.ccProvider.GetCloudConfig(test.spec)
			if err != nil {
				t.Fatalf("failed to get cloud config: %v", err)
			}

			containerRuntimeOpts := containerruntime.Opts{
				ContainerRuntime:   test.containerruntime,
				InsecureRegistries: test.insecureRegistries,
				RegistryMirrors:    test.registryMirrors,
			}
			containerRuntimeConfig, err := containerruntime.BuildConfig(containerRuntimeOpts)
			if err != nil {
				t.Fatalf("failed to generate container runtime config: %v", err)
			}

			req := plugin.UserDataRequest{
<<<<<<< HEAD
				MachineSpec:           test.spec,
				Kubeconfig:            kubeconfig,
				CloudConfig:           cloudConfig,
				CloudProviderName:     cloudProviderName,
				DNSIPs:                test.DNSIPs,
				ExternalCloudProvider: test.externalCloudProvider,
				HTTPProxy:             test.httpProxy,
				NoProxy:               test.noProxy,
				PauseImage:            test.pauseImage,
				KubeletFeatureGates:   kubeletFeatureGates,
				ContainerRuntime: containerruntime.Get(
					test.containerruntime,
					containerruntime.WithInsecureRegistries(test.insecureRegistries),
					containerruntime.WithRegistryMirrors(test.registryMirrors),
					containerruntime.WithNodeMaxLogSize(test.nodeMaxLogSize),
				),
=======
				MachineSpec:              test.spec,
				Kubeconfig:               kubeconfig,
				CloudConfig:              cloudConfig,
				CloudProviderName:        cloudProviderName,
				KubeletCloudProviderName: cloudProviderName,
				DNSIPs:                   test.DNSIPs,
				ExternalCloudProvider:    test.externalCloudProvider,
				HTTPProxy:                test.httpProxy,
				NoProxy:                  test.noProxy,
				PauseImage:               test.pauseImage,
				KubeletFeatureGates:      kubeletFeatureGates,
				ContainerRuntime:         containerRuntimeConfig,
>>>>>>> 99a8a3fe
			}
			s, err := provider.UserData(req)
			if err != nil {
				t.Fatal(err)
			}

			// Check if we can gzip it.
			if _, err := convert.GzipString(s); err != nil {
				t.Fatal(err)
			}
			goldenName := test.name + ".yaml"
			testhelper.CompareOutput(t, goldenName, s, *update)
		})
	}
}<|MERGE_RESOLUTION|>--- conflicted
+++ resolved
@@ -118,14 +118,8 @@
 	externalCloudProvider bool
 	httpProxy             string
 	noProxy               string
-<<<<<<< HEAD
-	insecureRegistries    []string
-	registryMirrors       map[string][]string
-	nodeMaxLogSize        string
-=======
 	insecureRegistries    string
 	registryMirrors       string
->>>>>>> 99a8a3fe
 	pauseImage            string
 	containerruntime      string
 }
@@ -454,24 +448,6 @@
 			}
 
 			req := plugin.UserDataRequest{
-<<<<<<< HEAD
-				MachineSpec:           test.spec,
-				Kubeconfig:            kubeconfig,
-				CloudConfig:           cloudConfig,
-				CloudProviderName:     cloudProviderName,
-				DNSIPs:                test.DNSIPs,
-				ExternalCloudProvider: test.externalCloudProvider,
-				HTTPProxy:             test.httpProxy,
-				NoProxy:               test.noProxy,
-				PauseImage:            test.pauseImage,
-				KubeletFeatureGates:   kubeletFeatureGates,
-				ContainerRuntime: containerruntime.Get(
-					test.containerruntime,
-					containerruntime.WithInsecureRegistries(test.insecureRegistries),
-					containerruntime.WithRegistryMirrors(test.registryMirrors),
-					containerruntime.WithNodeMaxLogSize(test.nodeMaxLogSize),
-				),
-=======
 				MachineSpec:              test.spec,
 				Kubeconfig:               kubeconfig,
 				CloudConfig:              cloudConfig,
@@ -484,7 +460,6 @@
 				PauseImage:               test.pauseImage,
 				KubeletFeatureGates:      kubeletFeatureGates,
 				ContainerRuntime:         containerRuntimeConfig,
->>>>>>> 99a8a3fe
 			}
 			s, err := provider.UserData(req)
 			if err != nil {
