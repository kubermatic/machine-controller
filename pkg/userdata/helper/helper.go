--- conflicted
+++ resolved
@@ -124,18 +124,9 @@
 		InsecureRegistries: insecureRegistries,
 		RegistryMirrors:    registryMirrors,
 	}
-<<<<<<< HEAD
-	if insecureRegistries == nil {
-		cfg.InsecureRegistries = []string{}
-	}
-	if registryMirrors == nil {
-		cfg.RegistryMirrors = []string{}
-	}
 	if MaxLogSize != "" {
 		cfg.LogOpts["max-size"] = MaxLogSize
 	}
-=======
->>>>>>> af811e3f
 
 	b, err := json.Marshal(cfg)
 	return string(b), err
