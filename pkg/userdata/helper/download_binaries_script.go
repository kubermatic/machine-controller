--- conflicted
+++ resolved
@@ -19,12 +19,10 @@
 import (
 	"bytes"
 	"fmt"
-<<<<<<< HEAD
+	"strings"
+	"text/template"
+
 	"github.com/Masterminds/semver"
-=======
-	"strings"
->>>>>>> 56a7f0e5
-	"text/template"
 )
 
 const (
