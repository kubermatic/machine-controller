--- conflicted
+++ resolved
@@ -292,9 +292,11 @@
 		ContainerRuntime: containerRuntime,
 	}
 
-<<<<<<< HEAD
-[Install]
-WantedBy=multi-user.target`
+	var buf strings.Builder
+	if err = tmpl.Execute(&buf, data); err != nil {
+		return "", fmt.Errorf("failed to execute container-runtime-healthcheck-systemd-unit template: %w", err)
+	}
+	return buf.String(), nil
 }
 
 // KubeletRestartOnNotReadyScript script to check kubelet stopped posting node status every 10 minutes
@@ -329,11 +331,4 @@
 
 [Install]
 WantedBy=multi-user.target`
-=======
-	var buf strings.Builder
-	if err = tmpl.Execute(&buf, data); err != nil {
-		return "", fmt.Errorf("failed to execute container-runtime-healthcheck-systemd-unit template: %w", err)
-	}
-	return buf.String(), nil
->>>>>>> 3c24b572
 }