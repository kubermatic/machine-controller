--- conflicted
+++ resolved
@@ -198,14 +198,9 @@
 		RotateCertificates:    true,
 		ServerTLSBootstrap:    true,
 		StaticPodPath:         "/etc/kubernetes/manifests",
-<<<<<<< HEAD
 		KubeReserved:          map[string]string{"cpu": "200m", "memory": "300Mi", "ephemeral-storage": "1Gi"},
 		SystemReserved:        map[string]string{"cpu": "200m", "memory": "500Mi", "ephemeral-storage": "1Gi"},
-=======
-		KubeReserved:          map[string]string{"cpu": "200m", "memory": "200Mi", "ephemeral-storage": "1Gi"},
-		SystemReserved:        map[string]string{"cpu": "200m", "memory": "200Mi", "ephemeral-storage": "1Gi"},
 		EvictionHard:          map[string]string{"memory.available": "100Mi", "nodefs.available": "10%", "nodefs.inodesFree": "5%", "imagefs.available": "15%"},
->>>>>>> af811e3f
 		VolumePluginDir:       "/var/lib/kubelet/volumeplugins",
 		TLSCipherSuites:       kubeletTLSCipherSuites,
 	}
