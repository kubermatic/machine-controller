--- conflicted
+++ resolved
@@ -293,11 +293,7 @@
 - path: {{ .ContainerRuntimeConfigFileName }}
   permissions: "0644"
   content: |
-<<<<<<< HEAD
-{{ dockerConfig .InsecureRegistries .RegistryMirrors .MaxLogSize | indent 4 }}
-=======
 {{ .ContainerRuntimeConfig | indent 4 }}
->>>>>>> 4c9c550b
 
 - path: /etc/systemd/system/kubelet-healthcheck.service
   permissions: "0644"
