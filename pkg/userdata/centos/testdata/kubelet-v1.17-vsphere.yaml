#cloud-config

hostname: node1


ssh_pwauth: no

write_files:

- path: "/etc/systemd/journald.conf.d/max_disk_use.conf"
  content: |
    [Journal]
    SystemMaxUse=5G


- path: "/opt/load-kernel-modules.sh"
  permissions: "0755"
  content: |
    #!/usr/bin/env bash
    set -euo pipefail

    modprobe ip_vs
    modprobe ip_vs_rr
    modprobe ip_vs_wrr
    modprobe ip_vs_sh

    if modinfo nf_conntrack_ipv4 &> /dev/null; then
      modprobe nf_conntrack_ipv4
    else
      modprobe nf_conntrack
    fi


- path: "/etc/sysctl.d/k8s.conf"
  content: |
    net.bridge.bridge-nf-call-ip6tables = 1
    net.bridge.bridge-nf-call-iptables = 1
    kernel.panic_on_oops = 1
    kernel.panic = 10
    net.ipv4.ip_forward = 1
    vm.overcommit_memory = 1
    fs.inotify.max_user_watches = 1048576


- path: /etc/selinux/config
  content: |
    # This file controls the state of SELinux on the system.
    # SELINUX= can take one of these three values:
    #     enforcing - SELinux security policy is enforced.
    #     permissive - SELinux prints warnings instead of enforcing.
    #     disabled - No SELinux policy is loaded.
    SELINUX=permissive
    # SELINUXTYPE= can take one of three two values:
    #     targeted - Targeted processes are protected,
    #     minimum - Modification of targeted policy. Only selected processes are protected.
    #     mls - Multi Level Security protection.
    SELINUXTYPE=targeted

- path: "/opt/bin/setup"
  permissions: "0755"
  content: |
    #!/bin/bash
    set -xeuo pipefail

    setenforce 0 || true
    systemctl restart systemd-modules-load.service
    sysctl --system
    sed -i.orig '/.*swap.*/d' /etc/fstab
    swapoff -a

    hostnamectl set-hostname node1


    yum install -y \
      device-mapper-persistent-data \
      lvm2 \
      ebtables \
      ethtool \
      nfs-utils \
      bash-completion \
      sudo \
      socat \
      wget \
      curl \
      open-vm-tools \
      ipvsadm


    yum install -y yum-utils
    yum-config-manager --add-repo=https://download.docker.com/linux/centos/docker-ce.repo
    yum-config-manager --save --setopt=docker-ce-stable.module_hotfixes=true

    mkdir -p /etc/systemd/system/containerd.service.d /etc/systemd/system/docker.service.d

    cat <<EOF | tee /etc/systemd/system/containerd.service.d/environment.conf /etc/systemd/system/docker.service.d/environment.conf
    [Service]
    Restart=always
    EnvironmentFile=-/etc/environment
    EOF

    yum install -y \
<<<<<<< HEAD
        docker-ce-19.03* \
        docker-ce-cli-19.03* \
        containerd.io-1.4* \
=======
        docker-ce-19.03.13 \
        docker-ce-cli-19.03.13 \
        containerd.io-1.4.3-1 \
>>>>>>> fc6701f5
        yum-plugin-versionlock
    yum versionlock add docker-ce-* containerd.io

    systemctl daemon-reload
    systemctl enable --now docker


    opt_bin=/opt/bin
    cni_bin_dir=/opt/cni/bin
    mkdir -p /etc/cni/net.d /etc/kubernetes/dynamic-config-dir /etc/kubernetes/manifests "$opt_bin" "$cni_bin_dir"
    arch=${HOST_ARCH-}
    if [ -z "$arch" ]
    then
    case $(uname -m) in
    x86_64)
        arch="amd64"
        ;;
    aarch64)
        arch="arm64"
        ;;
    *)
        echo "unsupported CPU architecture, exiting"
        exit 1
        ;;
    esac
    fi
    CNI_VERSION="${CNI_VERSION:-v0.8.7}"
    cni_base_url="https://github.com/containernetworking/plugins/releases/download/$CNI_VERSION"
    cni_filename="cni-plugins-linux-$arch-$CNI_VERSION.tgz"
    curl -Lfo "$cni_bin_dir/$cni_filename" "$cni_base_url/$cni_filename"
    cni_sum=$(curl -Lf "$cni_base_url/$cni_filename.sha256")
    cd "$cni_bin_dir"
    sha256sum -c <<<"$cni_sum"
    tar xvf "$cni_filename"
    rm -f "$cni_filename"
    cd -
    KUBE_VERSION="${KUBE_VERSION:-v1.17.16}"
    kube_dir="$opt_bin/kubernetes-$KUBE_VERSION"
    kube_base_url="https://storage.googleapis.com/kubernetes-release/release/$KUBE_VERSION/bin/linux/$arch"
    kube_sum_file="$kube_dir/sha256"
    mkdir -p "$kube_dir"
    : >"$kube_sum_file"

    for bin in kubelet kubeadm kubectl; do
        curl -Lfo "$kube_dir/$bin" "$kube_base_url/$bin"
        chmod +x "$kube_dir/$bin"
        sum=$(curl -Lf "$kube_base_url/$bin.sha256")
        echo "$sum  $kube_dir/$bin" >>"$kube_sum_file"
    done
    sha256sum -c "$kube_sum_file"

    for bin in kubelet kubeadm kubectl; do
        ln -sf "$kube_dir/$bin" "$opt_bin"/$bin
    done

    if [[ ! -x /opt/bin/health-monitor.sh ]]; then
        curl -Lfo /opt/bin/health-monitor.sh https://raw.githubusercontent.com/kubermatic/machine-controller/7967a0af2b75f29ad2ab227eeaa26ea7b0f2fbde/pkg/userdata/scripts/health-monitor.sh
        chmod +x /opt/bin/health-monitor.sh
    fi

    # set kubelet nodeip environment variable
    mkdir -p /etc/systemd/system/kubelet.service.d/
    /opt/bin/setup_net_env.sh


    systemctl enable --now vmtoolsd.service
    systemctl enable --now kubelet
    systemctl enable --now --no-block kubelet-healthcheck.service

- path: "/opt/bin/supervise.sh"
  permissions: "0755"
  content: |
    #!/bin/bash
    set -xeuo pipefail
    while ! "$@"; do
      sleep 1
    done

- path: "/etc/systemd/system/kubelet.service"
  content: |
    [Unit]
    After=docker.service
    Requires=docker.service

    Description=kubelet: The Kubernetes Node Agent
    Documentation=https://kubernetes.io/docs/home/

    [Service]
    Restart=always
    StartLimitInterval=0
    RestartSec=10
    CPUAccounting=true
    MemoryAccounting=true

    Environment="PATH=/opt/bin:/bin:/usr/local/sbin:/usr/local/bin:/usr/sbin:/usr/bin:/sbin/"
    EnvironmentFile=-/etc/environment

    ExecStartPre=/bin/bash /opt/load-kernel-modules.sh
    ExecStartPre=/bin/bash /opt/bin/setup_net_env.sh
    ExecStart=/opt/bin/kubelet $KUBELET_EXTRA_ARGS \
      --bootstrap-kubeconfig=/etc/kubernetes/bootstrap-kubelet.conf \
      --kubeconfig=/var/lib/kubelet/kubeconfig \
      --config=/etc/kubernetes/kubelet.conf \
      --network-plugin=cni \
      --cert-dir=/etc/kubernetes/pki \
      --cloud-provider=vsphere \
      --cloud-config=/etc/kubernetes/cloud-config \
      --hostname-override=node1 \
      --dynamic-config-dir=/etc/kubernetes/dynamic-config-dir \
      --exit-on-lock-contention \
      --lock-file=/tmp/kubelet.lock \
      --container-runtime=docker \
      --container-runtime-endpoint=unix:///var/run/dockershim.sock \
      --node-ip ${KUBELET_NODE_IP}

    [Install]
    WantedBy=multi-user.target

- path: "/etc/kubernetes/cloud-config"
  permissions: "0600"
  content: |
    {config:true}

- path: "/opt/bin/setup_net_env.sh"
  permissions: "0755"
  content: |
    #!/usr/bin/env bash
    echodate() {
      echo "[$(date -Is)]" "$@"
    }

    # get the default interface IP address
    DEFAULT_IFC_IP=$(ip -o  route get 1 | grep -oP "src \K\S+")

    if [ -z "${DEFAULT_IFC_IP}" ]
    then
    	echodate "Failed to get IP address for the default route interface"
    	exit 1
    fi

    # write the nodeip_env file
    # we need the line below because flatcar has the same string "coreos" in that file
    if grep -q coreos /etc/os-release
    then
      echo "KUBELET_NODE_IP=${DEFAULT_IFC_IP}" > /etc/kubernetes/nodeip.conf
    elif [ ! -d /etc/systemd/system/kubelet.service.d ]
    then
    	echodate "Can't find kubelet service extras directory"
    	exit 1
    else
      echo -e "[Service]\nEnvironment=\"KUBELET_NODE_IP=${DEFAULT_IFC_IP}\"" > /etc/systemd/system/kubelet.service.d/nodeip.conf
    fi


- path: "/etc/kubernetes/bootstrap-kubelet.conf"
  permissions: "0600"
  content: |
    apiVersion: v1
    clusters:
    - cluster:
        certificate-authority-data: LS0tLS1CRUdJTiBDRVJUSUZJQ0FURS0tLS0tCk1JSUVXakNDQTBLZ0F3SUJBZ0lKQUxmUmxXc0k4WVFITUEwR0NTcUdTSWIzRFFFQkJRVUFNSHN4Q3pBSkJnTlYKQkFZVEFsVlRNUXN3Q1FZRFZRUUlFd0pEUVRFV01CUUdBMVVFQnhNTlUyRnVJRVp5WVc1amFYTmpiekVVTUJJRwpBMVVFQ2hNTFFuSmhaR1pwZEhwcGJtTXhFakFRQmdOVkJBTVRDV3h2WTJGc2FHOXpkREVkTUJzR0NTcUdTSWIzCkRRRUpBUllPWW5KaFpFQmtZVzVuWVM1amIyMHdIaGNOTVRRd056RTFNakEwTmpBMVdoY05NVGN3TlRBME1qQTAKTmpBMVdqQjdNUXN3Q1FZRFZRUUdFd0pWVXpFTE1Ba0dBMVVFQ0JNQ1EwRXhGakFVQmdOVkJBY1REVk5oYmlCRwpjbUZ1WTJselkyOHhGREFTQmdOVkJBb1RDMEp5WVdSbWFYUjZhVzVqTVJJd0VBWURWUVFERXdsc2IyTmhiR2h2CmMzUXhIVEFiQmdrcWhraUc5dzBCQ1FFV0RtSnlZV1JBWkdGdVoyRXVZMjl0TUlJQklqQU5CZ2txaGtpRzl3MEIKQVFFRkFBT0NBUThBTUlJQkNnS0NBUUVBdDVmQWpwNGZUY2VrV1VUZnpzcDBreWloMU9ZYnNHTDBLWDFlUmJTUwpSOE9kMCs5UTYySHlueStHRndNVGI0QS9LVThtc3NvSHZjY2VTQUFid2ZieEZLLytzNTFUb2JxVW5PUlpyT29UClpqa1V5Z2J5WERTSzk5WUJiY1IxUGlwOHZ3TVRtNFhLdUx0Q2lnZUJCZGpqQVFkZ1VPMjhMRU5HbHNNbm1lWWsKSmZPRFZHblZtcjVMdGI5QU5BOElLeVRmc25ISjRpT0NTL1BsUGJVajJxN1lub1ZMcG9zVUJNbGdVYi9DeWtYMwptT29MYjR5SkpReUEvaVNUNlp4aUlFajM2RDR5V1o1bGc3WUpsK1VpaUJRSEdDblBkR3lpcHFWMDZleDBoZVlXCmNhaVc4TFdaU1VROTNqUStXVkNIOGhUN0RRTzFkbXN2VW1YbHEvSmVBbHdRL1FJREFRQUJvNEhnTUlIZE1CMEcKQTFVZERnUVdCQlJjQVJPdGhTNFA0VTd2VGZqQnlDNTY5UjdFNkRDQnJRWURWUjBqQklHbE1JR2lnQlJjQVJPdApoUzRQNFU3dlRmakJ5QzU2OVI3RTZLRi9wSDB3ZXpFTE1Ba0dBMVVFQmhNQ1ZWTXhDekFKQmdOVkJBZ1RBa05CCk1SWXdGQVlEVlFRSEV3MVRZVzRnUm5KaGJtTnBjMk52TVJRd0VnWURWUVFLRXd0Q2NtRmtabWwwZW1sdVl6RVMKTUJBR0ExVUVBeE1KYkc5allXeG9iM04wTVIwd0d3WUpLb1pJaHZjTkFRa0JGZzVpY21Ga1FHUmhibWRoTG1OdgpiWUlKQUxmUmxXc0k4WVFITUF3R0ExVWRFd1FGTUFNQkFmOHdEUVlKS29aSWh2Y05BUUVGQlFBRGdnRUJBRzZoClU5ZjlzTkgwLzZvQmJHR3kyRVZVMFVnSVRVUUlyRldvOXJGa3JXNWsvWGtEalFtKzNsempUMGlHUjRJeEUvQW8KZVU2c1FodWE3d3JXZUZFbjQ3R0w5OGxuQ3NKZEQ3b1pOaEZtUTk1VGIvTG5EVWpzNVlqOWJyUDBOV3pYZllVNApVSzJabklOSlJjSnBCOGlSQ2FDeEU4RGRjVUYwWHFJRXE2cEEyNzJzbm9MbWlYTE12Tmwza1lFZG0ramU2dm9ECjU4U05WRVVzenR6UXlYbUpFaENwd1ZJMEE2UUNqelhqK3F2cG13M1paSGk4SndYZWk4WlpCTFRTRkJraThaN24Kc0g5QkJIMzgvU3pVbUFONFFIU1B5MWdqcW0wME9BRThOYVlEa2gvYnpFNGQ3bUxHR01XcC9XRTNLUFN1ODJIRgprUGU2WG9TYmlMbS9reGszMlQwPQotLS0tLUVORCBDRVJUSUZJQ0FURS0tLS0t
        server: https://server:443
      name: ""
    contexts: null
    current-context: ""
    kind: Config
    preferences: {}
    users:
    - name: ""
      user:
        token: my-token


- path: "/etc/kubernetes/kubelet.conf"
  content: |
    apiVersion: kubelet.config.k8s.io/v1beta1
    authentication:
      anonymous:
        enabled: false
      webhook:
        cacheTTL: 0s
        enabled: true
      x509:
        clientCAFile: /etc/kubernetes/pki/ca.crt
    authorization:
      mode: Webhook
      webhook:
        cacheAuthorizedTTL: 0s
        cacheUnauthorizedTTL: 0s
    cgroupDriver: systemd
    clusterDomain: cluster.local
    cpuManagerReconcilePeriod: 0s
    evictionPressureTransitionPeriod: 0s
    featureGates:
      RotateKubeletServerCertificate: true
    fileCheckFrequency: 0s
    httpCheckFrequency: 0s
    imageMinimumGCAge: 0s
    kind: KubeletConfiguration
    kubeReserved:
      cpu: 200m
      ephemeral-storage: 1Gi
      memory: 300Mi
    logging: {}
    nodeStatusReportFrequency: 0s
    nodeStatusUpdateFrequency: 0s
    protectKernelDefaults: true
    rotateCertificates: true
    runtimeRequestTimeout: 0s
    serverTLSBootstrap: true
    staticPodPath: /etc/kubernetes/manifests
    streamingConnectionIdleTimeout: 0s
    syncFrequency: 0s
    systemReserved:
      cpu: 200m
      ephemeral-storage: 1Gi
      memory: 500Mi
    volumePluginDir: /var/lib/kubelet/volumeplugins
    volumeStatsAggPeriod: 0s


- path: "/etc/kubernetes/pki/ca.crt"
  content: |
    -----BEGIN CERTIFICATE-----
    MIIEWjCCA0KgAwIBAgIJALfRlWsI8YQHMA0GCSqGSIb3DQEBBQUAMHsxCzAJBgNV
    BAYTAlVTMQswCQYDVQQIEwJDQTEWMBQGA1UEBxMNU2FuIEZyYW5jaXNjbzEUMBIG
    A1UEChMLQnJhZGZpdHppbmMxEjAQBgNVBAMTCWxvY2FsaG9zdDEdMBsGCSqGSIb3
    DQEJARYOYnJhZEBkYW5nYS5jb20wHhcNMTQwNzE1MjA0NjA1WhcNMTcwNTA0MjA0
    NjA1WjB7MQswCQYDVQQGEwJVUzELMAkGA1UECBMCQ0ExFjAUBgNVBAcTDVNhbiBG
    cmFuY2lzY28xFDASBgNVBAoTC0JyYWRmaXR6aW5jMRIwEAYDVQQDEwlsb2NhbGhv
    c3QxHTAbBgkqhkiG9w0BCQEWDmJyYWRAZGFuZ2EuY29tMIIBIjANBgkqhkiG9w0B
    AQEFAAOCAQ8AMIIBCgKCAQEAt5fAjp4fTcekWUTfzsp0kyih1OYbsGL0KX1eRbSS
    R8Od0+9Q62Hyny+GFwMTb4A/KU8mssoHvcceSAAbwfbxFK/+s51TobqUnORZrOoT
    ZjkUygbyXDSK99YBbcR1Pip8vwMTm4XKuLtCigeBBdjjAQdgUO28LENGlsMnmeYk
    JfODVGnVmr5Ltb9ANA8IKyTfsnHJ4iOCS/PlPbUj2q7YnoVLposUBMlgUb/CykX3
    mOoLb4yJJQyA/iST6ZxiIEj36D4yWZ5lg7YJl+UiiBQHGCnPdGyipqV06ex0heYW
    caiW8LWZSUQ93jQ+WVCH8hT7DQO1dmsvUmXlq/JeAlwQ/QIDAQABo4HgMIHdMB0G
    A1UdDgQWBBRcAROthS4P4U7vTfjByC569R7E6DCBrQYDVR0jBIGlMIGigBRcAROt
    hS4P4U7vTfjByC569R7E6KF/pH0wezELMAkGA1UEBhMCVVMxCzAJBgNVBAgTAkNB
    MRYwFAYDVQQHEw1TYW4gRnJhbmNpc2NvMRQwEgYDVQQKEwtCcmFkZml0emluYzES
    MBAGA1UEAxMJbG9jYWxob3N0MR0wGwYJKoZIhvcNAQkBFg5icmFkQGRhbmdhLmNv
    bYIJALfRlWsI8YQHMAwGA1UdEwQFMAMBAf8wDQYJKoZIhvcNAQEFBQADggEBAG6h
    U9f9sNH0/6oBbGGy2EVU0UgITUQIrFWo9rFkrW5k/XkDjQm+3lzjT0iGR4IxE/Ao
    eU6sQhua7wrWeFEn47GL98lnCsJdD7oZNhFmQ95Tb/LnDUjs5Yj9brP0NWzXfYU4
    UK2ZnINJRcJpB8iRCaCxE8DdcUF0XqIEq6pA272snoLmiXLMvNl3kYEdm+je6voD
    58SNVEUsztzQyXmJEhCpwVI0A6QCjzXj+qvpmw3ZZHi8JwXei8ZZBLTSFBki8Z7n
    sH9BBH38/SzUmAN4QHSPy1gjqm00OAE8NaYDkh/bzE4d7mLGGMWp/WE3KPSu82HF
    kPe6XoSbiLm/kxk32T0=
    -----END CERTIFICATE-----

- path: "/etc/systemd/system/setup.service"
  permissions: "0644"
  content: |
    [Install]
    WantedBy=multi-user.target

    [Unit]
    Requires=network-online.target
    After=network-online.target

    [Service]
    Type=oneshot
    RemainAfterExit=true
    EnvironmentFile=-/etc/environment
    ExecStart=/opt/bin/supervise.sh /opt/bin/setup

- path: "/etc/profile.d/opt-bin-path.sh"
  permissions: "0644"
  content: |
    export PATH="/opt/bin:$PATH"

- path: /etc/docker/daemon.json
  permissions: "0644"
  content: |
    {"exec-opts":["native.cgroupdriver=systemd"],"storage-driver":"overlay2","log-driver":"json-file","log-opts":{"max-size":"100m"}}

- path: /etc/systemd/system/kubelet-healthcheck.service
  permissions: "0644"
  content: |
    [Unit]
    Requires=kubelet.service
    After=kubelet.service

    [Service]
    ExecStart=/opt/bin/health-monitor.sh kubelet

    [Install]
    WantedBy=multi-user.target


runcmd:
- systemctl start setup.service<|MERGE_RESOLUTION|>--- conflicted
+++ resolved
@@ -99,15 +99,9 @@
     EOF
 
     yum install -y \
-<<<<<<< HEAD
         docker-ce-19.03* \
         docker-ce-cli-19.03* \
         containerd.io-1.4* \
-=======
-        docker-ce-19.03.13 \
-        docker-ce-cli-19.03.13 \
-        containerd.io-1.4.3-1 \
->>>>>>> fc6701f5
         yum-plugin-versionlock
     yum versionlock add docker-ce-* containerd.io
 
