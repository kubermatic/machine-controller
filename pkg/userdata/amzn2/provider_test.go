--- conflicted
+++ resolved
@@ -172,18 +172,6 @@
 			spec: clusterv1alpha1.MachineSpec{
 				ObjectMeta: metav1.ObjectMeta{Name: "node1"},
 				Versions: clusterv1alpha1.MachineVersionInfo{
-<<<<<<< HEAD
-					Kubelet: "1.28.5",
-				},
-			},
-		},
-		{
-			name: "kubelet-v1.29-aws",
-			spec: clusterv1alpha1.MachineSpec{
-				ObjectMeta: metav1.ObjectMeta{Name: "node1"},
-				Versions: clusterv1alpha1.MachineVersionInfo{
-=======
->>>>>>> 676adb4e
 					Kubelet: "1.29.0",
 				},
 			},
