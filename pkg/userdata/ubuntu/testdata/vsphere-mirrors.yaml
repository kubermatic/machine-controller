--- conflicted
+++ resolved
@@ -8,37 +8,6 @@
 - "ssh-rsa AAABBB"
 
 write_files:
-- path: "/opt/kubelet-restart.sh"
-  permissions: "0755"
-  content: |
-    #!/bin/bash
-
-    while true; do
-    	output=$(journalctl -u kubelet -n 1 | grep "use of closed network connection")
-    	if [[ $? != 0 ]]; then
-    	  echo "Error not found in logs"
-    	elif [[ $output ]]; then
-    	  echo "Restart kubelet"
-    	  systemctl restart kubelet
-    	fi
-
-    	# Runs every 10 minutes
-    	sleep 600
-    done
-
-- path: "/etc/systemd/system/kubelet-restart.service"
-  permissions: "0644"
-  content: |
-    [Unit]
-    Description=Restarts kubelet on use of closed network connection error
-    Requires=kubelet.service
-    After=kubelet.service
-
-    [Service]
-    ExecStart=/opt/kubelet-restart.sh
-
-    [Install]
-    WantedBy=multi-user.target
 - path: "/etc/environment"
   content: |
     PATH="/usr/local/sbin:/usr/local/bin:/usr/sbin:/usr/bin:/sbin:/bin:/usr/games:/usr/local/games"
@@ -209,11 +178,6 @@
 
     systemctl enable --now kubelet
     systemctl enable --now --no-block kubelet-healthcheck.service
-<<<<<<< HEAD
-    systemctl enable --now --no-block docker-healthcheck.service
-    systemctl enable --now --no-block kubelet-restart.service
-=======
->>>>>>> 4c9c550b
 
 - path: "/opt/bin/supervise.sh"
   permissions: "0755"
@@ -431,14 +395,6 @@
     volumeStatsAggPeriod: 0s
 
 
-<<<<<<< HEAD
-- path: /etc/docker/daemon.json
-  permissions: "0644"
-  content: |
-    {"exec-opts":["native.cgroupdriver=systemd"],"storage-driver":"overlay2","log-driver":"json-file","log-opts":{"max-size":"500M"},"registry-mirrors":["https://registry.docker-cn.com"]}
-
-=======
->>>>>>> 4c9c550b
 - path: /etc/systemd/system/kubelet-healthcheck.service
   permissions: "0644"
   content: |
