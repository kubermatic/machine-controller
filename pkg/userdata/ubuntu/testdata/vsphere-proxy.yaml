#cloud-config

hostname: node1


ssh_pwauth: false
ssh_authorized_keys:
- "ssh-rsa AAABBB"

write_files:
- path: "/etc/environment"
  content: |
    PATH="/usr/local/sbin:/usr/local/bin:/usr/sbin:/usr/bin:/sbin:/bin:/usr/games:/usr/local/games"
    HTTP_PROXY=http://192.168.100.100:3128
    http_proxy=http://192.168.100.100:3128
    HTTPS_PROXY=http://192.168.100.100:3128
    https_proxy=http://192.168.100.100:3128
    NO_PROXY=192.168.1.0
    no_proxy=192.168.1.0

- path: "/etc/systemd/journald.conf.d/max_disk_use.conf"
  content: |
    [Journal]
    SystemMaxUse=5G


- path: "/opt/load-kernel-modules.sh"
  permissions: "0755"
  content: |
    #!/usr/bin/env bash
    set -euo pipefail

    modprobe ip_vs
    modprobe ip_vs_rr
    modprobe ip_vs_wrr
    modprobe ip_vs_sh

    if modinfo nf_conntrack_ipv4 &> /dev/null; then
      modprobe nf_conntrack_ipv4
    else
      modprobe nf_conntrack
    fi


- path: "/etc/sysctl.d/k8s.conf"
  content: |
    net.bridge.bridge-nf-call-ip6tables = 1
    net.bridge.bridge-nf-call-iptables = 1
    kernel.panic_on_oops = 1
    kernel.panic = 10
    net.ipv4.ip_forward = 1
    vm.overcommit_memory = 1
    fs.inotify.max_user_watches = 1048576


- path: "/etc/default/grub.d/60-swap-accounting.cfg"
  content: |
    # Added by kubermatic machine-controller
    # Enable cgroups memory and swap accounting
    GRUB_CMDLINE_LINUX="cgroup_enable=memory swapaccount=1"

- path: "/opt/bin/setup"
  permissions: "0755"
  content: |
    #!/bin/bash
    set -xeuo pipefail
    if systemctl is-active ufw; then systemctl stop ufw; fi
    systemctl mask ufw
    systemctl restart systemd-modules-load.service
    sysctl --system
    sed -i.orig '/.*swap.*/d' /etc/fstab
    swapoff -a

    apt-get update

    DEBIAN_FRONTEND=noninteractive apt-get -o Dpkg::Options::="--force-confdef" -o Dpkg::Options::="--force-confold" install -y \
      curl \
      ca-certificates \
      ceph-common \
      cifs-utils \
      conntrack \
      e2fsprogs \
      ebtables \
      ethtool \
      glusterfs-client \
      iptables \
      jq \
      kmod \
      openssh-client \
      nfs-common \
      socat \
      util-linux \
      open-vm-tools \
      ipvsadm

    # Update grub to include kernel command options to enable swap accounting.
    # Exclude alibaba cloud until this is fixed https://github.com/kubermatic/machine-controller/issues/682


    apt-get update
    apt-get install -y apt-transport-https ca-certificates curl software-properties-common lsb-release
    curl -fsSL https://download.docker.com/linux/ubuntu/gpg | apt-key add -
    add-apt-repository "deb https://download.docker.com/linux/ubuntu $(lsb_release -cs) stable"

    mkdir -p /etc/systemd/system/containerd.service.d /etc/systemd/system/docker.service.d

    cat <<EOF | tee /etc/systemd/system/containerd.service.d/environment.conf /etc/systemd/system/docker.service.d/environment.conf
    [Service]
    Restart=always
    EnvironmentFile=-/etc/environment
    EOF

<<<<<<< HEAD
    apt-get install -y \
        containerd.io=1.4* \
        docker-ce=5:19.03* \
        docker-ce-cli=5:19.03*
    apt-mark hold docker-ce docker-ce-cli containerd.io
=======
    apt-get install --allow-downgrades -y \
        containerd.io=1.4* \
        docker-ce-cli=5:19.03* \
        docker-ce=5:19.03*
    apt-mark hold docker-ce* containerd.io
>>>>>>> 3c24b572

    systemctl daemon-reload
    systemctl enable --now docker


    opt_bin=/opt/bin
    usr_local_bin=/usr/local/bin
    cni_bin_dir=/opt/cni/bin
    mkdir -p /etc/cni/net.d /etc/kubernetes/dynamic-config-dir /etc/kubernetes/manifests "$opt_bin" "$cni_bin_dir"
    arch=${HOST_ARCH-}
    if [ -z "$arch" ]
    then
    case $(uname -m) in
    x86_64)
        arch="amd64"
        ;;
    aarch64)
        arch="arm64"
        ;;
    *)
        echo "unsupported CPU architecture, exiting"
        exit 1
        ;;
    esac
    fi
    CNI_VERSION="${CNI_VERSION:-v0.8.7}"
    cni_base_url="https://github.com/containernetworking/plugins/releases/download/$CNI_VERSION"
    cni_filename="cni-plugins-linux-$arch-$CNI_VERSION.tgz"
    curl -Lfo "$cni_bin_dir/$cni_filename" "$cni_base_url/$cni_filename"
    cni_sum=$(curl -Lf "$cni_base_url/$cni_filename.sha256")
    cd "$cni_bin_dir"
    sha256sum -c <<<"$cni_sum"
    tar xvf "$cni_filename"
    rm -f "$cni_filename"
    cd -
    CRI_TOOLS_RELEASE="${CRI_TOOLS_RELEASE:-v1.22.0}"
    cri_tools_base_url="https://github.com/kubernetes-sigs/cri-tools/releases/download/${CRI_TOOLS_RELEASE}"
    cri_tools_filename="crictl-${CRI_TOOLS_RELEASE}-linux-${arch}.tar.gz"
    curl -Lfo "$opt_bin/$cri_tools_filename" "$cri_tools_base_url/$cri_tools_filename"
    cri_tools_sum=$(curl -Lf "$cri_tools_base_url/$cri_tools_filename.sha256" | sed 's/\*\///')
    cd "$opt_bin"
    sha256sum -c <<<"$cri_tools_sum"
    tar xvf "$cri_tools_filename"
    rm -f "$cri_tools_filename"
    ln -sf "$opt_bin/crictl" "$usr_local_bin"/crictl || echo "symbolic link is skipped"
    cd -
    KUBE_VERSION="${KUBE_VERSION:-v1.21.5}"
    kube_dir="$opt_bin/kubernetes-$KUBE_VERSION"
    kube_base_url="https://storage.googleapis.com/kubernetes-release/release/$KUBE_VERSION/bin/linux/$arch"
    kube_sum_file="$kube_dir/sha256"
    mkdir -p "$kube_dir"
    : >"$kube_sum_file"

    for bin in kubelet kubeadm kubectl; do
        curl -Lfo "$kube_dir/$bin" "$kube_base_url/$bin"
        chmod +x "$kube_dir/$bin"
        sum=$(curl -Lf "$kube_base_url/$bin.sha256")
        echo "$sum  $kube_dir/$bin" >>"$kube_sum_file"
    done
    sha256sum -c "$kube_sum_file"

    for bin in kubelet kubeadm kubectl; do
        ln -sf "$kube_dir/$bin" "$opt_bin"/$bin
    done

    if [[ ! -x /opt/bin/health-monitor.sh ]]; then
        curl -Lfo /opt/bin/health-monitor.sh https://raw.githubusercontent.com/kubermatic/machine-controller/7967a0af2b75f29ad2ab227eeaa26ea7b0f2fbde/pkg/userdata/scripts/health-monitor.sh
        chmod +x /opt/bin/health-monitor.sh
    fi

    # set kubelet nodeip environment variable
    /opt/bin/setup_net_env.sh

    systemctl enable --now kubelet
    systemctl enable --now --no-block kubelet-healthcheck.service

- path: "/opt/bin/supervise.sh"
  permissions: "0755"
  content: |
    #!/bin/bash
    set -xeuo pipefail
    while ! "$@"; do
      sleep 1
    done

- path: "/etc/systemd/system/kubelet.service"
  content: |
    [Unit]
    After=docker.service
    Requires=docker.service

    Description=kubelet: The Kubernetes Node Agent
    Documentation=https://kubernetes.io/docs/home/

    [Service]
    Restart=always
    StartLimitInterval=0
    RestartSec=10
    CPUAccounting=true
    MemoryAccounting=true

    Environment="PATH=/opt/bin:/bin:/usr/local/sbin:/usr/local/bin:/usr/sbin:/usr/bin:/sbin/"
    EnvironmentFile=-/etc/environment

    ExecStartPre=/bin/bash /opt/load-kernel-modules.sh
    ExecStartPre=/bin/bash /opt/bin/setup_net_env.sh
    ExecStart=/opt/bin/kubelet $KUBELET_EXTRA_ARGS \
      --bootstrap-kubeconfig=/etc/kubernetes/bootstrap-kubelet.conf \
      --kubeconfig=/var/lib/kubelet/kubeconfig \
      --config=/etc/kubernetes/kubelet.conf \
      --network-plugin=cni \
      --cert-dir=/etc/kubernetes/pki \
      --cloud-provider=vsphere \
      --cloud-config=/etc/kubernetes/cloud-config \
      --hostname-override=node1 \
      --exit-on-lock-contention \
      --lock-file=/tmp/kubelet.lock \
      --pod-infra-container-image=192.168.100.100:5000/kubernetes/pause:v3.1 \
      --container-runtime=docker \
      --container-runtime-endpoint=unix:///var/run/dockershim.sock \
      --dynamic-config-dir=/etc/kubernetes/dynamic-config-dir \
      --feature-gates=DynamicKubeletConfig=true \
      --node-ip ${KUBELET_NODE_IP}

    [Install]
    WantedBy=multi-user.target

- path: "/etc/systemd/system/kubelet.service.d/extras.conf"
  content: |
    [Service]
    Environment="KUBELET_EXTRA_ARGS=--resolv-conf=/run/systemd/resolve/resolv.conf"

- path: "/etc/kubernetes/cloud-config"
  permissions: "0600"
  content: |
    custom
    cloud
    config

- path: "/opt/bin/setup_net_env.sh"
  permissions: "0755"
  content: |
    #!/usr/bin/env bash
    echodate() {
      echo "[$(date -Is)]" "$@"
    }

    # get the default interface IP address
    DEFAULT_IFC_IP=$(ip -o  route get 1 | grep -oP "src \K\S+")

    # get the full hostname
    FULL_HOSTNAME=$(hostname -f)

    if [ -z "${DEFAULT_IFC_IP}" ]
    then
    	echodate "Failed to get IP address for the default route interface"
    	exit 1
    fi

    # write the nodeip_env file
    # we need the line below because flatcar has the same string "coreos" in that file
    if grep -q coreos /etc/os-release
    then
      echo -e "KUBELET_NODE_IP=${DEFAULT_IFC_IP}\nKUBELET_HOSTNAME=${FULL_HOSTNAME}" > /etc/kubernetes/nodeip.conf
    elif [ ! -d /etc/systemd/system/kubelet.service.d ]
    then
    	echodate "Can't find kubelet service extras directory"
    	exit 1
    else
      echo -e "[Service]\nEnvironment=\"KUBELET_NODE_IP=${DEFAULT_IFC_IP}\"\nEnvironment=\"KUBELET_HOSTNAME=${FULL_HOSTNAME}\"" > /etc/systemd/system/kubelet.service.d/nodeip.conf
    fi


- path: "/etc/kubernetes/bootstrap-kubelet.conf"
  permissions: "0600"
  content: |
    apiVersion: v1
    clusters:
    - cluster:
        certificate-authority-data: LS0tLS1CRUdJTiBDRVJUSUZJQ0FURS0tLS0tCk1JSUVXakNDQTBLZ0F3SUJBZ0lKQUxmUmxXc0k4WVFITUEwR0NTcUdTSWIzRFFFQkJRVUFNSHN4Q3pBSkJnTlYKQkFZVEFsVlRNUXN3Q1FZRFZRUUlFd0pEUVRFV01CUUdBMVVFQnhNTlUyRnVJRVp5WVc1amFYTmpiekVVTUJJRwpBMVVFQ2hNTFFuSmhaR1pwZEhwcGJtTXhFakFRQmdOVkJBTVRDV3h2WTJGc2FHOXpkREVkTUJzR0NTcUdTSWIzCkRRRUpBUllPWW5KaFpFQmtZVzVuWVM1amIyMHdIaGNOTVRRd056RTFNakEwTmpBMVdoY05NVGN3TlRBME1qQTAKTmpBMVdqQjdNUXN3Q1FZRFZRUUdFd0pWVXpFTE1Ba0dBMVVFQ0JNQ1EwRXhGakFVQmdOVkJBY1REVk5oYmlCRwpjbUZ1WTJselkyOHhGREFTQmdOVkJBb1RDMEp5WVdSbWFYUjZhVzVqTVJJd0VBWURWUVFERXdsc2IyTmhiR2h2CmMzUXhIVEFiQmdrcWhraUc5dzBCQ1FFV0RtSnlZV1JBWkdGdVoyRXVZMjl0TUlJQklqQU5CZ2txaGtpRzl3MEIKQVFFRkFBT0NBUThBTUlJQkNnS0NBUUVBdDVmQWpwNGZUY2VrV1VUZnpzcDBreWloMU9ZYnNHTDBLWDFlUmJTUwpSOE9kMCs5UTYySHlueStHRndNVGI0QS9LVThtc3NvSHZjY2VTQUFid2ZieEZLLytzNTFUb2JxVW5PUlpyT29UClpqa1V5Z2J5WERTSzk5WUJiY1IxUGlwOHZ3TVRtNFhLdUx0Q2lnZUJCZGpqQVFkZ1VPMjhMRU5HbHNNbm1lWWsKSmZPRFZHblZtcjVMdGI5QU5BOElLeVRmc25ISjRpT0NTL1BsUGJVajJxN1lub1ZMcG9zVUJNbGdVYi9DeWtYMwptT29MYjR5SkpReUEvaVNUNlp4aUlFajM2RDR5V1o1bGc3WUpsK1VpaUJRSEdDblBkR3lpcHFWMDZleDBoZVlXCmNhaVc4TFdaU1VROTNqUStXVkNIOGhUN0RRTzFkbXN2VW1YbHEvSmVBbHdRL1FJREFRQUJvNEhnTUlIZE1CMEcKQTFVZERnUVdCQlJjQVJPdGhTNFA0VTd2VGZqQnlDNTY5UjdFNkRDQnJRWURWUjBqQklHbE1JR2lnQlJjQVJPdApoUzRQNFU3dlRmakJ5QzU2OVI3RTZLRi9wSDB3ZXpFTE1Ba0dBMVVFQmhNQ1ZWTXhDekFKQmdOVkJBZ1RBa05CCk1SWXdGQVlEVlFRSEV3MVRZVzRnUm5KaGJtTnBjMk52TVJRd0VnWURWUVFLRXd0Q2NtRmtabWwwZW1sdVl6RVMKTUJBR0ExVUVBeE1KYkc5allXeG9iM04wTVIwd0d3WUpLb1pJaHZjTkFRa0JGZzVpY21Ga1FHUmhibWRoTG1OdgpiWUlKQUxmUmxXc0k4WVFITUF3R0ExVWRFd1FGTUFNQkFmOHdEUVlKS29aSWh2Y05BUUVGQlFBRGdnRUJBRzZoClU5ZjlzTkgwLzZvQmJHR3kyRVZVMFVnSVRVUUlyRldvOXJGa3JXNWsvWGtEalFtKzNsempUMGlHUjRJeEUvQW8KZVU2c1FodWE3d3JXZUZFbjQ3R0w5OGxuQ3NKZEQ3b1pOaEZtUTk1VGIvTG5EVWpzNVlqOWJyUDBOV3pYZllVNApVSzJabklOSlJjSnBCOGlSQ2FDeEU4RGRjVUYwWHFJRXE2cEEyNzJzbm9MbWlYTE12Tmwza1lFZG0ramU2dm9ECjU4U05WRVVzenR6UXlYbUpFaENwd1ZJMEE2UUNqelhqK3F2cG13M1paSGk4SndYZWk4WlpCTFRTRkJraThaN24Kc0g5QkJIMzgvU3pVbUFONFFIU1B5MWdqcW0wME9BRThOYVlEa2gvYnpFNGQ3bUxHR01XcC9XRTNLUFN1ODJIRgprUGU2WG9TYmlMbS9reGszMlQwPQotLS0tLUVORCBDRVJUSUZJQ0FURS0tLS0t
        server: https://server:443
      name: ""
    contexts: null
    current-context: ""
    kind: Config
    preferences: {}
    users:
    - name: ""
      user:
        token: my-token


- path: "/etc/kubernetes/pki/ca.crt"
  content: |
    -----BEGIN CERTIFICATE-----
    MIIEWjCCA0KgAwIBAgIJALfRlWsI8YQHMA0GCSqGSIb3DQEBBQUAMHsxCzAJBgNV
    BAYTAlVTMQswCQYDVQQIEwJDQTEWMBQGA1UEBxMNU2FuIEZyYW5jaXNjbzEUMBIG
    A1UEChMLQnJhZGZpdHppbmMxEjAQBgNVBAMTCWxvY2FsaG9zdDEdMBsGCSqGSIb3
    DQEJARYOYnJhZEBkYW5nYS5jb20wHhcNMTQwNzE1MjA0NjA1WhcNMTcwNTA0MjA0
    NjA1WjB7MQswCQYDVQQGEwJVUzELMAkGA1UECBMCQ0ExFjAUBgNVBAcTDVNhbiBG
    cmFuY2lzY28xFDASBgNVBAoTC0JyYWRmaXR6aW5jMRIwEAYDVQQDEwlsb2NhbGhv
    c3QxHTAbBgkqhkiG9w0BCQEWDmJyYWRAZGFuZ2EuY29tMIIBIjANBgkqhkiG9w0B
    AQEFAAOCAQ8AMIIBCgKCAQEAt5fAjp4fTcekWUTfzsp0kyih1OYbsGL0KX1eRbSS
    R8Od0+9Q62Hyny+GFwMTb4A/KU8mssoHvcceSAAbwfbxFK/+s51TobqUnORZrOoT
    ZjkUygbyXDSK99YBbcR1Pip8vwMTm4XKuLtCigeBBdjjAQdgUO28LENGlsMnmeYk
    JfODVGnVmr5Ltb9ANA8IKyTfsnHJ4iOCS/PlPbUj2q7YnoVLposUBMlgUb/CykX3
    mOoLb4yJJQyA/iST6ZxiIEj36D4yWZ5lg7YJl+UiiBQHGCnPdGyipqV06ex0heYW
    caiW8LWZSUQ93jQ+WVCH8hT7DQO1dmsvUmXlq/JeAlwQ/QIDAQABo4HgMIHdMB0G
    A1UdDgQWBBRcAROthS4P4U7vTfjByC569R7E6DCBrQYDVR0jBIGlMIGigBRcAROt
    hS4P4U7vTfjByC569R7E6KF/pH0wezELMAkGA1UEBhMCVVMxCzAJBgNVBAgTAkNB
    MRYwFAYDVQQHEw1TYW4gRnJhbmNpc2NvMRQwEgYDVQQKEwtCcmFkZml0emluYzES
    MBAGA1UEAxMJbG9jYWxob3N0MR0wGwYJKoZIhvcNAQkBFg5icmFkQGRhbmdhLmNv
    bYIJALfRlWsI8YQHMAwGA1UdEwQFMAMBAf8wDQYJKoZIhvcNAQEFBQADggEBAG6h
    U9f9sNH0/6oBbGGy2EVU0UgITUQIrFWo9rFkrW5k/XkDjQm+3lzjT0iGR4IxE/Ao
    eU6sQhua7wrWeFEn47GL98lnCsJdD7oZNhFmQ95Tb/LnDUjs5Yj9brP0NWzXfYU4
    UK2ZnINJRcJpB8iRCaCxE8DdcUF0XqIEq6pA272snoLmiXLMvNl3kYEdm+je6voD
    58SNVEUsztzQyXmJEhCpwVI0A6QCjzXj+qvpmw3ZZHi8JwXei8ZZBLTSFBki8Z7n
    sH9BBH38/SzUmAN4QHSPy1gjqm00OAE8NaYDkh/bzE4d7mLGGMWp/WE3KPSu82HF
    kPe6XoSbiLm/kxk32T0=
    -----END CERTIFICATE-----

- path: "/etc/systemd/system/setup.service"
  permissions: "0644"
  content: |
    [Install]
    WantedBy=multi-user.target

    [Unit]
    Requires=network-online.target
    After=network-online.target

    [Service]
    Type=oneshot
    RemainAfterExit=true
    EnvironmentFile=-/etc/environment
    ExecStart=/opt/bin/supervise.sh /opt/bin/setup

- path: "/etc/profile.d/opt-bin-path.sh"
  permissions: "0644"
  content: |
    export PATH="/opt/bin:$PATH"

- path: /etc/docker/daemon.json
  permissions: "0644"
  content: |
    {"exec-opts":["native.cgroupdriver=systemd"],"storage-driver":"overlay2","log-driver":"json-file","log-opts":{"max-file":"5","max-size":"10m"},"insecure-registries":["192.168.100.100:5000","10.0.0.1:5000"]}

- path: "/etc/kubernetes/kubelet.conf"
  content: |
    apiVersion: kubelet.config.k8s.io/v1beta1
    authentication:
      anonymous:
        enabled: false
      webhook:
        cacheTTL: 0s
        enabled: true
      x509:
        clientCAFile: /etc/kubernetes/pki/ca.crt
    authorization:
      mode: Webhook
      webhook:
        cacheAuthorizedTTL: 0s
        cacheUnauthorizedTTL: 0s
    cgroupDriver: systemd
    clusterDNS:
    - 10.10.10.10
    clusterDomain: cluster.local
    cpuManagerReconcilePeriod: 0s
    evictionPressureTransitionPeriod: 0s
    featureGates:
      RotateKubeletServerCertificate: true
    fileCheckFrequency: 0s
    httpCheckFrequency: 0s
    imageMinimumGCAge: 0s
    kind: KubeletConfiguration
    kubeReserved:
      cpu: 200m
      ephemeral-storage: 1Gi
      memory: 300Mi
    logging: {}
    memorySwap: {}
    nodeStatusReportFrequency: 0s
    nodeStatusUpdateFrequency: 0s
    protectKernelDefaults: true
    rotateCertificates: true
    runtimeRequestTimeout: 0s
    serverTLSBootstrap: true
    shutdownGracePeriod: 0s
    shutdownGracePeriodCriticalPods: 0s
    staticPodPath: /etc/kubernetes/manifests
    streamingConnectionIdleTimeout: 0s
    syncFrequency: 0s
    systemReserved:
      cpu: 200m
      ephemeral-storage: 1Gi
<<<<<<< HEAD
      memory: 500Mi
=======
      memory: 200Mi
    tlsCipherSuites:
    - TLS_AES_128_GCM_SHA256
    - TLS_AES_256_GCM_SHA384
    - TLS_CHACHA20_POLY1305_SHA256
    - TLS_ECDHE_ECDSA_WITH_AES_128_GCM_SHA256
    - TLS_ECDHE_ECDSA_WITH_AES_256_GCM_SHA384
    - TLS_ECDHE_ECDSA_WITH_CHACHA20_POLY1305
    - TLS_ECDHE_RSA_WITH_AES_128_GCM_SHA256
    - TLS_ECDHE_RSA_WITH_AES_256_GCM_SHA384
    - TLS_ECDHE_RSA_WITH_CHACHA20_POLY1305
>>>>>>> 3c24b572
    volumePluginDir: /var/lib/kubelet/volumeplugins
    volumeStatsAggPeriod: 0s


- path: /etc/systemd/system/kubelet-healthcheck.service
  permissions: "0644"
  content: |
    [Unit]
    Requires=kubelet.service
    After=kubelet.service

    [Service]
    ExecStart=/opt/bin/health-monitor.sh kubelet

    [Install]
    WantedBy=multi-user.target


runcmd:
- systemctl start setup.service<|MERGE_RESOLUTION|>--- conflicted
+++ resolved
@@ -110,19 +110,11 @@
     EnvironmentFile=-/etc/environment
     EOF
 
-<<<<<<< HEAD
-    apt-get install -y \
-        containerd.io=1.4* \
-        docker-ce=5:19.03* \
-        docker-ce-cli=5:19.03*
-    apt-mark hold docker-ce docker-ce-cli containerd.io
-=======
     apt-get install --allow-downgrades -y \
         containerd.io=1.4* \
         docker-ce-cli=5:19.03* \
         docker-ce=5:19.03*
     apt-mark hold docker-ce* containerd.io
->>>>>>> 3c24b572
 
     systemctl daemon-reload
     systemctl enable --now docker
@@ -418,10 +410,7 @@
     systemReserved:
       cpu: 200m
       ephemeral-storage: 1Gi
-<<<<<<< HEAD
       memory: 500Mi
-=======
-      memory: 200Mi
     tlsCipherSuites:
     - TLS_AES_128_GCM_SHA256
     - TLS_AES_256_GCM_SHA384
@@ -432,7 +421,6 @@
     - TLS_ECDHE_RSA_WITH_AES_128_GCM_SHA256
     - TLS_ECDHE_RSA_WITH_AES_256_GCM_SHA384
     - TLS_ECDHE_RSA_WITH_CHACHA20_POLY1305
->>>>>>> 3c24b572
     volumePluginDir: /var/lib/kubelet/volumeplugins
     volumeStatsAggPeriod: 0s
 
