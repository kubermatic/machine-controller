--- conflicted
+++ resolved
@@ -104,16 +104,8 @@
     EnvironmentFile=-/etc/environment
     EOF
 
-<<<<<<< HEAD
-    apt-get install --allow-downgrades -y \
-        containerd.io=1.4* \
-        docker-ce-cli=5:20.10* \
-        docker-ce=5:20.10*
-    apt-mark hold docker-ce* containerd.io
-=======
     apt-get install -y --allow-downgrades containerd.io=1.6*
     apt-mark hold containerd.io
->>>>>>> dde12b44
 
     systemctl daemon-reload
     systemctl enable --now containerd
