--- conflicted
+++ resolved
@@ -153,11 +153,7 @@
     rm -f "$cri_tools_filename"
     ln -sf "$opt_bin/crictl" "$usr_local_bin"/crictl || echo "symbolic link is skipped"
     cd -
-<<<<<<< HEAD
-    KUBE_VERSION="${KUBE_VERSION:-v1.26.12}"
-=======
     KUBE_VERSION="${KUBE_VERSION:-v1.29.0}"
->>>>>>> 676adb4e
     kube_dir="$opt_bin/kubernetes-$KUBE_VERSION"
     kube_base_url="https://dl.k8s.io/$KUBE_VERSION/bin/linux/$arch"
     kube_sum_file="$kube_dir/sha256"
