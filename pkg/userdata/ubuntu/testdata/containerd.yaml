#cloud-config

hostname: node1

package_upgrade: true
package_reboot_if_required: true

ssh_pwauth: false
ssh_authorized_keys:
- "ssh-rsa AAABBB"

write_files:

- path: "/etc/systemd/journald.conf.d/max_disk_use.conf"
  content: |
    [Journal]
    SystemMaxUse=5G


- path: "/opt/load-kernel-modules.sh"
  permissions: "0755"
  content: |
    #!/usr/bin/env bash
    set -euo pipefail

    modprobe ip_vs
    modprobe ip_vs_rr
    modprobe ip_vs_wrr
    modprobe ip_vs_sh

    if modinfo nf_conntrack_ipv4 &> /dev/null; then
      modprobe nf_conntrack_ipv4
    else
      modprobe nf_conntrack
    fi


- path: "/etc/sysctl.d/k8s.conf"
  content: |
    net.bridge.bridge-nf-call-ip6tables = 1
    net.bridge.bridge-nf-call-iptables = 1
    kernel.panic_on_oops = 1
    kernel.panic = 10
    net.ipv4.ip_forward = 1
    vm.overcommit_memory = 1
    fs.inotify.max_user_watches = 1048576


- path: "/etc/default/grub.d/60-swap-accounting.cfg"
  content: |
    # Added by kubermatic machine-controller
    # Enable cgroups memory and swap accounting
    GRUB_CMDLINE_LINUX="cgroup_enable=memory swapaccount=1"

- path: "/opt/bin/setup"
  permissions: "0755"
  content: |
    #!/bin/bash
    set -xeuo pipefail
    if systemctl is-active ufw; then systemctl stop ufw; fi
    systemctl mask ufw
    systemctl restart systemd-modules-load.service
    sysctl --system
    sed -i.orig '/.*swap.*/d' /etc/fstab
    swapoff -a

    apt-get update

    DEBIAN_FRONTEND=noninteractive apt-get -o Dpkg::Options::="--force-confdef" -o Dpkg::Options::="--force-confold" install -y \
      curl \
      ca-certificates \
      ceph-common \
      cifs-utils \
      conntrack \
      e2fsprogs \
      ebtables \
      ethtool \
      glusterfs-client \
      iptables \
      jq \
      kmod \
      openssh-client \
      nfs-common \
      socat \
      util-linux \
      ipvsadm

    # Update grub to include kernel command options to enable swap accounting.
    # Exclude alibaba cloud until this is fixed https://github.com/kubermatic/machine-controller/issues/682


    apt-get update
    apt-get install -y apt-transport-https ca-certificates curl software-properties-common lsb-release
    curl -fsSL https://download.docker.com/linux/ubuntu/gpg | apt-key add -
    add-apt-repository "deb https://download.docker.com/linux/ubuntu $(lsb_release -cs) stable"

    cat <<EOF | tee /etc/crictl.yaml
    runtime-endpoint: unix:///run/containerd/containerd.sock
    EOF

    mkdir -p /etc/systemd/system/containerd.service.d
    cat <<EOF | tee /etc/systemd/system/containerd.service.d/environment.conf
    [Service]
    Restart=always
    EnvironmentFile=-/etc/environment
    EOF

<<<<<<< HEAD
    apt-get install -y containerd.io=1.4*
=======
    apt-get install -y --allow-downgrades containerd.io=1.4*
>>>>>>> 3c24b572
    apt-mark hold containerd.io

    systemctl daemon-reload
    systemctl enable --now containerd


    opt_bin=/opt/bin
    usr_local_bin=/usr/local/bin
    cni_bin_dir=/opt/cni/bin
    mkdir -p /etc/cni/net.d /etc/kubernetes/dynamic-config-dir /etc/kubernetes/manifests "$opt_bin" "$cni_bin_dir"
    arch=${HOST_ARCH-}
    if [ -z "$arch" ]
    then
    case $(uname -m) in
    x86_64)
        arch="amd64"
        ;;
    aarch64)
        arch="arm64"
        ;;
    *)
        echo "unsupported CPU architecture, exiting"
        exit 1
        ;;
    esac
    fi
    CNI_VERSION="${CNI_VERSION:-v0.8.7}"
    cni_base_url="https://github.com/containernetworking/plugins/releases/download/$CNI_VERSION"
    cni_filename="cni-plugins-linux-$arch-$CNI_VERSION.tgz"
    curl -Lfo "$cni_bin_dir/$cni_filename" "$cni_base_url/$cni_filename"
    cni_sum=$(curl -Lf "$cni_base_url/$cni_filename.sha256")
    cd "$cni_bin_dir"
    sha256sum -c <<<"$cni_sum"
    tar xvf "$cni_filename"
    rm -f "$cni_filename"
    cd -
    CRI_TOOLS_RELEASE="${CRI_TOOLS_RELEASE:-v1.22.0}"
    cri_tools_base_url="https://github.com/kubernetes-sigs/cri-tools/releases/download/${CRI_TOOLS_RELEASE}"
    cri_tools_filename="crictl-${CRI_TOOLS_RELEASE}-linux-${arch}.tar.gz"
    curl -Lfo "$opt_bin/$cri_tools_filename" "$cri_tools_base_url/$cri_tools_filename"
    cri_tools_sum=$(curl -Lf "$cri_tools_base_url/$cri_tools_filename.sha256" | sed 's/\*\///')
    cd "$opt_bin"
    sha256sum -c <<<"$cri_tools_sum"
    tar xvf "$cri_tools_filename"
    rm -f "$cri_tools_filename"
    ln -sf "$opt_bin/crictl" "$usr_local_bin"/crictl || echo "symbolic link is skipped"
    cd -
    KUBE_VERSION="${KUBE_VERSION:-v1.21.5}"
    kube_dir="$opt_bin/kubernetes-$KUBE_VERSION"
    kube_base_url="https://storage.googleapis.com/kubernetes-release/release/$KUBE_VERSION/bin/linux/$arch"
    kube_sum_file="$kube_dir/sha256"
    mkdir -p "$kube_dir"
    : >"$kube_sum_file"

    for bin in kubelet kubeadm kubectl; do
        curl -Lfo "$kube_dir/$bin" "$kube_base_url/$bin"
        chmod +x "$kube_dir/$bin"
        sum=$(curl -Lf "$kube_base_url/$bin.sha256")
        echo "$sum  $kube_dir/$bin" >>"$kube_sum_file"
    done
    sha256sum -c "$kube_sum_file"

    for bin in kubelet kubeadm kubectl; do
        ln -sf "$kube_dir/$bin" "$opt_bin"/$bin
    done

    if [[ ! -x /opt/bin/health-monitor.sh ]]; then
        curl -Lfo /opt/bin/health-monitor.sh https://raw.githubusercontent.com/kubermatic/machine-controller/7967a0af2b75f29ad2ab227eeaa26ea7b0f2fbde/pkg/userdata/scripts/health-monitor.sh
        chmod +x /opt/bin/health-monitor.sh
    fi

    # set kubelet nodeip environment variable
    /opt/bin/setup_net_env.sh

    systemctl enable --now kubelet
    systemctl enable --now --no-block kubelet-healthcheck.service

- path: "/opt/bin/supervise.sh"
  permissions: "0755"
  content: |
    #!/bin/bash
    set -xeuo pipefail
    while ! "$@"; do
      sleep 1
    done

- path: "/etc/systemd/system/kubelet.service"
  content: |
    [Unit]
    After=containerd.service
    Requires=containerd.service

    Description=kubelet: The Kubernetes Node Agent
    Documentation=https://kubernetes.io/docs/home/

    [Service]
    Restart=always
    StartLimitInterval=0
    RestartSec=10
    CPUAccounting=true
    MemoryAccounting=true

    Environment="PATH=/opt/bin:/bin:/usr/local/sbin:/usr/local/bin:/usr/sbin:/usr/bin:/sbin/"
    EnvironmentFile=-/etc/environment

    ExecStartPre=/bin/bash /opt/load-kernel-modules.sh
    ExecStartPre=/bin/bash /opt/bin/setup_net_env.sh
    ExecStart=/opt/bin/kubelet $KUBELET_EXTRA_ARGS \
      --bootstrap-kubeconfig=/etc/kubernetes/bootstrap-kubelet.conf \
      --kubeconfig=/var/lib/kubelet/kubeconfig \
      --config=/etc/kubernetes/kubelet.conf \
      --network-plugin=cni \
      --cert-dir=/etc/kubernetes/pki \
      --hostname-override=node1 \
      --exit-on-lock-contention \
      --lock-file=/tmp/kubelet.lock \
      --container-runtime=remote \
      --container-runtime-endpoint=unix:///run/containerd/containerd.sock \
      --dynamic-config-dir=/etc/kubernetes/dynamic-config-dir \
      --feature-gates=DynamicKubeletConfig=true \
      --node-ip ${KUBELET_NODE_IP}

    [Install]
    WantedBy=multi-user.target

- path: "/etc/systemd/system/kubelet.service.d/extras.conf"
  content: |
    [Service]
    Environment="KUBELET_EXTRA_ARGS=--resolv-conf=/run/systemd/resolve/resolv.conf"

- path: "/etc/kubernetes/cloud-config"
  permissions: "0600"
  content: |


- path: "/opt/bin/setup_net_env.sh"
  permissions: "0755"
  content: |
    #!/usr/bin/env bash
    echodate() {
      echo "[$(date -Is)]" "$@"
    }

    # get the default interface IP address
    DEFAULT_IFC_IP=$(ip -o  route get 1 | grep -oP "src \K\S+")

    # get the full hostname
    FULL_HOSTNAME=$(hostname -f)

    if [ -z "${DEFAULT_IFC_IP}" ]
    then
    	echodate "Failed to get IP address for the default route interface"
    	exit 1
    fi

    # write the nodeip_env file
    # we need the line below because flatcar has the same string "coreos" in that file
    if grep -q coreos /etc/os-release
    then
      echo -e "KUBELET_NODE_IP=${DEFAULT_IFC_IP}\nKUBELET_HOSTNAME=${FULL_HOSTNAME}" > /etc/kubernetes/nodeip.conf
    elif [ ! -d /etc/systemd/system/kubelet.service.d ]
    then
    	echodate "Can't find kubelet service extras directory"
    	exit 1
    else
      echo -e "[Service]\nEnvironment=\"KUBELET_NODE_IP=${DEFAULT_IFC_IP}\"\nEnvironment=\"KUBELET_HOSTNAME=${FULL_HOSTNAME}\"" > /etc/systemd/system/kubelet.service.d/nodeip.conf
    fi


- path: "/etc/kubernetes/bootstrap-kubelet.conf"
  permissions: "0600"
  content: |
    apiVersion: v1
    clusters:
    - cluster:
        certificate-authority-data: LS0tLS1CRUdJTiBDRVJUSUZJQ0FURS0tLS0tCk1JSUVXakNDQTBLZ0F3SUJBZ0lKQUxmUmxXc0k4WVFITUEwR0NTcUdTSWIzRFFFQkJRVUFNSHN4Q3pBSkJnTlYKQkFZVEFsVlRNUXN3Q1FZRFZRUUlFd0pEUVRFV01CUUdBMVVFQnhNTlUyRnVJRVp5WVc1amFYTmpiekVVTUJJRwpBMVVFQ2hNTFFuSmhaR1pwZEhwcGJtTXhFakFRQmdOVkJBTVRDV3h2WTJGc2FHOXpkREVkTUJzR0NTcUdTSWIzCkRRRUpBUllPWW5KaFpFQmtZVzVuWVM1amIyMHdIaGNOTVRRd056RTFNakEwTmpBMVdoY05NVGN3TlRBME1qQTAKTmpBMVdqQjdNUXN3Q1FZRFZRUUdFd0pWVXpFTE1Ba0dBMVVFQ0JNQ1EwRXhGakFVQmdOVkJBY1REVk5oYmlCRwpjbUZ1WTJselkyOHhGREFTQmdOVkJBb1RDMEp5WVdSbWFYUjZhVzVqTVJJd0VBWURWUVFERXdsc2IyTmhiR2h2CmMzUXhIVEFiQmdrcWhraUc5dzBCQ1FFV0RtSnlZV1JBWkdGdVoyRXVZMjl0TUlJQklqQU5CZ2txaGtpRzl3MEIKQVFFRkFBT0NBUThBTUlJQkNnS0NBUUVBdDVmQWpwNGZUY2VrV1VUZnpzcDBreWloMU9ZYnNHTDBLWDFlUmJTUwpSOE9kMCs5UTYySHlueStHRndNVGI0QS9LVThtc3NvSHZjY2VTQUFid2ZieEZLLytzNTFUb2JxVW5PUlpyT29UClpqa1V5Z2J5WERTSzk5WUJiY1IxUGlwOHZ3TVRtNFhLdUx0Q2lnZUJCZGpqQVFkZ1VPMjhMRU5HbHNNbm1lWWsKSmZPRFZHblZtcjVMdGI5QU5BOElLeVRmc25ISjRpT0NTL1BsUGJVajJxN1lub1ZMcG9zVUJNbGdVYi9DeWtYMwptT29MYjR5SkpReUEvaVNUNlp4aUlFajM2RDR5V1o1bGc3WUpsK1VpaUJRSEdDblBkR3lpcHFWMDZleDBoZVlXCmNhaVc4TFdaU1VROTNqUStXVkNIOGhUN0RRTzFkbXN2VW1YbHEvSmVBbHdRL1FJREFRQUJvNEhnTUlIZE1CMEcKQTFVZERnUVdCQlJjQVJPdGhTNFA0VTd2VGZqQnlDNTY5UjdFNkRDQnJRWURWUjBqQklHbE1JR2lnQlJjQVJPdApoUzRQNFU3dlRmakJ5QzU2OVI3RTZLRi9wSDB3ZXpFTE1Ba0dBMVVFQmhNQ1ZWTXhDekFKQmdOVkJBZ1RBa05CCk1SWXdGQVlEVlFRSEV3MVRZVzRnUm5KaGJtTnBjMk52TVJRd0VnWURWUVFLRXd0Q2NtRmtabWwwZW1sdVl6RVMKTUJBR0ExVUVBeE1KYkc5allXeG9iM04wTVIwd0d3WUpLb1pJaHZjTkFRa0JGZzVpY21Ga1FHUmhibWRoTG1OdgpiWUlKQUxmUmxXc0k4WVFITUF3R0ExVWRFd1FGTUFNQkFmOHdEUVlKS29aSWh2Y05BUUVGQlFBRGdnRUJBRzZoClU5ZjlzTkgwLzZvQmJHR3kyRVZVMFVnSVRVUUlyRldvOXJGa3JXNWsvWGtEalFtKzNsempUMGlHUjRJeEUvQW8KZVU2c1FodWE3d3JXZUZFbjQ3R0w5OGxuQ3NKZEQ3b1pOaEZtUTk1VGIvTG5EVWpzNVlqOWJyUDBOV3pYZllVNApVSzJabklOSlJjSnBCOGlSQ2FDeEU4RGRjVUYwWHFJRXE2cEEyNzJzbm9MbWlYTE12Tmwza1lFZG0ramU2dm9ECjU4U05WRVVzenR6UXlYbUpFaENwd1ZJMEE2UUNqelhqK3F2cG13M1paSGk4SndYZWk4WlpCTFRTRkJraThaN24Kc0g5QkJIMzgvU3pVbUFONFFIU1B5MWdqcW0wME9BRThOYVlEa2gvYnpFNGQ3bUxHR01XcC9XRTNLUFN1ODJIRgprUGU2WG9TYmlMbS9reGszMlQwPQotLS0tLUVORCBDRVJUSUZJQ0FURS0tLS0t
        server: https://server:443
      name: ""
    contexts: null
    current-context: ""
    kind: Config
    preferences: {}
    users:
    - name: ""
      user:
        token: my-token


- path: "/etc/kubernetes/pki/ca.crt"
  content: |
    -----BEGIN CERTIFICATE-----
    MIIEWjCCA0KgAwIBAgIJALfRlWsI8YQHMA0GCSqGSIb3DQEBBQUAMHsxCzAJBgNV
    BAYTAlVTMQswCQYDVQQIEwJDQTEWMBQGA1UEBxMNU2FuIEZyYW5jaXNjbzEUMBIG
    A1UEChMLQnJhZGZpdHppbmMxEjAQBgNVBAMTCWxvY2FsaG9zdDEdMBsGCSqGSIb3
    DQEJARYOYnJhZEBkYW5nYS5jb20wHhcNMTQwNzE1MjA0NjA1WhcNMTcwNTA0MjA0
    NjA1WjB7MQswCQYDVQQGEwJVUzELMAkGA1UECBMCQ0ExFjAUBgNVBAcTDVNhbiBG
    cmFuY2lzY28xFDASBgNVBAoTC0JyYWRmaXR6aW5jMRIwEAYDVQQDEwlsb2NhbGhv
    c3QxHTAbBgkqhkiG9w0BCQEWDmJyYWRAZGFuZ2EuY29tMIIBIjANBgkqhkiG9w0B
    AQEFAAOCAQ8AMIIBCgKCAQEAt5fAjp4fTcekWUTfzsp0kyih1OYbsGL0KX1eRbSS
    R8Od0+9Q62Hyny+GFwMTb4A/KU8mssoHvcceSAAbwfbxFK/+s51TobqUnORZrOoT
    ZjkUygbyXDSK99YBbcR1Pip8vwMTm4XKuLtCigeBBdjjAQdgUO28LENGlsMnmeYk
    JfODVGnVmr5Ltb9ANA8IKyTfsnHJ4iOCS/PlPbUj2q7YnoVLposUBMlgUb/CykX3
    mOoLb4yJJQyA/iST6ZxiIEj36D4yWZ5lg7YJl+UiiBQHGCnPdGyipqV06ex0heYW
    caiW8LWZSUQ93jQ+WVCH8hT7DQO1dmsvUmXlq/JeAlwQ/QIDAQABo4HgMIHdMB0G
    A1UdDgQWBBRcAROthS4P4U7vTfjByC569R7E6DCBrQYDVR0jBIGlMIGigBRcAROt
    hS4P4U7vTfjByC569R7E6KF/pH0wezELMAkGA1UEBhMCVVMxCzAJBgNVBAgTAkNB
    MRYwFAYDVQQHEw1TYW4gRnJhbmNpc2NvMRQwEgYDVQQKEwtCcmFkZml0emluYzES
    MBAGA1UEAxMJbG9jYWxob3N0MR0wGwYJKoZIhvcNAQkBFg5icmFkQGRhbmdhLmNv
    bYIJALfRlWsI8YQHMAwGA1UdEwQFMAMBAf8wDQYJKoZIhvcNAQEFBQADggEBAG6h
    U9f9sNH0/6oBbGGy2EVU0UgITUQIrFWo9rFkrW5k/XkDjQm+3lzjT0iGR4IxE/Ao
    eU6sQhua7wrWeFEn47GL98lnCsJdD7oZNhFmQ95Tb/LnDUjs5Yj9brP0NWzXfYU4
    UK2ZnINJRcJpB8iRCaCxE8DdcUF0XqIEq6pA272snoLmiXLMvNl3kYEdm+je6voD
    58SNVEUsztzQyXmJEhCpwVI0A6QCjzXj+qvpmw3ZZHi8JwXei8ZZBLTSFBki8Z7n
    sH9BBH38/SzUmAN4QHSPy1gjqm00OAE8NaYDkh/bzE4d7mLGGMWp/WE3KPSu82HF
    kPe6XoSbiLm/kxk32T0=
    -----END CERTIFICATE-----

- path: "/etc/systemd/system/setup.service"
  permissions: "0644"
  content: |
    [Install]
    WantedBy=multi-user.target

    [Unit]
    Requires=network-online.target
    After=network-online.target

    [Service]
    Type=oneshot
    RemainAfterExit=true
    EnvironmentFile=-/etc/environment
    ExecStart=/opt/bin/supervise.sh /opt/bin/setup

- path: "/etc/profile.d/opt-bin-path.sh"
  permissions: "0644"
  content: |
    export PATH="/opt/bin:$PATH"

- path: /etc/containerd/config.toml
  permissions: "0644"
  content: |
    version = 2

    [metrics]
    address = "127.0.0.1:1338"

    [plugins]
    [plugins."io.containerd.grpc.v1.cri"]
    [plugins."io.containerd.grpc.v1.cri".containerd]
    [plugins."io.containerd.grpc.v1.cri".containerd.runtimes]
    [plugins."io.containerd.grpc.v1.cri".containerd.runtimes.runc]
    runtime_type = "io.containerd.runc.v2"
    [plugins."io.containerd.grpc.v1.cri".containerd.runtimes.runc.options]
    SystemdCgroup = true
    [plugins."io.containerd.grpc.v1.cri".registry]
    [plugins."io.containerd.grpc.v1.cri".registry.mirrors]
    [plugins."io.containerd.grpc.v1.cri".registry.mirrors."docker.io"]
    endpoint = ["https://registry-1.docker.io"]


- path: "/etc/kubernetes/kubelet.conf"
  content: |
    apiVersion: kubelet.config.k8s.io/v1beta1
    authentication:
      anonymous:
        enabled: false
      webhook:
        cacheTTL: 0s
        enabled: true
      x509:
        clientCAFile: /etc/kubernetes/pki/ca.crt
    authorization:
      mode: Webhook
      webhook:
        cacheAuthorizedTTL: 0s
        cacheUnauthorizedTTL: 0s
    cgroupDriver: systemd
    clusterDNS:
    - 10.10.10.10
    clusterDomain: cluster.local
    cpuManagerReconcilePeriod: 0s
    evictionPressureTransitionPeriod: 0s
    featureGates:
      RotateKubeletServerCertificate: true
    fileCheckFrequency: 0s
    httpCheckFrequency: 0s
    imageMinimumGCAge: 0s
    kind: KubeletConfiguration
    kubeReserved:
      cpu: 200m
      ephemeral-storage: 1Gi
      memory: 300Mi
    logging: {}
    memorySwap: {}
    nodeStatusReportFrequency: 0s
    nodeStatusUpdateFrequency: 0s
    protectKernelDefaults: true
    rotateCertificates: true
    runtimeRequestTimeout: 0s
    serverTLSBootstrap: true
    shutdownGracePeriod: 0s
    shutdownGracePeriodCriticalPods: 0s
    staticPodPath: /etc/kubernetes/manifests
    streamingConnectionIdleTimeout: 0s
    syncFrequency: 0s
    systemReserved:
      cpu: 200m
      ephemeral-storage: 1Gi
<<<<<<< HEAD
      memory: 500Mi
=======
      memory: 200Mi
    tlsCipherSuites:
    - TLS_AES_128_GCM_SHA256
    - TLS_AES_256_GCM_SHA384
    - TLS_CHACHA20_POLY1305_SHA256
    - TLS_ECDHE_ECDSA_WITH_AES_128_GCM_SHA256
    - TLS_ECDHE_ECDSA_WITH_AES_256_GCM_SHA384
    - TLS_ECDHE_ECDSA_WITH_CHACHA20_POLY1305
    - TLS_ECDHE_RSA_WITH_AES_128_GCM_SHA256
    - TLS_ECDHE_RSA_WITH_AES_256_GCM_SHA384
    - TLS_ECDHE_RSA_WITH_CHACHA20_POLY1305
>>>>>>> 3c24b572
    volumePluginDir: /var/lib/kubelet/volumeplugins
    volumeStatsAggPeriod: 0s


- path: /etc/systemd/system/kubelet-healthcheck.service
  permissions: "0644"
  content: |
    [Unit]
    Requires=kubelet.service
    After=kubelet.service

    [Service]
    ExecStart=/opt/bin/health-monitor.sh kubelet

    [Install]
    WantedBy=multi-user.target


runcmd:
- systemctl start setup.service<|MERGE_RESOLUTION|>--- conflicted
+++ resolved
@@ -105,11 +105,7 @@
     EnvironmentFile=-/etc/environment
     EOF
 
-<<<<<<< HEAD
-    apt-get install -y containerd.io=1.4*
-=======
     apt-get install -y --allow-downgrades containerd.io=1.4*
->>>>>>> 3c24b572
     apt-mark hold containerd.io
 
     systemctl daemon-reload
@@ -418,10 +414,7 @@
     systemReserved:
       cpu: 200m
       ephemeral-storage: 1Gi
-<<<<<<< HEAD
       memory: 500Mi
-=======
-      memory: 200Mi
     tlsCipherSuites:
     - TLS_AES_128_GCM_SHA256
     - TLS_AES_256_GCM_SHA384
@@ -432,7 +425,6 @@
     - TLS_ECDHE_RSA_WITH_AES_128_GCM_SHA256
     - TLS_ECDHE_RSA_WITH_AES_256_GCM_SHA384
     - TLS_ECDHE_RSA_WITH_CHACHA20_POLY1305
->>>>>>> 3c24b572
     volumePluginDir: /var/lib/kubelet/volumeplugins
     volumeStatsAggPeriod: 0s
 
