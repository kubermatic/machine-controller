#cloud-config

hostname: node1

package_upgrade: true
package_reboot_if_required: true

ssh_pwauth: no
ssh_authorized_keys:
- "ssh-rsa AAABBB"

write_files:

- path: "/etc/systemd/journald.conf.d/max_disk_use.conf"
  content: |
    [Journal]
    SystemMaxUse=5G


- path: "/opt/load-kernel-modules.sh"
  permissions: "0755"
  content: |
    #!/usr/bin/env bash
    set -euo pipefail

    modprobe ip_vs
    modprobe ip_vs_rr
    modprobe ip_vs_wrr
    modprobe ip_vs_sh

    if modinfo nf_conntrack_ipv4 &> /dev/null; then
      modprobe nf_conntrack_ipv4
    else
      modprobe nf_conntrack
    fi


- path: "/etc/sysctl.d/k8s.conf"
  content: |
    net.bridge.bridge-nf-call-ip6tables = 1
    net.bridge.bridge-nf-call-iptables = 1
    kernel.panic_on_oops = 1
    kernel.panic = 10
    net.ipv4.ip_forward = 1
    vm.overcommit_memory = 1
    fs.inotify.max_user_watches = 1048576


- path: "/etc/default/grub.d/60-swap-accounting.cfg"
  content: |
    # Added by kubermatic machine-controller
    # Enable cgroups memory and swap accounting
    GRUB_CMDLINE_LINUX="cgroup_enable=memory swapaccount=1"

- path: "/opt/bin/setup"
  permissions: "0755"
  content: |
    #!/bin/bash
    set -xeuo pipefail
    if systemctl is-active ufw; then systemctl stop ufw; fi
    systemctl mask ufw
    systemctl restart systemd-modules-load.service
    sysctl --system
    sed -i.orig '/.*swap.*/d' /etc/fstab
    swapoff -a

    apt-get update

    DEBIAN_FRONTEND=noninteractive apt-get -o Dpkg::Options::="--force-confdef" -o Dpkg::Options::="--force-confold" install -y \
      curl \
      ca-certificates \
      ceph-common \
      cifs-utils \
      conntrack \
      e2fsprogs \
      ebtables \
      ethtool \
      glusterfs-client \
      iptables \
      jq \
      kmod \
      openssh-client \
      nfs-common \
      socat \
      util-linux \
      ipvsadm

    # Update grub to include kernel command options to enable swap accounting.
    # Exclude alibaba cloud until this is fixed https://github.com/kubermatic/machine-controller/issues/682


    apt-get update
    apt-get install -y apt-transport-https ca-certificates curl software-properties-common lsb-release
    curl -fsSL https://download.docker.com/linux/ubuntu/gpg | apt-key add -
    add-apt-repository "deb https://download.docker.com/linux/ubuntu $(lsb_release -cs) stable"
<<<<<<< HEAD
=======
    apt-get install -y containerd.io=1.4.3-1*
>>>>>>> fc6701f5

    cat <<EOF | tee /etc/crictl.yaml
    runtime-endpoint: unix:///run/containerd/containerd.sock
    EOF

    mkdir -p /etc/systemd/system/containerd.service.d
    cat <<EOF | tee /etc/systemd/system/containerd.service.d/environment.conf
    [Service]
    Restart=always
    EnvironmentFile=-/etc/environment
    EOF

    apt-get install -y containerd.io=1.4*
    apt-mark hold containerd.io

    systemctl daemon-reload
    systemctl enable --now containerd


    opt_bin=/opt/bin
    cni_bin_dir=/opt/cni/bin
    mkdir -p /etc/cni/net.d /etc/kubernetes/dynamic-config-dir /etc/kubernetes/manifests "$opt_bin" "$cni_bin_dir"
    arch=${HOST_ARCH-}
    if [ -z "$arch" ]
    then
    case $(uname -m) in
    x86_64)
        arch="amd64"
        ;;
    aarch64)
        arch="arm64"
        ;;
    *)
        echo "unsupported CPU architecture, exiting"
        exit 1
        ;;
    esac
    fi
    CNI_VERSION="${CNI_VERSION:-v0.8.7}"
    cni_base_url="https://github.com/containernetworking/plugins/releases/download/$CNI_VERSION"
    cni_filename="cni-plugins-linux-$arch-$CNI_VERSION.tgz"
    curl -Lfo "$cni_bin_dir/$cni_filename" "$cni_base_url/$cni_filename"
    cni_sum=$(curl -Lf "$cni_base_url/$cni_filename.sha256")
    cd "$cni_bin_dir"
    sha256sum -c <<<"$cni_sum"
    tar xvf "$cni_filename"
    rm -f "$cni_filename"
    cd -
    KUBE_VERSION="${KUBE_VERSION:-v1.20.1}"
    kube_dir="$opt_bin/kubernetes-$KUBE_VERSION"
    kube_base_url="https://storage.googleapis.com/kubernetes-release/release/$KUBE_VERSION/bin/linux/$arch"
    kube_sum_file="$kube_dir/sha256"
    mkdir -p "$kube_dir"
    : >"$kube_sum_file"

    for bin in kubelet kubeadm kubectl; do
        curl -Lfo "$kube_dir/$bin" "$kube_base_url/$bin"
        chmod +x "$kube_dir/$bin"
        sum=$(curl -Lf "$kube_base_url/$bin.sha256")
        echo "$sum  $kube_dir/$bin" >>"$kube_sum_file"
    done
    sha256sum -c "$kube_sum_file"

    for bin in kubelet kubeadm kubectl; do
        ln -sf "$kube_dir/$bin" "$opt_bin"/$bin
    done

    if [[ ! -x /opt/bin/health-monitor.sh ]]; then
        curl -Lfo /opt/bin/health-monitor.sh https://raw.githubusercontent.com/kubermatic/machine-controller/7967a0af2b75f29ad2ab227eeaa26ea7b0f2fbde/pkg/userdata/scripts/health-monitor.sh
        chmod +x /opt/bin/health-monitor.sh
    fi

    # set kubelet nodeip environment variable
    /opt/bin/setup_net_env.sh

    systemctl enable --now kubelet
    systemctl enable --now --no-block kubelet-healthcheck.service

- path: "/opt/bin/supervise.sh"
  permissions: "0755"
  content: |
    #!/bin/bash
    set -xeuo pipefail
    while ! "$@"; do
      sleep 1
    done

- path: "/etc/systemd/system/kubelet.service"
  content: |
    [Unit]
    After=containerd.service
    Requires=containerd.service

    Description=kubelet: The Kubernetes Node Agent
    Documentation=https://kubernetes.io/docs/home/

    [Service]
    Restart=always
    StartLimitInterval=0
    RestartSec=10
    CPUAccounting=true
    MemoryAccounting=true

    Environment="PATH=/opt/bin:/bin:/usr/local/sbin:/usr/local/bin:/usr/sbin:/usr/bin:/sbin/"
    EnvironmentFile=-/etc/environment

    ExecStartPre=/bin/bash /opt/load-kernel-modules.sh
    ExecStartPre=/bin/bash /opt/bin/setup_net_env.sh
    ExecStart=/opt/bin/kubelet $KUBELET_EXTRA_ARGS \
      --bootstrap-kubeconfig=/etc/kubernetes/bootstrap-kubelet.conf \
      --kubeconfig=/var/lib/kubelet/kubeconfig \
      --config=/etc/kubernetes/kubelet.conf \
      --network-plugin=cni \
      --cert-dir=/etc/kubernetes/pki \
      --hostname-override=node1 \
      --dynamic-config-dir=/etc/kubernetes/dynamic-config-dir \
      --exit-on-lock-contention \
      --lock-file=/tmp/kubelet.lock \
      --container-runtime=remote \
      --container-runtime-endpoint=unix:///run/containerd/containerd.sock \
      --node-ip ${KUBELET_NODE_IP}

    [Install]
    WantedBy=multi-user.target

- path: "/etc/systemd/system/kubelet.service.d/extras.conf"
  content: |
    [Service]
    Environment="KUBELET_EXTRA_ARGS=--resolv-conf=/run/systemd/resolve/resolv.conf"

- path: "/etc/kubernetes/cloud-config"
  permissions: "0600"
  content: |


- path: "/opt/bin/setup_net_env.sh"
  permissions: "0755"
  content: |
    #!/usr/bin/env bash
    echodate() {
      echo "[$(date -Is)]" "$@"
    }

    # get the default interface IP address
    DEFAULT_IFC_IP=$(ip -o  route get 1 | grep -oP "src \K\S+")

    if [ -z "${DEFAULT_IFC_IP}" ]
    then
    	echodate "Failed to get IP address for the default route interface"
    	exit 1
    fi

    # write the nodeip_env file
    # we need the line below because flatcar has the same string "coreos" in that file
    if grep -q coreos /etc/os-release
    then
      echo "KUBELET_NODE_IP=${DEFAULT_IFC_IP}" > /etc/kubernetes/nodeip.conf
    elif [ ! -d /etc/systemd/system/kubelet.service.d ]
    then
    	echodate "Can't find kubelet service extras directory"
    	exit 1
    else
      echo -e "[Service]\nEnvironment=\"KUBELET_NODE_IP=${DEFAULT_IFC_IP}\"" > /etc/systemd/system/kubelet.service.d/nodeip.conf
    fi


- path: "/etc/kubernetes/bootstrap-kubelet.conf"
  permissions: "0600"
  content: |
    apiVersion: v1
    clusters:
    - cluster:
        certificate-authority-data: LS0tLS1CRUdJTiBDRVJUSUZJQ0FURS0tLS0tCk1JSUVXakNDQTBLZ0F3SUJBZ0lKQUxmUmxXc0k4WVFITUEwR0NTcUdTSWIzRFFFQkJRVUFNSHN4Q3pBSkJnTlYKQkFZVEFsVlRNUXN3Q1FZRFZRUUlFd0pEUVRFV01CUUdBMVVFQnhNTlUyRnVJRVp5WVc1amFYTmpiekVVTUJJRwpBMVVFQ2hNTFFuSmhaR1pwZEhwcGJtTXhFakFRQmdOVkJBTVRDV3h2WTJGc2FHOXpkREVkTUJzR0NTcUdTSWIzCkRRRUpBUllPWW5KaFpFQmtZVzVuWVM1amIyMHdIaGNOTVRRd056RTFNakEwTmpBMVdoY05NVGN3TlRBME1qQTAKTmpBMVdqQjdNUXN3Q1FZRFZRUUdFd0pWVXpFTE1Ba0dBMVVFQ0JNQ1EwRXhGakFVQmdOVkJBY1REVk5oYmlCRwpjbUZ1WTJselkyOHhGREFTQmdOVkJBb1RDMEp5WVdSbWFYUjZhVzVqTVJJd0VBWURWUVFERXdsc2IyTmhiR2h2CmMzUXhIVEFiQmdrcWhraUc5dzBCQ1FFV0RtSnlZV1JBWkdGdVoyRXVZMjl0TUlJQklqQU5CZ2txaGtpRzl3MEIKQVFFRkFBT0NBUThBTUlJQkNnS0NBUUVBdDVmQWpwNGZUY2VrV1VUZnpzcDBreWloMU9ZYnNHTDBLWDFlUmJTUwpSOE9kMCs5UTYySHlueStHRndNVGI0QS9LVThtc3NvSHZjY2VTQUFid2ZieEZLLytzNTFUb2JxVW5PUlpyT29UClpqa1V5Z2J5WERTSzk5WUJiY1IxUGlwOHZ3TVRtNFhLdUx0Q2lnZUJCZGpqQVFkZ1VPMjhMRU5HbHNNbm1lWWsKSmZPRFZHblZtcjVMdGI5QU5BOElLeVRmc25ISjRpT0NTL1BsUGJVajJxN1lub1ZMcG9zVUJNbGdVYi9DeWtYMwptT29MYjR5SkpReUEvaVNUNlp4aUlFajM2RDR5V1o1bGc3WUpsK1VpaUJRSEdDblBkR3lpcHFWMDZleDBoZVlXCmNhaVc4TFdaU1VROTNqUStXVkNIOGhUN0RRTzFkbXN2VW1YbHEvSmVBbHdRL1FJREFRQUJvNEhnTUlIZE1CMEcKQTFVZERnUVdCQlJjQVJPdGhTNFA0VTd2VGZqQnlDNTY5UjdFNkRDQnJRWURWUjBqQklHbE1JR2lnQlJjQVJPdApoUzRQNFU3dlRmakJ5QzU2OVI3RTZLRi9wSDB3ZXpFTE1Ba0dBMVVFQmhNQ1ZWTXhDekFKQmdOVkJBZ1RBa05CCk1SWXdGQVlEVlFRSEV3MVRZVzRnUm5KaGJtTnBjMk52TVJRd0VnWURWUVFLRXd0Q2NtRmtabWwwZW1sdVl6RVMKTUJBR0ExVUVBeE1KYkc5allXeG9iM04wTVIwd0d3WUpLb1pJaHZjTkFRa0JGZzVpY21Ga1FHUmhibWRoTG1OdgpiWUlKQUxmUmxXc0k4WVFITUF3R0ExVWRFd1FGTUFNQkFmOHdEUVlKS29aSWh2Y05BUUVGQlFBRGdnRUJBRzZoClU5ZjlzTkgwLzZvQmJHR3kyRVZVMFVnSVRVUUlyRldvOXJGa3JXNWsvWGtEalFtKzNsempUMGlHUjRJeEUvQW8KZVU2c1FodWE3d3JXZUZFbjQ3R0w5OGxuQ3NKZEQ3b1pOaEZtUTk1VGIvTG5EVWpzNVlqOWJyUDBOV3pYZllVNApVSzJabklOSlJjSnBCOGlSQ2FDeEU4RGRjVUYwWHFJRXE2cEEyNzJzbm9MbWlYTE12Tmwza1lFZG0ramU2dm9ECjU4U05WRVVzenR6UXlYbUpFaENwd1ZJMEE2UUNqelhqK3F2cG13M1paSGk4SndYZWk4WlpCTFRTRkJraThaN24Kc0g5QkJIMzgvU3pVbUFONFFIU1B5MWdqcW0wME9BRThOYVlEa2gvYnpFNGQ3bUxHR01XcC9XRTNLUFN1ODJIRgprUGU2WG9TYmlMbS9reGszMlQwPQotLS0tLUVORCBDRVJUSUZJQ0FURS0tLS0t
        server: https://server:443
      name: ""
    contexts: null
    current-context: ""
    kind: Config
    preferences: {}
    users:
    - name: ""
      user:
        token: my-token


- path: "/etc/kubernetes/pki/ca.crt"
  content: |
    -----BEGIN CERTIFICATE-----
    MIIEWjCCA0KgAwIBAgIJALfRlWsI8YQHMA0GCSqGSIb3DQEBBQUAMHsxCzAJBgNV
    BAYTAlVTMQswCQYDVQQIEwJDQTEWMBQGA1UEBxMNU2FuIEZyYW5jaXNjbzEUMBIG
    A1UEChMLQnJhZGZpdHppbmMxEjAQBgNVBAMTCWxvY2FsaG9zdDEdMBsGCSqGSIb3
    DQEJARYOYnJhZEBkYW5nYS5jb20wHhcNMTQwNzE1MjA0NjA1WhcNMTcwNTA0MjA0
    NjA1WjB7MQswCQYDVQQGEwJVUzELMAkGA1UECBMCQ0ExFjAUBgNVBAcTDVNhbiBG
    cmFuY2lzY28xFDASBgNVBAoTC0JyYWRmaXR6aW5jMRIwEAYDVQQDEwlsb2NhbGhv
    c3QxHTAbBgkqhkiG9w0BCQEWDmJyYWRAZGFuZ2EuY29tMIIBIjANBgkqhkiG9w0B
    AQEFAAOCAQ8AMIIBCgKCAQEAt5fAjp4fTcekWUTfzsp0kyih1OYbsGL0KX1eRbSS
    R8Od0+9Q62Hyny+GFwMTb4A/KU8mssoHvcceSAAbwfbxFK/+s51TobqUnORZrOoT
    ZjkUygbyXDSK99YBbcR1Pip8vwMTm4XKuLtCigeBBdjjAQdgUO28LENGlsMnmeYk
    JfODVGnVmr5Ltb9ANA8IKyTfsnHJ4iOCS/PlPbUj2q7YnoVLposUBMlgUb/CykX3
    mOoLb4yJJQyA/iST6ZxiIEj36D4yWZ5lg7YJl+UiiBQHGCnPdGyipqV06ex0heYW
    caiW8LWZSUQ93jQ+WVCH8hT7DQO1dmsvUmXlq/JeAlwQ/QIDAQABo4HgMIHdMB0G
    A1UdDgQWBBRcAROthS4P4U7vTfjByC569R7E6DCBrQYDVR0jBIGlMIGigBRcAROt
    hS4P4U7vTfjByC569R7E6KF/pH0wezELMAkGA1UEBhMCVVMxCzAJBgNVBAgTAkNB
    MRYwFAYDVQQHEw1TYW4gRnJhbmNpc2NvMRQwEgYDVQQKEwtCcmFkZml0emluYzES
    MBAGA1UEAxMJbG9jYWxob3N0MR0wGwYJKoZIhvcNAQkBFg5icmFkQGRhbmdhLmNv
    bYIJALfRlWsI8YQHMAwGA1UdEwQFMAMBAf8wDQYJKoZIhvcNAQEFBQADggEBAG6h
    U9f9sNH0/6oBbGGy2EVU0UgITUQIrFWo9rFkrW5k/XkDjQm+3lzjT0iGR4IxE/Ao
    eU6sQhua7wrWeFEn47GL98lnCsJdD7oZNhFmQ95Tb/LnDUjs5Yj9brP0NWzXfYU4
    UK2ZnINJRcJpB8iRCaCxE8DdcUF0XqIEq6pA272snoLmiXLMvNl3kYEdm+je6voD
    58SNVEUsztzQyXmJEhCpwVI0A6QCjzXj+qvpmw3ZZHi8JwXei8ZZBLTSFBki8Z7n
    sH9BBH38/SzUmAN4QHSPy1gjqm00OAE8NaYDkh/bzE4d7mLGGMWp/WE3KPSu82HF
    kPe6XoSbiLm/kxk32T0=
    -----END CERTIFICATE-----

- path: "/etc/systemd/system/setup.service"
  permissions: "0644"
  content: |
    [Install]
    WantedBy=multi-user.target

    [Unit]
    Requires=network-online.target
    After=network-online.target

    [Service]
    Type=oneshot
    RemainAfterExit=true
    EnvironmentFile=-/etc/environment
    ExecStart=/opt/bin/supervise.sh /opt/bin/setup

- path: "/etc/profile.d/opt-bin-path.sh"
  permissions: "0644"
  content: |
    export PATH="/opt/bin:$PATH"

- path: /etc/containerd/config.toml
  permissions: "0644"
  content: |
    version = 2

    [metrics]
    address = "127.0.0.1:1338"

    [plugins]
    [plugins."io.containerd.grpc.v1.cri"]
    [plugins."io.containerd.grpc.v1.cri".containerd]
    [plugins."io.containerd.grpc.v1.cri".containerd.runtimes]
    [plugins."io.containerd.grpc.v1.cri".containerd.runtimes.runc]
    runtime_type = "io.containerd.runc.v2"
    [plugins."io.containerd.grpc.v1.cri".containerd.runtimes.runc.options]
    SystemdCgroup = true
    [plugins."io.containerd.grpc.v1.cri".registry]
    [plugins."io.containerd.grpc.v1.cri".registry.mirrors]
    [plugins."io.containerd.grpc.v1.cri".registry.mirrors."docker.io"]
    endpoint = ["https://registry-1.docker.io"]


- path: "/etc/kubernetes/kubelet.conf"
  content: |
    apiVersion: kubelet.config.k8s.io/v1beta1
    authentication:
      anonymous:
        enabled: false
      webhook:
        cacheTTL: 0s
        enabled: true
      x509:
        clientCAFile: /etc/kubernetes/pki/ca.crt
    authorization:
      mode: Webhook
      webhook:
        cacheAuthorizedTTL: 0s
        cacheUnauthorizedTTL: 0s
    cgroupDriver: systemd
    clusterDNS:
    - 10.10.10.10
    clusterDomain: cluster.local
    cpuManagerReconcilePeriod: 0s
    evictionPressureTransitionPeriod: 0s
    featureGates:
      RotateKubeletServerCertificate: true
    fileCheckFrequency: 0s
    httpCheckFrequency: 0s
    imageMinimumGCAge: 0s
    kind: KubeletConfiguration
    kubeReserved:
      cpu: 200m
      ephemeral-storage: 1Gi
      memory: 300Mi
    logging: {}
    nodeStatusReportFrequency: 0s
    nodeStatusUpdateFrequency: 0s
    protectKernelDefaults: true
    rotateCertificates: true
    runtimeRequestTimeout: 0s
    serverTLSBootstrap: true
    staticPodPath: /etc/kubernetes/manifests
    streamingConnectionIdleTimeout: 0s
    syncFrequency: 0s
    systemReserved:
      cpu: 200m
      ephemeral-storage: 1Gi
      memory: 500Mi
    volumePluginDir: /var/lib/kubelet/volumeplugins
    volumeStatsAggPeriod: 0s


- path: /etc/systemd/system/kubelet-healthcheck.service
  permissions: "0644"
  content: |
    [Unit]
    Requires=kubelet.service
    After=kubelet.service

    [Service]
    ExecStart=/opt/bin/health-monitor.sh kubelet

    [Install]
    WantedBy=multi-user.target


runcmd:
- systemctl start setup.service<|MERGE_RESOLUTION|>--- conflicted
+++ resolved
@@ -93,10 +93,6 @@
     apt-get install -y apt-transport-https ca-certificates curl software-properties-common lsb-release
     curl -fsSL https://download.docker.com/linux/ubuntu/gpg | apt-key add -
     add-apt-repository "deb https://download.docker.com/linux/ubuntu $(lsb_release -cs) stable"
-<<<<<<< HEAD
-=======
-    apt-get install -y containerd.io=1.4.3-1*
->>>>>>> fc6701f5
 
     cat <<EOF | tee /etc/crictl.yaml
     runtime-endpoint: unix:///run/containerd/containerd.sock
