/*
Copyright 2019 The Machine Controller Authors.

Licensed under the Apache License, Version 2.0 (the "License");
you may not use this file except in compliance with the License.
You may obtain a copy of the License at

    http://www.apache.org/licenses/LICENSE-2.0

Unless required by applicable law or agreed to in writing, software
distributed under the License is distributed on an "AS IS" BASIS,
WITHOUT WARRANTIES OR CONDITIONS OF ANY KIND, either express or implied.
See the License for the specific language governing permissions and
limitations under the License.
*/

//
// UserData plugin for Ubuntu.
//

package ubuntu

import (
	"errors"
	"fmt"
	"strings"
	"text/template"

	"github.com/Masterminds/semver"

	"github.com/kubermatic/machine-controller/pkg/apis/plugin"
	providerconfigtypes "github.com/kubermatic/machine-controller/pkg/providerconfig/types"
	userdatahelper "github.com/kubermatic/machine-controller/pkg/userdata/helper"
)

// Provider is a pkg/userdata/plugin.Provider implementation.
type Provider struct{}

// UserData renders user-data template to string.
func (p Provider) UserData(req plugin.UserDataRequest) (string, error) {
	tmpl, err := template.New("user-data").Funcs(userdatahelper.TxtFuncMap()).Parse(userDataTemplate)
	if err != nil {
		return "", fmt.Errorf("failed to parse user-data template: %v", err)
	}

	kubeletVersion, err := semver.NewVersion(req.MachineSpec.Versions.Kubelet)
	if err != nil {
		return "", fmt.Errorf("invalid kubelet version: %v", err)
	}

	pconfig, err := providerconfigtypes.GetConfig(req.MachineSpec.ProviderSpec)
	if err != nil {
		return "", fmt.Errorf("failed to get providerSpec: %v", err)
	}

	if pconfig.OverwriteCloudConfig != nil {
		req.CloudConfig = *pconfig.OverwriteCloudConfig
	}

	if pconfig.Network != nil {
		return "", errors.New("static IP config is not supported with Ubuntu")
	}

	ubuntuConfig, err := LoadConfig(pconfig.OperatingSystemSpec)
	if err != nil {
		return "", fmt.Errorf("failed to get ubuntu config from provider config: %v", err)
	}

	serverAddr, err := userdatahelper.GetServerAddressFromKubeconfig(req.Kubeconfig)
	if err != nil {
		return "", fmt.Errorf("error extracting server address from kubeconfig: %v", err)
	}

	kubeconfigString, err := userdatahelper.StringifyKubeconfig(req.Kubeconfig)
	if err != nil {
		return "", err
	}

	kubernetesCACert, err := userdatahelper.GetCACert(req.Kubeconfig)
	if err != nil {
		return "", fmt.Errorf("error extracting cacert: %v", err)
	}

	crEngine := req.ContainerRuntime.Engine(kubeletVersion)
	crScript, err := crEngine.ScriptFor(providerconfigtypes.OperatingSystemUbuntu)
	if err != nil {
		return "", fmt.Errorf("failed to generate container runtime install script: %w", err)
	}

	crConfig, err := crEngine.Config()
	if err != nil {
		return "", fmt.Errorf("failed to generate container runtime config: %w", err)
	}

	data := struct {
		plugin.UserDataRequest
		ProviderSpec                   *providerconfigtypes.Config
		OSConfig                       *Config
		ServerAddr                     string
		KubeletVersion                 string
		Kubeconfig                     string
		KubernetesCACert               string
		NodeIPScript                   string
		ExtraKubeletFlags              []string
		ContainerRuntimeScript         string
		ContainerRuntimeConfigFileName string
		ContainerRuntimeConfig         string
	}{
		UserDataRequest:                req,
		ProviderSpec:                   pconfig,
		OSConfig:                       ubuntuConfig,
		ServerAddr:                     serverAddr,
		KubeletVersion:                 kubeletVersion.String(),
		Kubeconfig:                     kubeconfigString,
		KubernetesCACert:               kubernetesCACert,
		NodeIPScript:                   userdatahelper.SetupNodeIPEnvScript(),
		ExtraKubeletFlags:              crEngine.KubeletFlags(),
		ContainerRuntimeScript:         crScript,
		ContainerRuntimeConfigFileName: crEngine.ConfigFileName(),
		ContainerRuntimeConfig:         crConfig,
	}

	var buf strings.Builder
	if err = tmpl.Execute(&buf, data); err != nil {
		return "", fmt.Errorf("failed to execute user-data template: %w", err)
	}

	return userdatahelper.CleanupTemplateOutput(buf.String())
}

// UserData template.
const userDataTemplate = `#cloud-config
{{ if ne .CloudProviderName "aws" }}
hostname: {{ .MachineSpec.Name }}
{{- /* Never set the hostname on AWS nodes. Kubernetes(kube-proxy) requires the hostname to be the private dns name */}}
{{ end }}

{{- if .OSConfig.DistUpgradeOnBoot }}
package_upgrade: true
package_reboot_if_required: true
{{- end }}

ssh_pwauth: no

{{- if .ProviderSpec.SSHPublicKeys }}
ssh_authorized_keys:
{{- range .ProviderSpec.SSHPublicKeys }}
- "{{ . }}"
{{- end }}
{{- end }}

write_files:
{{- /* SysEleven block start */}}
- path: "/opt/kubelet-restart.sh"
  permissions: "0755"
  content: |
{{ kubeletRestartOnNotReadyScript | indent 4 }}

- path: "/etc/systemd/system/kubelet-restart.service"
  permissions: "0644"
  content: |
{{ kubeletRestartOnNotReadySystemdUnit | indent 4 }}
{{- /* SysEleven block end */}}

{{- if .HTTPProxy }}
- path: "/etc/environment"
  content: |
    PATH="/usr/local/sbin:/usr/local/bin:/usr/sbin:/usr/bin:/sbin:/bin:/usr/games:/usr/local/games"
{{ proxyEnvironment .HTTPProxy .NoProxy | indent 4 }}
{{- end }}

- path: "/etc/systemd/journald.conf.d/max_disk_use.conf"
  content: |
{{ journalDConfig | indent 4 }}

- path: "/opt/load-kernel-modules.sh"
  permissions: "0755"
  content: |
{{ kernelModulesScript | indent 4 }}

- path: "/etc/sysctl.d/k8s.conf"
  content: |
{{ kernelSettings | indent 4 }}

- path: "/etc/default/grub.d/60-swap-accounting.cfg"
  content: |
    # Added by kubermatic machine-controller
    # Enable cgroups memory and swap accounting
    GRUB_CMDLINE_LINUX="cgroup_enable=memory swapaccount=1"

- path: "/opt/bin/setup"
  permissions: "0755"
  content: |
    #!/bin/bash
    set -xeuo pipefail
    if systemctl is-active ufw; then systemctl stop ufw; fi
    systemctl mask ufw

{{- /* As we added some modules and don't want to reboot, restart the service */}}
    systemctl restart systemd-modules-load.service
    sysctl --system

{{- /* Make sure we always disable swap - Otherwise the kubelet won't start'. */}}
    sed -i.orig '/.*swap.*/d' /etc/fstab
    swapoff -a

    apt-get update

    DEBIAN_FRONTEND=noninteractive apt-get -o Dpkg::Options::="--force-confdef" -o Dpkg::Options::="--force-confold" install -y \
      curl \
      ca-certificates \
      ceph-common \
      cifs-utils \
      conntrack \
      e2fsprogs \
      ebtables \
      ethtool \
      glusterfs-client \
      iptables \
      jq \
      kmod \
      openssh-client \
      nfs-common \
      socat \
      util-linux \
      {{- if eq .CloudProviderName "vsphere" }}
      open-vm-tools \
      {{- end }}
      ipvsadm

    # Update grub to include kernel command options to enable swap accounting.
    # Exclude alibaba cloud until this is fixed https://github.com/kubermatic/machine-controller/issues/682
    {{ if eq .CloudProviderName "alibaba" }}
    if grep -v -q swapaccount=1 /proc/cmdline
    then
      echo "Reboot system if not alibaba cloud"
      update-grub
      touch /var/run/reboot-required
    fi
    {{ end }}
{{ .ContainerRuntimeScript | indent 4 }}

{{ safeDownloadBinariesScript .KubeletVersion | indent 4 }}
    # set kubelet nodeip environment variable
    /opt/bin/setup_net_env.sh

    systemctl enable --now kubelet
    systemctl enable --now --no-block kubelet-healthcheck.service
<<<<<<< HEAD
    systemctl enable --now --no-block docker-healthcheck.service
{{- /* SysEleven block start */}}
    systemctl enable --now --no-block kubelet-restart.service
{{- /* SysEleven block end */}}
=======
>>>>>>> 4c9c550b

- path: "/opt/bin/supervise.sh"
  permissions: "0755"
  content: |
    #!/bin/bash
    set -xeuo pipefail
    while ! "$@"; do
      sleep 1
    done

- path: "/etc/systemd/system/kubelet.service"
  content: |
{{ kubeletSystemdUnit .ContainerRuntime.String .KubeletVersion .CloudProviderName .MachineSpec.Name .DNSIPs .ExternalCloudProvider .PauseImage .MachineSpec.Taints .ExtraKubeletFlags | indent 4 }}

- path: "/etc/systemd/system/kubelet.service.d/extras.conf"
  content: |
    [Service]
    Environment="KUBELET_EXTRA_ARGS=--resolv-conf=/run/systemd/resolve/resolv.conf"

- path: "/etc/kubernetes/cloud-config"
  permissions: "0600"
  content: |
{{ .CloudConfig | indent 4 }}

- path: "/opt/bin/setup_net_env.sh"
  permissions: "0755"
  content: |
{{ .NodeIPScript | indent 4 }}

- path: "/etc/kubernetes/bootstrap-kubelet.conf"
  permissions: "0600"
  content: |
{{ .Kubeconfig | indent 4 }}

- path: "/etc/kubernetes/pki/ca.crt"
  content: |
{{ .KubernetesCACert | indent 4 }}

- path: "/etc/systemd/system/setup.service"
  permissions: "0644"
  content: |
    [Install]
    WantedBy=multi-user.target

    [Unit]
    Requires=network-online.target
    After=network-online.target

    [Service]
    Type=oneshot
    RemainAfterExit=true
    EnvironmentFile=-/etc/environment
    ExecStart=/opt/bin/supervise.sh /opt/bin/setup

- path: "/etc/profile.d/opt-bin-path.sh"
  permissions: "0644"
  content: |
    export PATH="/opt/bin:$PATH"

- path: {{ .ContainerRuntimeConfigFileName }}
  permissions: "0644"
  content: |
{{ .ContainerRuntimeConfig | indent 4 }}

- path: "/etc/kubernetes/kubelet.conf"
  content: |
<<<<<<< HEAD
{{ dockerConfig .InsecureRegistries .RegistryMirrors .MaxLogSize | indent 4 }}
=======
{{ kubeletConfiguration "cluster.local" .DNSIPs .KubeletFeatureGates | indent 4 }}
>>>>>>> 4c9c550b

- path: /etc/systemd/system/kubelet-healthcheck.service
  permissions: "0644"
  content: |
{{ kubeletHealthCheckSystemdUnit | indent 4 }}

runcmd:
- systemctl start setup.service
`<|MERGE_RESOLUTION|>--- conflicted
+++ resolved
@@ -150,18 +150,6 @@
 {{- end }}
 
 write_files:
-{{- /* SysEleven block start */}}
-- path: "/opt/kubelet-restart.sh"
-  permissions: "0755"
-  content: |
-{{ kubeletRestartOnNotReadyScript | indent 4 }}
-
-- path: "/etc/systemd/system/kubelet-restart.service"
-  permissions: "0644"
-  content: |
-{{ kubeletRestartOnNotReadySystemdUnit | indent 4 }}
-{{- /* SysEleven block end */}}
-
 {{- if .HTTPProxy }}
 - path: "/etc/environment"
   content: |
@@ -246,13 +234,6 @@
 
     systemctl enable --now kubelet
     systemctl enable --now --no-block kubelet-healthcheck.service
-<<<<<<< HEAD
-    systemctl enable --now --no-block docker-healthcheck.service
-{{- /* SysEleven block start */}}
-    systemctl enable --now --no-block kubelet-restart.service
-{{- /* SysEleven block end */}}
-=======
->>>>>>> 4c9c550b
 
 - path: "/opt/bin/supervise.sh"
   permissions: "0755"
@@ -319,11 +300,7 @@
 
 - path: "/etc/kubernetes/kubelet.conf"
   content: |
-<<<<<<< HEAD
-{{ dockerConfig .InsecureRegistries .RegistryMirrors .MaxLogSize | indent 4 }}
-=======
 {{ kubeletConfiguration "cluster.local" .DNSIPs .KubeletFeatureGates | indent 4 }}
->>>>>>> 4c9c550b
 
 - path: /etc/systemd/system/kubelet-healthcheck.service
   permissions: "0644"
