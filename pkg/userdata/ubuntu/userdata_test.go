package ubuntu

import (
	"encoding/json"
	"flag"
	"io/ioutil"
	"net"
	"path/filepath"
	"testing"

	"github.com/pmezard/go-difflib/difflib"

	machinesv1alpha1 "github.com/kubermatic/machine-controller/pkg/machines/v1alpha1"
	"github.com/kubermatic/machine-controller/pkg/providerconfig"
	"github.com/kubermatic/machine-controller/pkg/userdata/cloud"

	metav1 "k8s.io/apimachinery/pkg/apis/meta/v1"
	"k8s.io/apimachinery/pkg/runtime"
	clientcmdapi "k8s.io/client-go/tools/clientcmd/api"

	clusterv1alpha1 "sigs.k8s.io/cluster-api/pkg/apis/cluster/v1alpha1"
)

var (
	pemCertificate = `-----BEGIN CERTIFICATE-----
MIIEWjCCA0KgAwIBAgIJALfRlWsI8YQHMA0GCSqGSIb3DQEBBQUAMHsxCzAJBgNV
BAYTAlVTMQswCQYDVQQIEwJDQTEWMBQGA1UEBxMNU2FuIEZyYW5jaXNjbzEUMBIG
A1UEChMLQnJhZGZpdHppbmMxEjAQBgNVBAMTCWxvY2FsaG9zdDEdMBsGCSqGSIb3
DQEJARYOYnJhZEBkYW5nYS5jb20wHhcNMTQwNzE1MjA0NjA1WhcNMTcwNTA0MjA0
NjA1WjB7MQswCQYDVQQGEwJVUzELMAkGA1UECBMCQ0ExFjAUBgNVBAcTDVNhbiBG
cmFuY2lzY28xFDASBgNVBAoTC0JyYWRmaXR6aW5jMRIwEAYDVQQDEwlsb2NhbGhv
c3QxHTAbBgkqhkiG9w0BCQEWDmJyYWRAZGFuZ2EuY29tMIIBIjANBgkqhkiG9w0B
AQEFAAOCAQ8AMIIBCgKCAQEAt5fAjp4fTcekWUTfzsp0kyih1OYbsGL0KX1eRbSS
R8Od0+9Q62Hyny+GFwMTb4A/KU8mssoHvcceSAAbwfbxFK/+s51TobqUnORZrOoT
ZjkUygbyXDSK99YBbcR1Pip8vwMTm4XKuLtCigeBBdjjAQdgUO28LENGlsMnmeYk
JfODVGnVmr5Ltb9ANA8IKyTfsnHJ4iOCS/PlPbUj2q7YnoVLposUBMlgUb/CykX3
mOoLb4yJJQyA/iST6ZxiIEj36D4yWZ5lg7YJl+UiiBQHGCnPdGyipqV06ex0heYW
caiW8LWZSUQ93jQ+WVCH8hT7DQO1dmsvUmXlq/JeAlwQ/QIDAQABo4HgMIHdMB0G
A1UdDgQWBBRcAROthS4P4U7vTfjByC569R7E6DCBrQYDVR0jBIGlMIGigBRcAROt
hS4P4U7vTfjByC569R7E6KF/pH0wezELMAkGA1UEBhMCVVMxCzAJBgNVBAgTAkNB
MRYwFAYDVQQHEw1TYW4gRnJhbmNpc2NvMRQwEgYDVQQKEwtCcmFkZml0emluYzES
MBAGA1UEAxMJbG9jYWxob3N0MR0wGwYJKoZIhvcNAQkBFg5icmFkQGRhbmdhLmNv
bYIJALfRlWsI8YQHMAwGA1UdEwQFMAMBAf8wDQYJKoZIhvcNAQEFBQADggEBAG6h
U9f9sNH0/6oBbGGy2EVU0UgITUQIrFWo9rFkrW5k/XkDjQm+3lzjT0iGR4IxE/Ao
eU6sQhua7wrWeFEn47GL98lnCsJdD7oZNhFmQ95Tb/LnDUjs5Yj9brP0NWzXfYU4
UK2ZnINJRcJpB8iRCaCxE8DdcUF0XqIEq6pA272snoLmiXLMvNl3kYEdm+je6voD
58SNVEUsztzQyXmJEhCpwVI0A6QCjzXj+qvpmw3ZZHi8JwXei8ZZBLTSFBki8Z7n
sH9BBH38/SzUmAN4QHSPy1gjqm00OAE8NaYDkh/bzE4d7mLGGMWp/WE3KPSu82HF
kPe6XoSbiLm/kxk32T0=
-----END CERTIFICATE-----`

	kubeconfig = &clientcmdapi.Config{Clusters: map[string]*clientcmdapi.Cluster{"": &clientcmdapi.Cluster{Server: "https://server:443", CertificateAuthorityData: []byte(pemCertificate)}},
		AuthInfos: map[string]*clientcmdapi.AuthInfo{"": &clientcmdapi.AuthInfo{Token: "my-token"}}}
)

type fakeCloudConfigProvider struct {
	config string
	name   string
	err    error
}

func (p *fakeCloudConfigProvider) GetCloudConfig(spec clusterv1alpha1.MachineSpec) (config string, name string, err error) {
	return p.config, p.name, p.err
}

var update = flag.Bool("update", false, "update .golden files")

func TestProvider_UserData(t *testing.T) {
	t.Parallel()
	tests := []struct {
		name             string
		spec             clusterv1alpha1.MachineSpec
		ccProvider       cloud.ConfigProvider
		osConfig         *Config
		providerConfig   *providerconfig.Config
		DNSIPs           []net.IP
		kubernetesCACert string
	}{
		{
			name: "docker-17.12-dist-upgrade-on-boot-aws",
			providerConfig: &providerconfig.Config{
				CloudProvider: "aws",
				SSHPublicKeys: []string{"ssh-rsa AAABBB", "ssh-rsa CCCDDD"},
				ContainerRuntimeInfo: machinesv1alpha1.ContainerRuntimeInfo{
					Name:    "docker",
					Version: "1.13.1",
				},
			},
			spec: clusterv1alpha1.MachineSpec{
				ObjectMeta: metav1.ObjectMeta{Name: "node1"},
<<<<<<< HEAD
				Versions: clusterv1alpha1.MachineVersionInfo{
=======
				Versions: machinesv1alpha1.MachineVersionInfo{
					ContainerRuntime: machinesv1alpha1.ContainerRuntimeInfo{
						Name:    "docker",
						Version: "17.12",
					},
>>>>>>> 30cc1ae9
					Kubelet: "1.9.2",
				},
			},
			ccProvider:       &fakeCloudConfigProvider{name: "aws", config: "{aws-config:true}", err: nil},
			DNSIPs:           []net.IP{net.ParseIP("10.10.10.10")},
			kubernetesCACert: "CACert",
			osConfig:         &Config{DistUpgradeOnBoot: true},
		},
		{
			name: "docker-17.12-kubelet-1.11-aws",
			providerConfig: &providerconfig.Config{
				CloudProvider: "aws",
				SSHPublicKeys: []string{"ssh-rsa AAABBB", "ssh-rsa CCCDDD"},
				ContainerRuntimeInfo: machinesv1alpha1.ContainerRuntimeInfo{
					Name:    "docker",
					Version: "1.13.1",
				},
			},
			spec: clusterv1alpha1.MachineSpec{
				ObjectMeta: metav1.ObjectMeta{Name: "node1"},
<<<<<<< HEAD
				Versions: clusterv1alpha1.MachineVersionInfo{
=======
				Versions: machinesv1alpha1.MachineVersionInfo{
					ContainerRuntime: machinesv1alpha1.ContainerRuntimeInfo{
						Name:    "docker",
						Version: "17.12",
					},
>>>>>>> 30cc1ae9
					Kubelet: "1.11.0",
				},
			},
			ccProvider:       &fakeCloudConfigProvider{name: "aws", config: "{aws-config:true}", err: nil},
			DNSIPs:           []net.IP{net.ParseIP("10.10.10.10")},
			kubernetesCACert: "CACert",
			osConfig:         &Config{DistUpgradeOnBoot: false},
		},
		{
			name: "docker-18.06-openstack-multiple-dns",
			providerConfig: &providerconfig.Config{
				CloudProvider: "openstack",
				SSHPublicKeys: []string{"ssh-rsa AAABBB", "ssh-rsa CCCDDD"},
				ContainerRuntimeInfo: machinesv1alpha1.ContainerRuntimeInfo{
					Name:    "docker",
					Version: "17.03.2",
				},
			},
			spec: clusterv1alpha1.MachineSpec{
				ObjectMeta: metav1.ObjectMeta{Name: "node1"},
<<<<<<< HEAD
				Versions: clusterv1alpha1.MachineVersionInfo{
=======
				Versions: machinesv1alpha1.MachineVersionInfo{
					ContainerRuntime: machinesv1alpha1.ContainerRuntimeInfo{
						Name:    "docker",
						Version: "18.06",
					},
>>>>>>> 30cc1ae9
					Kubelet: "1.9.2",
				},
			},
			ccProvider:       &fakeCloudConfigProvider{name: "openstack", config: "{openstack-config:true}", err: nil},
			DNSIPs:           []net.IP{net.ParseIP("10.10.10.10"), net.ParseIP("10.10.10.11"), net.ParseIP("10.10.10.12")},
			kubernetesCACert: "CACert",
			osConfig:         &Config{DistUpgradeOnBoot: true},
		},
		{
			name: "docker-18.06-openstack-kubelet-v-version-prefix",
			providerConfig: &providerconfig.Config{
				CloudProvider: "openstack",
				SSHPublicKeys: []string{"ssh-rsa AAABBB", "ssh-rsa CCCDDD"},
				ContainerRuntimeInfo: machinesv1alpha1.ContainerRuntimeInfo{
					Name:    "docker",
					Version: "17.03.2",
				},
			},
			spec: clusterv1alpha1.MachineSpec{
				ObjectMeta: metav1.ObjectMeta{Name: "node1"},
<<<<<<< HEAD
				Versions: clusterv1alpha1.MachineVersionInfo{
=======
				Versions: machinesv1alpha1.MachineVersionInfo{
					ContainerRuntime: machinesv1alpha1.ContainerRuntimeInfo{
						Name:    "docker",
						Version: "18.06",
					},
>>>>>>> 30cc1ae9
					Kubelet: "v1.9.2",
				},
			},
			ccProvider:       &fakeCloudConfigProvider{name: "openstack", config: "{openstack-config:true}", err: nil},
			DNSIPs:           []net.IP{net.ParseIP("10.10.10.10")},
			kubernetesCACert: "CACert",
			osConfig:         &Config{DistUpgradeOnBoot: true},
		},
		{
			name: "docker-18.06-openstack-overwrite-cloud-config",
			providerConfig: &providerconfig.Config{
				CloudProvider:        "openstack",
				SSHPublicKeys:        []string{"ssh-rsa AAABBB", "ssh-rsa CCCDDD"},
				OverwriteCloudConfig: stringPtr("custom\ncloud\nconfig"),
				ContainerRuntimeInfo: machinesv1alpha1.ContainerRuntimeInfo{
					Name:    "docker",
					Version: "17.03.2",
				},
			},
			spec: clusterv1alpha1.MachineSpec{
				ObjectMeta: metav1.ObjectMeta{Name: "node1"},
<<<<<<< HEAD
				Versions: clusterv1alpha1.MachineVersionInfo{
=======
				Versions: machinesv1alpha1.MachineVersionInfo{
					ContainerRuntime: machinesv1alpha1.ContainerRuntimeInfo{
						Name:    "docker",
						Version: "18.06",
					},
>>>>>>> 30cc1ae9
					Kubelet: "v1.9.2",
				},
			},
			ccProvider:       &fakeCloudConfigProvider{name: "openstack", config: "{openstack-config:true}", err: nil},
			DNSIPs:           []net.IP{net.ParseIP("10.10.10.10")},
			kubernetesCACert: "CACert",
			osConfig:         &Config{DistUpgradeOnBoot: true},
		},
	}

	for _, test := range tests {
		t.Run(test.name, func(t *testing.T) {

			spec := test.spec
			rProviderConfig := test.providerConfig
			osConfigByte, err := json.Marshal(test.osConfig)
			if err != nil {
				t.Fatal(err)
			}
			rProviderConfig.OperatingSystemSpec = runtime.RawExtension{Raw: osConfigByte}

			providerConfigRaw, err := json.Marshal(rProviderConfig)
			if err != nil {
				t.Fatal(err)
			}
			spec.ProviderConfig = clusterv1alpha1.ProviderConfig{Value: &runtime.RawExtension{Raw: providerConfigRaw}}
			p := Provider{}

			userdata, err := p.UserData(spec, kubeconfig, test.ccProvider, test.DNSIPs)
			if err != nil {
				t.Fatal(err)
			}

			golden := filepath.Join("testdata", test.name+".golden")
			if *update {
				ioutil.WriteFile(golden, []byte(userdata), 0644)
			}
			expected, err := ioutil.ReadFile(golden)
			if err != nil {
				t.Errorf("failed to read .golden file: %v", err)
			}

			diff := difflib.UnifiedDiff{
				A:        difflib.SplitLines(string(expected)),
				B:        difflib.SplitLines(userdata),
				FromFile: "Fixture",
				ToFile:   "Current",
				Context:  3,
			}
			diffStr, err := difflib.GetUnifiedDiffString(diff)
			if err != nil {
				t.Fatal(err)
			}

			if diffStr != "" {
				t.Errorf("got diff between expected and actual result: \n%s\n", diffStr)
			}
		})
	}
}

func stringPtr(str string) *string {
	return &str
}<|MERGE_RESOLUTION|>--- conflicted
+++ resolved
@@ -83,20 +83,12 @@
 				SSHPublicKeys: []string{"ssh-rsa AAABBB", "ssh-rsa CCCDDD"},
 				ContainerRuntimeInfo: machinesv1alpha1.ContainerRuntimeInfo{
 					Name:    "docker",
-					Version: "1.13.1",
-				},
-			},
-			spec: clusterv1alpha1.MachineSpec{
-				ObjectMeta: metav1.ObjectMeta{Name: "node1"},
-<<<<<<< HEAD
-				Versions: clusterv1alpha1.MachineVersionInfo{
-=======
-				Versions: machinesv1alpha1.MachineVersionInfo{
-					ContainerRuntime: machinesv1alpha1.ContainerRuntimeInfo{
-						Name:    "docker",
-						Version: "17.12",
-					},
->>>>>>> 30cc1ae9
+					Version: "17.12",
+				},
+			},
+			spec: clusterv1alpha1.MachineSpec{
+				ObjectMeta: metav1.ObjectMeta{Name: "node1"},
+				Versions: clusterv1alpha1.MachineVersionInfo{
 					Kubelet: "1.9.2",
 				},
 			},
@@ -112,20 +104,12 @@
 				SSHPublicKeys: []string{"ssh-rsa AAABBB", "ssh-rsa CCCDDD"},
 				ContainerRuntimeInfo: machinesv1alpha1.ContainerRuntimeInfo{
 					Name:    "docker",
-					Version: "1.13.1",
-				},
-			},
-			spec: clusterv1alpha1.MachineSpec{
-				ObjectMeta: metav1.ObjectMeta{Name: "node1"},
-<<<<<<< HEAD
-				Versions: clusterv1alpha1.MachineVersionInfo{
-=======
-				Versions: machinesv1alpha1.MachineVersionInfo{
-					ContainerRuntime: machinesv1alpha1.ContainerRuntimeInfo{
-						Name:    "docker",
-						Version: "17.12",
-					},
->>>>>>> 30cc1ae9
+					Version: "17.12",
+				},
+			},
+			spec: clusterv1alpha1.MachineSpec{
+				ObjectMeta: metav1.ObjectMeta{Name: "node1"},
+				Versions: clusterv1alpha1.MachineVersionInfo{
 					Kubelet: "1.11.0",
 				},
 			},
@@ -141,20 +125,12 @@
 				SSHPublicKeys: []string{"ssh-rsa AAABBB", "ssh-rsa CCCDDD"},
 				ContainerRuntimeInfo: machinesv1alpha1.ContainerRuntimeInfo{
 					Name:    "docker",
-					Version: "17.03.2",
-				},
-			},
-			spec: clusterv1alpha1.MachineSpec{
-				ObjectMeta: metav1.ObjectMeta{Name: "node1"},
-<<<<<<< HEAD
-				Versions: clusterv1alpha1.MachineVersionInfo{
-=======
-				Versions: machinesv1alpha1.MachineVersionInfo{
-					ContainerRuntime: machinesv1alpha1.ContainerRuntimeInfo{
-						Name:    "docker",
-						Version: "18.06",
-					},
->>>>>>> 30cc1ae9
+					Version: "18.06",
+				},
+			},
+			spec: clusterv1alpha1.MachineSpec{
+				ObjectMeta: metav1.ObjectMeta{Name: "node1"},
+				Versions: clusterv1alpha1.MachineVersionInfo{
 					Kubelet: "1.9.2",
 				},
 			},
@@ -170,20 +146,12 @@
 				SSHPublicKeys: []string{"ssh-rsa AAABBB", "ssh-rsa CCCDDD"},
 				ContainerRuntimeInfo: machinesv1alpha1.ContainerRuntimeInfo{
 					Name:    "docker",
-					Version: "17.03.2",
-				},
-			},
-			spec: clusterv1alpha1.MachineSpec{
-				ObjectMeta: metav1.ObjectMeta{Name: "node1"},
-<<<<<<< HEAD
-				Versions: clusterv1alpha1.MachineVersionInfo{
-=======
-				Versions: machinesv1alpha1.MachineVersionInfo{
-					ContainerRuntime: machinesv1alpha1.ContainerRuntimeInfo{
-						Name:    "docker",
-						Version: "18.06",
-					},
->>>>>>> 30cc1ae9
+					Version: "18.06",
+				},
+			},
+			spec: clusterv1alpha1.MachineSpec{
+				ObjectMeta: metav1.ObjectMeta{Name: "node1"},
+				Versions: clusterv1alpha1.MachineVersionInfo{
 					Kubelet: "v1.9.2",
 				},
 			},
@@ -200,20 +168,12 @@
 				OverwriteCloudConfig: stringPtr("custom\ncloud\nconfig"),
 				ContainerRuntimeInfo: machinesv1alpha1.ContainerRuntimeInfo{
 					Name:    "docker",
-					Version: "17.03.2",
-				},
-			},
-			spec: clusterv1alpha1.MachineSpec{
-				ObjectMeta: metav1.ObjectMeta{Name: "node1"},
-<<<<<<< HEAD
-				Versions: clusterv1alpha1.MachineVersionInfo{
-=======
-				Versions: machinesv1alpha1.MachineVersionInfo{
-					ContainerRuntime: machinesv1alpha1.ContainerRuntimeInfo{
-						Name:    "docker",
-						Version: "18.06",
-					},
->>>>>>> 30cc1ae9
+					Version: "18.06",
+				},
+			},
+			spec: clusterv1alpha1.MachineSpec{
+				ObjectMeta: metav1.ObjectMeta{Name: "node1"},
+				Versions: clusterv1alpha1.MachineVersionInfo{
 					Kubelet: "v1.9.2",
 				},
 			},
