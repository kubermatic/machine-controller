/*
Copyright 2019 The Machine Controller Authors.

Licensed under the Apache License, Version 2.0 (the "License");
you may not use this file except in compliance with the License.
You may obtain a copy of the License at

    http://www.apache.org/licenses/LICENSE-2.0

Unless required by applicable law or agreed to in writing, software
distributed under the License is distributed on an "AS IS" BASIS,
WITHOUT WARRANTIES OR CONDITIONS OF ANY KIND, either express or implied.
See the License for the specific language governing permissions and
limitations under the License.
*/

//
// UserData plugin for Ubuntu.
//

package ubuntu

import (
	"encoding/json"
	"flag"
	"fmt"
	"net"
	"testing"

	"github.com/Masterminds/semver/v3"

	clusterv1alpha1 "github.com/kubermatic/machine-controller/pkg/apis/cluster/v1alpha1"
	"github.com/kubermatic/machine-controller/pkg/apis/plugin"
	"github.com/kubermatic/machine-controller/pkg/containerruntime"
	providerconfigtypes "github.com/kubermatic/machine-controller/pkg/providerconfig/types"
	testhelper "github.com/kubermatic/machine-controller/pkg/test"
	"github.com/kubermatic/machine-controller/pkg/userdata/cloud"
	"github.com/kubermatic/machine-controller/pkg/userdata/convert"

	metav1 "k8s.io/apimachinery/pkg/apis/meta/v1"
	"k8s.io/apimachinery/pkg/runtime"
	clientcmdapi "k8s.io/client-go/tools/clientcmd/api"
)

var (
	update = flag.Bool("update", false, "update testdata files")

	pemCertificate = `-----BEGIN CERTIFICATE-----
MIIEWjCCA0KgAwIBAgIJALfRlWsI8YQHMA0GCSqGSIb3DQEBBQUAMHsxCzAJBgNV
BAYTAlVTMQswCQYDVQQIEwJDQTEWMBQGA1UEBxMNU2FuIEZyYW5jaXNjbzEUMBIG
A1UEChMLQnJhZGZpdHppbmMxEjAQBgNVBAMTCWxvY2FsaG9zdDEdMBsGCSqGSIb3
DQEJARYOYnJhZEBkYW5nYS5jb20wHhcNMTQwNzE1MjA0NjA1WhcNMTcwNTA0MjA0
NjA1WjB7MQswCQYDVQQGEwJVUzELMAkGA1UECBMCQ0ExFjAUBgNVBAcTDVNhbiBG
cmFuY2lzY28xFDASBgNVBAoTC0JyYWRmaXR6aW5jMRIwEAYDVQQDEwlsb2NhbGhv
c3QxHTAbBgkqhkiG9w0BCQEWDmJyYWRAZGFuZ2EuY29tMIIBIjANBgkqhkiG9w0B
AQEFAAOCAQ8AMIIBCgKCAQEAt5fAjp4fTcekWUTfzsp0kyih1OYbsGL0KX1eRbSS
R8Od0+9Q62Hyny+GFwMTb4A/KU8mssoHvcceSAAbwfbxFK/+s51TobqUnORZrOoT
ZjkUygbyXDSK99YBbcR1Pip8vwMTm4XKuLtCigeBBdjjAQdgUO28LENGlsMnmeYk
JfODVGnVmr5Ltb9ANA8IKyTfsnHJ4iOCS/PlPbUj2q7YnoVLposUBMlgUb/CykX3
mOoLb4yJJQyA/iST6ZxiIEj36D4yWZ5lg7YJl+UiiBQHGCnPdGyipqV06ex0heYW
caiW8LWZSUQ93jQ+WVCH8hT7DQO1dmsvUmXlq/JeAlwQ/QIDAQABo4HgMIHdMB0G
A1UdDgQWBBRcAROthS4P4U7vTfjByC569R7E6DCBrQYDVR0jBIGlMIGigBRcAROt
hS4P4U7vTfjByC569R7E6KF/pH0wezELMAkGA1UEBhMCVVMxCzAJBgNVBAgTAkNB
MRYwFAYDVQQHEw1TYW4gRnJhbmNpc2NvMRQwEgYDVQQKEwtCcmFkZml0emluYzES
MBAGA1UEAxMJbG9jYWxob3N0MR0wGwYJKoZIhvcNAQkBFg5icmFkQGRhbmdhLmNv
bYIJALfRlWsI8YQHMAwGA1UdEwQFMAMBAf8wDQYJKoZIhvcNAQEFBQADggEBAG6h
U9f9sNH0/6oBbGGy2EVU0UgITUQIrFWo9rFkrW5k/XkDjQm+3lzjT0iGR4IxE/Ao
eU6sQhua7wrWeFEn47GL98lnCsJdD7oZNhFmQ95Tb/LnDUjs5Yj9brP0NWzXfYU4
UK2ZnINJRcJpB8iRCaCxE8DdcUF0XqIEq6pA272snoLmiXLMvNl3kYEdm+je6voD
58SNVEUsztzQyXmJEhCpwVI0A6QCjzXj+qvpmw3ZZHi8JwXei8ZZBLTSFBki8Z7n
sH9BBH38/SzUmAN4QHSPy1gjqm00OAE8NaYDkh/bzE4d7mLGGMWp/WE3KPSu82HF
kPe6XoSbiLm/kxk32T0=
-----END CERTIFICATE-----`

	kubeconfig = &clientcmdapi.Config{
		Clusters: map[string]*clientcmdapi.Cluster{
			"": {
				Server:                   "https://server:443",
				CertificateAuthorityData: []byte(pemCertificate),
			},
		},
		AuthInfos: map[string]*clientcmdapi.AuthInfo{
			"": {
				Token: "my-token",
			},
		},
	}

	kubeletFeatureGates = map[string]bool{
		"RotateKubeletServerCertificate": true,
	}
)

const (
	defaultVersion = "1.21.5"
)

type fakeCloudConfigProvider struct {
	config string
	name   string
	err    error
}

func (p *fakeCloudConfigProvider) GetCloudConfig(spec clusterv1alpha1.MachineSpec) (config string, name string, err error) {
	return p.config, p.name, p.err
}

// userDataTestCase contains the data for a table-driven test.
type userDataTestCase struct {
	name                  string
	spec                  clusterv1alpha1.MachineSpec
	ccProvider            cloud.ConfigProvider
	osConfig              *Config
	providerSpec          *providerconfigtypes.Config
	DNSIPs                []net.IP
	kubernetesCACert      string
	externalCloudProvider bool
	httpProxy             string
	noProxy               string
	insecureRegistries    []string
<<<<<<< HEAD
	registryMirrors       []string
	maxLogSize            string
=======
	registryMirrors       map[string][]string
	registryCredentials   map[string]containerruntime.AuthConfig
>>>>>>> af811e3f
	pauseImage            string
	containerruntime      string
}

func simpleVersionTests() []userDataTestCase {
	versions := []*semver.Version{
		semver.MustParse("v1.19.15"),
		semver.MustParse("v1.20.11"),
		semver.MustParse("v1.21.5"),
		semver.MustParse("v1.22.2"),
	}

	var tests []userDataTestCase
	for _, v := range versions {
		tests = append(tests, userDataTestCase{
			name: fmt.Sprintf("version-%s", v.String()),
			providerSpec: &providerconfigtypes.Config{
				CloudProvider: "",
				SSHPublicKeys: []string{"ssh-rsa AAABBB"},
			},
			maxLogSize: "",
			spec: clusterv1alpha1.MachineSpec{
				ObjectMeta: metav1.ObjectMeta{
					Name: "node1",
				},
				Versions: clusterv1alpha1.MachineVersionInfo{
					Kubelet: v.String(),
				},
			},
			ccProvider: &fakeCloudConfigProvider{
				name:   "",
				config: "",
				err:    nil,
			},
			DNSIPs:           []net.IP{net.ParseIP("10.10.10.10")},
			kubernetesCACert: "CACert",
			osConfig: &Config{
				DistUpgradeOnBoot: false,
			},
		})
	}

	return tests
}

// TestUserDataGeneration runs the data generation for different
// environments.
func TestUserDataGeneration(t *testing.T) {
	t.Parallel()

	tests := simpleVersionTests()
	tests = append(tests, []userDataTestCase{
		{
			name: "dist-upgrade-on-boot",
			providerSpec: &providerconfigtypes.Config{
				CloudProvider: "",
				SSHPublicKeys: []string{"ssh-rsa AAABBB"},
			},
			spec: clusterv1alpha1.MachineSpec{
				ObjectMeta: metav1.ObjectMeta{
					Name: "node1",
				},
				Versions: clusterv1alpha1.MachineVersionInfo{
					Kubelet: defaultVersion,
				},
			},
			ccProvider: &fakeCloudConfigProvider{
				name:   "",
				config: "",
				err:    nil,
			},
			DNSIPs:           []net.IP{net.ParseIP("10.10.10.10")},
			kubernetesCACert: "CACert",
			osConfig: &Config{
				DistUpgradeOnBoot: true,
			},
		},
		{
			name: "multiple-dns-servers",
			providerSpec: &providerconfigtypes.Config{
				CloudProvider: "",
				SSHPublicKeys: []string{"ssh-rsa AAABBB"},
			},
			spec: clusterv1alpha1.MachineSpec{
				ObjectMeta: metav1.ObjectMeta{
					Name: "node1",
				},
				Versions: clusterv1alpha1.MachineVersionInfo{
					Kubelet: defaultVersion,
				},
			},
			ccProvider: &fakeCloudConfigProvider{
				name:   "",
				config: "",
				err:    nil,
			},
			DNSIPs:           []net.IP{net.ParseIP("10.10.10.10"), net.ParseIP("10.10.10.11"), net.ParseIP("10.10.10.12")},
			kubernetesCACert: "CACert",
			osConfig: &Config{
				DistUpgradeOnBoot: false,
			},
		},
		{
			name: "kubelet-version-without-v-prefix",
			providerSpec: &providerconfigtypes.Config{
				CloudProvider: "",
				SSHPublicKeys: []string{"ssh-rsa AAABBB"},
			},
			spec: clusterv1alpha1.MachineSpec{
				ObjectMeta: metav1.ObjectMeta{
					Name: "node1",
				},
				Versions: clusterv1alpha1.MachineVersionInfo{
					Kubelet: "1.21.5",
				},
			},
			ccProvider: &fakeCloudConfigProvider{
				name:   "",
				config: "",
				err:    nil,
			},
			DNSIPs:           []net.IP{net.ParseIP("10.10.10.10")},
			kubernetesCACert: "CACert",
			osConfig: &Config{
				DistUpgradeOnBoot: false,
			},
		},
		{
			name: "multiple-ssh-keys",
			providerSpec: &providerconfigtypes.Config{
				CloudProvider: "",
				SSHPublicKeys: []string{"ssh-rsa AAABBB", "ssh-rsa CCCDDD", "ssh-rsa EEEFFF"},
			},
			spec: clusterv1alpha1.MachineSpec{
				ObjectMeta: metav1.ObjectMeta{
					Name: "node1",
				},
				Versions: clusterv1alpha1.MachineVersionInfo{
					Kubelet: "1.21.5",
				},
			},
			ccProvider: &fakeCloudConfigProvider{
				name:   "",
				config: "",
				err:    nil,
			},
			DNSIPs:           []net.IP{net.ParseIP("10.10.10.10")},
			kubernetesCACert: "CACert",
			osConfig: &Config{
				DistUpgradeOnBoot: false,
			},
		},
		{
			name: "openstack",
			providerSpec: &providerconfigtypes.Config{
				CloudProvider: "openstack",
				SSHPublicKeys: []string{"ssh-rsa AAABBB"},
			},
			spec: clusterv1alpha1.MachineSpec{
				ObjectMeta: metav1.ObjectMeta{
					Name: "node1",
				},
				Versions: clusterv1alpha1.MachineVersionInfo{
					Kubelet: defaultVersion,
				},
			},
			ccProvider: &fakeCloudConfigProvider{
				name:   "openstack",
				config: "{openstack-config:true}",
				err:    nil,
			},
			DNSIPs:           []net.IP{net.ParseIP("10.10.10.10"), net.ParseIP("10.10.10.11"), net.ParseIP("10.10.10.12")},
			kubernetesCACert: "CACert",
			osConfig: &Config{
				DistUpgradeOnBoot: false,
			},
		},
		{
			name: "openstack-overwrite-cloud-config",
			providerSpec: &providerconfigtypes.Config{
				CloudProvider:        "openstack",
				SSHPublicKeys:        []string{"ssh-rsa AAABBB"},
				OverwriteCloudConfig: stringPtr("custom\ncloud\nconfig"),
			},
			spec: clusterv1alpha1.MachineSpec{
				ObjectMeta: metav1.ObjectMeta{
					Name: "node1",
				},
				Versions: clusterv1alpha1.MachineVersionInfo{
					Kubelet: "1.21.5",
				},
			},
			ccProvider: &fakeCloudConfigProvider{
				name:   "openstack",
				config: "{openstack-config:true}",
				err:    nil,
			},
			DNSIPs:           []net.IP{net.ParseIP("10.10.10.10")},
			kubernetesCACert: "CACert",
			osConfig: &Config{
				DistUpgradeOnBoot: false,
			},
		},
		{
			name: "vsphere",
			providerSpec: &providerconfigtypes.Config{
				CloudProvider:        "vsphere",
				SSHPublicKeys:        []string{"ssh-rsa AAABBB"},
				OverwriteCloudConfig: stringPtr("custom\ncloud\nconfig"),
			},
			spec: clusterv1alpha1.MachineSpec{
				ObjectMeta: metav1.ObjectMeta{
					Name: "node1",
				},
				Versions: clusterv1alpha1.MachineVersionInfo{
					Kubelet: "1.21.5",
				},
			},
			ccProvider: &fakeCloudConfigProvider{
				name:   "vsphere",
				config: "{vsphere-config:true}",
				err:    nil,
			},
			DNSIPs:           []net.IP{net.ParseIP("10.10.10.10")},
			kubernetesCACert: "CACert",
			osConfig: &Config{
				DistUpgradeOnBoot: false,
			},
		},
		{
			name: "vsphere-proxy",
			providerSpec: &providerconfigtypes.Config{
				CloudProvider:        "vsphere",
				SSHPublicKeys:        []string{"ssh-rsa AAABBB"},
				OverwriteCloudConfig: stringPtr("custom\ncloud\nconfig"),
			},
			spec: clusterv1alpha1.MachineSpec{
				ObjectMeta: metav1.ObjectMeta{
					Name: "node1",
				},
				Versions: clusterv1alpha1.MachineVersionInfo{
					Kubelet: "1.21.5",
				},
			},
			ccProvider: &fakeCloudConfigProvider{
				name:   "vsphere",
				config: "{vsphere-config:true}",
				err:    nil,
			},
			DNSIPs:           []net.IP{net.ParseIP("10.10.10.10")},
			kubernetesCACert: "CACert",
			osConfig: &Config{
				DistUpgradeOnBoot: false,
			},
			httpProxy:          "http://192.168.100.100:3128",
			noProxy:            "192.168.1.0",
			insecureRegistries: []string{"192.168.100.100:5000", "10.0.0.1:5000"},
			pauseImage:         "192.168.100.100:5000/kubernetes/pause:v3.1",
		},
		{
			name:       "vsphere-mirrors",
			maxLogSize: "500M",
			providerSpec: &providerconfigtypes.Config{
				CloudProvider:        "vsphere",
				SSHPublicKeys:        []string{"ssh-rsa AAABBB"},
				OverwriteCloudConfig: stringPtr("custom\ncloud\nconfig"),
			},
			spec: clusterv1alpha1.MachineSpec{
				ObjectMeta: metav1.ObjectMeta{
					Name: "node1",
				},
				Versions: clusterv1alpha1.MachineVersionInfo{
					Kubelet: "1.21.5",
				},
			},
			ccProvider: &fakeCloudConfigProvider{
				name:   "vsphere",
				config: "{vsphere-config:true}",
				err:    nil,
			},
			DNSIPs:           []net.IP{net.ParseIP("10.10.10.10")},
			kubernetesCACert: "CACert",
			osConfig: &Config{
				DistUpgradeOnBoot: false,
			},
			httpProxy:       "http://192.168.100.100:3128",
			noProxy:         "192.168.1.0",
			registryMirrors: map[string][]string{"docker.io": {"https://registry.docker-cn.com"}},
			pauseImage:      "192.168.100.100:5000/kubernetes/pause:v3.1",
		},
		{
			name:             "containerd",
			containerruntime: "containerd",
			registryCredentials: map[string]containerruntime.AuthConfig{
				"docker.io": {
					Username: "login1",
					Password: "passwd1",
				},
			},
			insecureRegistries: []string{"k8s.gcr.io"},
			registryMirrors: map[string][]string{
				"k8s.gcr.io": {"https://intranet.local"},
			},
			providerSpec: &providerconfigtypes.Config{
				CloudProvider: "",
				SSHPublicKeys: []string{"ssh-rsa AAABBB"},
			},
			spec: clusterv1alpha1.MachineSpec{
				ObjectMeta: metav1.ObjectMeta{
					Name: "node1",
				},
				Versions: clusterv1alpha1.MachineVersionInfo{
					Kubelet: defaultVersion,
				},
			},
			ccProvider: &fakeCloudConfigProvider{
				name:   "",
				config: "",
				err:    nil,
			},
			DNSIPs:           []net.IP{net.ParseIP("10.10.10.10")},
			kubernetesCACert: "CACert",
			osConfig: &Config{
				DistUpgradeOnBoot: true,
			},
		},
	}...)

	for _, test := range tests {
		t.Run(test.name, func(t *testing.T) {
			rProviderSpec := test.providerSpec
			osConfigByte, err := json.Marshal(test.osConfig)
			if err != nil {
				t.Fatal(err)
			}
			rProviderSpec.OperatingSystemSpec = runtime.RawExtension{
				Raw: osConfigByte,
			}

			providerSpecRaw, err := json.Marshal(rProviderSpec)
			if err != nil {
				t.Fatal(err)
			}
			test.spec.ProviderSpec = clusterv1alpha1.ProviderSpec{
				Value: &runtime.RawExtension{
					Raw: providerSpecRaw,
				},
			}
			provider := Provider{}

			cloudConfig, cloudProviderName, err := test.ccProvider.GetCloudConfig(test.spec)
			if err != nil {
				t.Fatalf("failed to get cloud config: %v", err)
			}

			req := plugin.UserDataRequest{
				MachineSpec:           test.spec,
				Kubeconfig:            kubeconfig,
				CloudConfig:           cloudConfig,
				CloudProviderName:     cloudProviderName,
				DNSIPs:                test.DNSIPs,
				ExternalCloudProvider: test.externalCloudProvider,
				HTTPProxy:             test.httpProxy,
				NoProxy:               test.noProxy,
				PauseImage:            test.pauseImage,
				KubeletFeatureGates:   kubeletFeatureGates,
				ContainerRuntime: containerruntime.Get(
					test.containerruntime,
					containerruntime.WithInsecureRegistries(test.insecureRegistries),
					containerruntime.WithRegistryMirrors(test.registryMirrors),
					containerruntime.WithRegistryCredentials(test.registryCredentials),
				),
			}
			s, err := provider.UserData(req)
			if err != nil {
				t.Fatal(err)
			}

			// Check if we can gzip it.
			if _, err := convert.GzipString(s); err != nil {
				t.Fatal(err)
			}
			goldenName := test.name + ".yaml"
			testhelper.CompareOutput(t, goldenName, s, *update)
		})
	}
}

// stringPtr returns pointer to given string.
func stringPtr(str string) *string {
	return &str
}<|MERGE_RESOLUTION|>--- conflicted
+++ resolved
@@ -118,13 +118,9 @@
 	httpProxy             string
 	noProxy               string
 	insecureRegistries    []string
-<<<<<<< HEAD
-	registryMirrors       []string
 	maxLogSize            string
-=======
 	registryMirrors       map[string][]string
 	registryCredentials   map[string]containerruntime.AuthConfig
->>>>>>> af811e3f
 	pauseImage            string
 	containerruntime      string
 }
