--- conflicted
+++ resolved
@@ -129,16 +129,9 @@
 
 func simpleVersionTests() []userDataTestCase {
 	versions := []*semver.Version{
-<<<<<<< HEAD
-		semver.MustParse("v1.26.12"),
-		semver.MustParse("v1.27.9"),
-		semver.MustParse("v1.28.5"),
-		semver.MustParse("v1.29.0"),
-=======
 		semver.MustParse("v1.27.11"),
 		semver.MustParse("v1.28.7"),
 		semver.MustParse("v1.29.2"),
->>>>>>> 676adb4e
 	}
 
 	var tests []userDataTestCase
@@ -609,11 +602,7 @@
 					Name: "node1",
 				},
 				Versions: clusterv1alpha1.MachineVersionInfo{
-<<<<<<< HEAD
-					Kubelet: "1.26.12",
-=======
 					Kubelet: "1.29.0",
->>>>>>> 676adb4e
 				},
 			},
 			ccProvider: &fakeCloudConfigProvider{
