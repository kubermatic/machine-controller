--- conflicted
+++ resolved
@@ -10,19 +10,12 @@
 )
 
 const (
-<<<<<<< HEAD
-	DOManifest    = "./testdata/machinedeployment-digitalocean.yaml"
-	AWSManifest   = "./testdata/machinedeployment-aws.yaml"
-	AzureManifest = "./testdata/machinedeployment-azure.yaml"
-	GCPManifest   = "./testdata/machinedeployment-gcp.yaml"
-	HZManifest    = "./testdata/machinedeployment-hetzner.yaml"
-=======
 	DOManifest     = "./testdata/machinedeployment-digitalocean.yaml"
 	AWSManifest    = "./testdata/machinedeployment-aws.yaml"
 	AzureManifest  = "./testdata/machinedeployment-azure.yaml"
+	GCPManifest    = "./testdata/machinedeployment-gcp.yaml"
 	HZManifest     = "./testdata/machinedeployment-hetzner.yaml"
 	LinodeManifest = "./testdata/machinedeployment-linode.yaml"
->>>>>>> 1963cf49
 	//	vs_manifest            = "./testdata/machinedeployment-vsphere.yaml"
 	//	vssip_manifest         = "./testdata/machinedeployment-vsphere-static-ip.yaml"
 	OSManifest             = "./testdata/machinedeployment-openstack.yaml"
