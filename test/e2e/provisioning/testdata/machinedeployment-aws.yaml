apiVersion: "cluster.k8s.io/v1alpha1"
kind: MachineDeployment
metadata:
  name: << MACHINE_NAME >>
  namespace: kube-system
  annotations:
    k8c.io/operating-system-profile: osp-<< OS_NAME >>
spec:
  replicas: 1
  strategy:
    type: RollingUpdate
    rollingUpdate:
      maxSurge: 1
      maxUnavailable: 0
  selector:
    matchLabels:
      name: << MACHINE_NAME >>
  template:
    metadata:
      labels:
        name: << MACHINE_NAME >>
    spec:
      providerSpec:
        value:
          sshPublicKeys:
            - "<< YOUR_PUBLIC_KEY >>"
          cloudProvider: "aws"
          cloudProviderSpec:
            accessKeyId: << AWS_ACCESS_KEY_ID >>
            secretAccessKey: << AWS_SECRET_ACCESS_KEY >>
            assumeRoleARN: "<< AWS_ASSUME_ROLE_ARN >>"
            assumeRoleExternalID: "<< AWS_ASSUME_ROLE_EXTERNAL_ID >>"
            region: "eu-central-1"
<<<<<<< HEAD
            availabilityZone: "eu-central-1a"
=======
            availabilityZone: "eu-central-1b"
>>>>>>> 33d4292d
            vpcId: "vpc-079f7648481a11e77"
            instanceType: "t2.medium"
            instanceProfile: "kubernetes-v1"
            diskSize: 50
            diskType: "gp2"
            ebsVolumeEncrypted: false
            securityGroupIDs:
              - "sg-0f1f62df28fb378b7"
            tags:
              # you have to set this flag to real clusterID when running against our dev or prod
              # otherwise you might have issues with your nodes not joining the cluster
              "KubernetesCluster": "randomString"
            # Disabling the public IP assignment requires a private subnet with internet access.
            assignPublicIP: true
          operatingSystem: "<< OS_NAME >>"
          operatingSystemSpec:
            distUpgradeOnBoot: false
            disableAutoUpdate: true
            # 'provisioningUtility` is only used for flatcar os, can be set to ignition or cloud-init. Defaults to ignition.
            provisioningUtility: << PROVISIONING_UTILITY >>
            # 'rhelSubscriptionManagerUser' is only used for rhel os and can be set via env var `RHEL_SUBSCRIPTION_MANAGER_USER`
            rhelSubscriptionManagerUser: "<< RHEL_SUBSCRIPTION_MANAGER_USER >>"
            # 'rhelSubscriptionManagerPassword' is only used for rhel os and can be set via env var `RHEL_SUBSCRIPTION_MANAGER_PASSWORD`
            rhelSubscriptionManagerPassword: "<< RHEL_SUBSCRIPTION_MANAGER_PASSWORD >>"
            rhsmOfflineToken: "<< REDHAT_SUBSCRIPTIONS_OFFLINE_TOKEN >>"
      versions:
        kubelet: "<< KUBERNETES_VERSION >>"<|MERGE_RESOLUTION|>--- conflicted
+++ resolved
@@ -31,11 +31,7 @@
             assumeRoleARN: "<< AWS_ASSUME_ROLE_ARN >>"
             assumeRoleExternalID: "<< AWS_ASSUME_ROLE_EXTERNAL_ID >>"
             region: "eu-central-1"
-<<<<<<< HEAD
-            availabilityZone: "eu-central-1a"
-=======
             availabilityZone: "eu-central-1b"
->>>>>>> 33d4292d
             vpcId: "vpc-079f7648481a11e77"
             instanceType: "t2.medium"
             instanceProfile: "kubernetes-v1"
