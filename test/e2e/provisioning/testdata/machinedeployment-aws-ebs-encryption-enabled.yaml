--- conflicted
+++ resolved
@@ -29,11 +29,7 @@
             accessKeyId: << AWS_ACCESS_KEY_ID >>
             secretAccessKey: << AWS_SECRET_ACCESS_KEY >>
             region: "eu-central-1"
-<<<<<<< HEAD
-            availabilityZone: "eu-central-1a"
-=======
             availabilityZone: "eu-central-1b"
->>>>>>> 33d4292d
             vpcId: "vpc-079f7648481a11e77"
             instanceType: "t2.medium"
             instanceProfile: "kubernetes-v1"
