--- conflicted
+++ resolved
@@ -27,11 +27,7 @@
             accessKeyId: << AWS_ACCESS_KEY_ID >>
             secretAccessKey: << AWS_SECRET_ACCESS_KEY >>
             region: "eu-central-1"
-<<<<<<< HEAD
-            availabilityZone: "eu-central-1a"
-=======
             availabilityZone: "eu-central-1b"
->>>>>>> 7b63c5a0
             vpcId: "vpc-079f7648481a11e77"
             instanceType: "t2.medium"
             instanceProfile: "kubernetes-v1"
