#!/usr/bin/env bash

# Copyright 2019 The Machine Controller Authors.
#
# Licensed under the Apache License, Version 2.0 (the "License");
# you may not use this file except in compliance with the License.
# You may obtain a copy of the License at
#
#     http://www.apache.org/licenses/LICENSE-2.0
#
# Unless required by applicable law or agreed to in writing, software
# distributed under the License is distributed on an "AS IS" BASIS,
# WITHOUT WARRANTIES OR CONDITIONS OF ANY KIND, either express or implied.
# See the License for the specific language governing permissions and
# limitations under the License.

set -euo pipefail
set -x

K8S_VERSION=1.22.2
echo "$LC_E2E_SSH_PUBKEY" >> .ssh/authorized_keys

# Hetzner's Ubuntu Bionic comes with swap pre-configured, so we force it off.
systemctl mask swap.target
swapoff -a

if ! which buildah; then
  sh -c "echo 'deb http://download.opensuse.org/repositories/devel:/kubic:/libcontainers:/stable/xUbuntu_20.04/ /' > /etc/apt/sources.list.d/devel:kubic:libcontainers:stable.list"
  wget -nv https://download.opensuse.org/repositories/devel:kubic:libcontainers:stable/xUbuntu_20.04/Release.key -O Release.key
  apt-key add - < Release.key
  apt-get update
  apt-get -y install buildah
fi
if ! which make; then
  apt update
  apt install make
fi
if ! which containerd; then
  apt update
  apt-get install -y apt-transport-https ca-certificates curl software-properties-common lsb-release
  curl -fsSL https://download.docker.com/linux/ubuntu/gpg | apt-key add -
  add-apt-repository "deb https://download.docker.com/linux/ubuntu $(lsb_release -cs) stable"

  cat <<EOF | tee /etc/crictl.yaml
  runtime-endpoint: unix:///run/containerd/containerd.sock
EOF

  mkdir -p /etc/systemd/system/containerd.service.d
  cat <<EOF | tee /etc/systemd/system/containerd.service.d/environment.conf
  [Service]
  Restart=always
  EnvironmentFile=-/etc/environment
EOF

  DEBIAN_FRONTEND=noninteractive apt-get install -y  containerd.io=1.4*
  apt-mark hold containerd.io

  mkdir -p /etc/containerd/ && touch /etc/containerd/config.toml
  cat <<EOF | tee /etc/containerd/config.toml
  version = 2

  [metrics]
  address = "127.0.0.1:1338"

  [plugins]
  [plugins."io.containerd.grpc.v1.cri"]
  [plugins."io.containerd.grpc.v1.cri".containerd]
  [plugins."io.containerd.grpc.v1.cri".containerd.runtimes]
  [plugins."io.containerd.grpc.v1.cri".containerd.runtimes.runc]
  runtime_type = "io.containerd.runc.v2"
  [plugins."io.containerd.grpc.v1.cri".containerd.runtimes.runc.options]
  SystemdCgroup = true
  [plugins."io.containerd.grpc.v1.cri".registry]
  [plugins."io.containerd.grpc.v1.cri".registry.mirrors]
  [plugins."io.containerd.grpc.v1.cri".registry.mirrors."docker.io"]
  endpoint = ["https://registry-1.docker.io"]
EOF

  systemctl daemon-reload
  systemctl enable --now containerd
  systemctl restart containerd.service

  cat <<EOF | sudo tee /etc/modules-load.d/containerd.conf
  overlay
  br_netfilter
EOF
  modprobe overlay
  modprobe br_netfilter

  cat <<EOF | sudo tee /etc/sysctl.d/99-kubernetes-cri.conf
  net.bridge.bridge-nf-call-iptables  = 1
  net.ipv4.ip_forward                 = 1
  net.bridge.bridge-nf-call-ip6tables = 1
EOF

  sysctl --system
fi
if ! which kubelet; then
  apt-get update && apt-get install -y apt-transport-https
  curl -s https://packages.cloud.google.com/apt/doc/apt-key.gpg | apt-key add -
  cat <<EOF >/etc/apt/sources.list.d/kubernetes.list
  deb http://apt.kubernetes.io/ kubernetes-xenial main
EOF
  apt-get update
  apt-get install -y \
      kubelet=${K8S_VERSION}-00 \
      kubeadm=${K8S_VERSION}-00 \
      kubectl=${K8S_VERSION}-00
  kubeadm init --kubernetes-version=${K8S_VERSION} \
    --apiserver-advertise-address=${LC_ADDR} --pod-network-cidr=10.244.0.0/16 --service-cidr=172.16.0.0/12
fi
if ! ls $HOME/.kube/config; then
  mkdir -p $HOME/.kube
  cp -i /etc/kubernetes/admin.conf $HOME/.kube/config
  kubectl taint nodes --all node-role.kubernetes.io/master-
fi
if ! ls kube-flannel.yml; then
  kubectl apply -f https://raw.githubusercontent.com/coreos/flannel/v0.15.0/Documentation/kube-flannel.yml
fi

if ! grep -q kubectl /root/.bashrc; then
  cat << 'EOF' >> /root/.bashrc
function cn { kubectl config set-context $(kubectl config current-context) --namespace=$1; }
source <(kubectl completion bash)
alias k=kubectl
source <(k completion bash | sed s/kubectl/k/)
EOF
  function cn { kubectl config set-context $(kubectl config current-context) --namespace=$1; }
  cn kube-system
fi

if [[ "${LC_DEPLOY_MACHINE:-}"  == "do-not-deploy-machine-controller" ]]; then
  exit 0
fi
if ! ls machine-controller-deployed; then
<<<<<<< HEAD
  buildah bud -t kubermatic/machine-controller:latest .
=======
  buildah build-using-dockerfile --format docker --file Dockerfile --tag kubermatic/machine-controller:latest
  mkdir "images"
  buildah push localhost/kubermatic/machine-controller oci-archive:./images/machine-controller.tar:localhost/kubermatic/machine-controller:latest
  ctr --debug --namespace=k8s.io images import --all-platforms --no-unpack images/machine-controller.tar
  sed -i "s_- image: kubermatic/machine-controller:latest_- image: localhost/kubermatic/machine-controller:latest_g" examples/machine-controller.yaml
>>>>>>> ae9eaded
  # The 10 minute window given by default for the node to appear is too short
  # when we upgrade the instance during the upgrade test
  if [[ ${LC_JOB_NAME:-} = "pull-machine-controller-e2e-ubuntu-upgrade" ]]; then
    sed -i '/.*join-cluster-timeout=.*/d' examples/machine-controller.yaml
  fi
  sed -i -e 's/-worker-count=5/-worker-count=50/g' examples/machine-controller.yaml
  make deploy
  touch machine-controller-deployed
fi

for try in {1..10}; do
  if kubectl get pods -n kube-system|egrep '^machine-controller'|grep -v webhook|grep Running; then
    echo "Success!"
    exit 0
  fi
  sleep 10s
done

echo "Error: machine-controller didn't come up within 100 seconds!"
echo "Logs:"
kubectl logs -n kube-system $(kubectl get pods -n kube-system|egrep '^machine-controller'|awk '{ print $1}')
exit 1<|MERGE_RESOLUTION|>--- conflicted
+++ resolved
@@ -133,15 +133,11 @@
   exit 0
 fi
 if ! ls machine-controller-deployed; then
-<<<<<<< HEAD
-  buildah bud -t kubermatic/machine-controller:latest .
-=======
   buildah build-using-dockerfile --format docker --file Dockerfile --tag kubermatic/machine-controller:latest
   mkdir "images"
   buildah push localhost/kubermatic/machine-controller oci-archive:./images/machine-controller.tar:localhost/kubermatic/machine-controller:latest
   ctr --debug --namespace=k8s.io images import --all-platforms --no-unpack images/machine-controller.tar
   sed -i "s_- image: kubermatic/machine-controller:latest_- image: localhost/kubermatic/machine-controller:latest_g" examples/machine-controller.yaml
->>>>>>> ae9eaded
   # The 10 minute window given by default for the node to appear is too short
   # when we upgrade the instance during the upgrade test
   if [[ ${LC_JOB_NAME:-} = "pull-machine-controller-e2e-ubuntu-upgrade" ]]; then
