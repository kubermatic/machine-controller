required = [
  "k8s.io/code-generator/cmd/client-gen",
  "k8s.io/gengo/examples/defaulter-gen/generators",
  "k8s.io/code-generator/cmd/deepcopy-gen",
]

[prune]
  non-go = true
  go-tests = true
  unused-packages = true
  # contains a bash script we use for code generation
  [[prune.project]]
    name = "k8s.io/code-generator"
    non-go = false
    unused-packages = false

[[constraint]]
  name = "github.com/golang/glog"
  branch = "master"

[[constraint]]
  name = "github.com/Masterminds/sprig"
  version = "v2.14.*"

[[constraint]]
  name = "github.com/coreos/container-linux-config-transpiler"
  version = "v0.6.*"

# For container-linux-config-transpiler
[[override]]
  name = "github.com/ajeddeloh/yaml"
  revision = "6b94386aeefd8c4b8470aee72bfca084c2f91da9"

[[override]]
  name = "k8s.io/apimachinery"
  branch = "release-1.10"

[[override]]
  name = "k8s.io/api"
  branch = "release-1.10"

[[override]]
  name = "k8s.io/client-go"
  branch = "release-7.0"

[[override]]
  name = "k8s.io/apiserver"
  branch = "release-1.10"

[[override]]
  name = "k8s.io/code-generator"
  branch = "release-1.10"

[[override]]
  name = "k8s.io/gengo"
  revision = "01a732e01d00cb9a81bb0ca050d3e6d2b947927b"

[[constraint]]
  name = "github.com/digitalocean/godo"
  version = "v1.1.*"

[[constraint]]
  name = "k8s.io/apiextensions-apiserver"
  branch = "release-1.10"

[[constraint]]
  name = "github.com/aws/aws-sdk-go"
  version = "1.12.*"

[[constraint]]
  name = "github.com/gophercloud/gophercloud"
  branch = "master"

[[constraint]]
  name = "github.com/go-test/deep"
  version = "1.0.*"

[[constraint]]
  name = "github.com/pmezard/go-difflib"
  version = "1.0.*"

[[constraint]]
  name = "github.com/heptiolabs/healthcheck"
  branch = "master"

[[constraint]]
  name = "github.com/prometheus/client_golang"
  version = "v0.8.*"

[[constraint]]
  name = "github.com/hetznercloud/hcloud-go"
  version = "v1.3.*"

[[constraint]]
  name = "github.com/Azure/azure-sdk-for-go"
  version = "18.*"

[[constraint]]
  name = "github.com/Azure/go-autorest"
  version = "10.12.*"

[[constraint]]
<<<<<<< HEAD
  name = "sigs.k8s.io/cluster-api"
  revision = "e1903be683739379be57f78a4095cd51726495fd"

[[override]]
  name = "github.com/golang/protobuf"
  version = "v1.1.*"
=======
  name = "gopkg.in/ini.v1"
  version = "1.38.2"

[[constraint]]
  name = "gopkg.in/gcfg.v1"
  version = "1.2.3"
>>>>>>> 30cc1ae9
<|MERGE_RESOLUTION|>--- conflicted
+++ resolved
@@ -100,18 +100,17 @@
   version = "10.12.*"
 
 [[constraint]]
-<<<<<<< HEAD
   name = "sigs.k8s.io/cluster-api"
   revision = "e1903be683739379be57f78a4095cd51726495fd"
 
 [[override]]
   name = "github.com/golang/protobuf"
   version = "v1.1.*"
-=======
+
+[[constraint]]
   name = "gopkg.in/ini.v1"
   version = "1.38.2"
 
 [[constraint]]
   name = "gopkg.in/gcfg.v1"
-  version = "1.2.3"
->>>>>>> 30cc1ae9
+  version = "1.2.3"