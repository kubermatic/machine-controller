--- conflicted
+++ resolved
@@ -12,11 +12,7 @@
 # See the License for the specific language governing permissions and
 # limitations under the License.
 
-<<<<<<< HEAD
-ARG GO_VERSION=1.19.8
-=======
 ARG GO_VERSION=1.20.5
->>>>>>> 33d4292d
 FROM docker.io/golang:${GO_VERSION} AS builder
 WORKDIR /go/src/github.com/kubermatic/machine-controller
 COPY . .
