--- conflicted
+++ resolved
@@ -154,19 +154,11 @@
 	go.uber.org/atomic v1.11.0 // indirect
 	go.uber.org/multierr v1.11.0 // indirect
 	golang.org/x/exp v0.0.0-20240103183307-be819d1f06fc // indirect
-<<<<<<< HEAD
 	golang.org/x/net v0.26.0 // indirect
 	golang.org/x/sync v0.7.0 // indirect
 	golang.org/x/sys v0.21.0 // indirect
 	golang.org/x/term v0.21.0 // indirect
 	golang.org/x/text v0.16.0 // indirect
-=======
-	golang.org/x/net v0.23.0 // indirect
-	golang.org/x/sync v0.6.0 // indirect
-	golang.org/x/sys v0.20.0 // indirect
-	golang.org/x/term v0.18.0 // indirect
-	golang.org/x/text v0.14.0 // indirect
->>>>>>> 9db708c6
 	golang.org/x/time v0.5.0 // indirect
 	golang.org/x/tools v0.21.1-0.20240508182429-e35e4ccd0d2d // indirect
 	google.golang.org/appengine v1.6.8 // indirect
