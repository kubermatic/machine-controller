# Copyright 2022 The Machine Controller Authors.
#
# Licensed under the Apache License, Version 2.0 (the "License");
# you may not use this file except in compliance with the License.
# You may obtain a copy of the License at
#
#     http://www.apache.org/licenses/LICENSE-2.0
#
# Unless required by applicable law or agreed to in writing, software
# distributed under the License is distributed on an "AS IS" BASIS,
# WITHOUT WARRANTIES OR CONDITIONS OF ANY KIND, either express or implied.
# See the License for the specific language governing permissions and
# limitations under the License.

presubmits:
  - name: pull-machine-controller-e2e-vsphere
    run_if_changed: "(pkg/cloudprovider/provider/vsphere/|pkg/userdata)"
    decorate: true
    clone_uri: "ssh://git@github.com/kubermatic/machine-controller.git"
    labels:
      preset-hetzner: "true"
      preset-e2e-ssh: "true"
      preset-vsphere: "true"
      preset-rhel: "true"
      preset-goproxy: "true"
      preset-kind-volume-mounts: "true"
      preset-docker-mirror: "true"
      preset-kubeconfig-ci: "true"
    spec:
      containers:
        - image: quay.io/kubermatic/build:go-1.21-node-18-kind-0.20-9
          command:
            - "./hack/ci/run-e2e-tests.sh"
          args:
            - "TestVsphereProvisioningE2E"
          env:
            - name: CLOUD_PROVIDER
              value: vsphere
          securityContext:
            privileged: true
          resources:
            requests:
              memory: 7Gi
              cpu: 2
            limits:
              memory: 7Gi

  - name: pull-machine-controller-e2e-vsphere-datastore-cluster
    always_run: false
    decorate: true
    clone_uri: "ssh://git@github.com/kubermatic/machine-controller.git"
    labels:
      preset-vsphere: "true"
      preset-rhel: "true"
      preset-hetzner: "true"
      preset-e2e-ssh: "true"
      preset-goproxy: "true"
      preset-kind-volume-mounts: "true"
      preset-docker-mirror: "true"
      preset-kubeconfig-ci: "true"
    spec:
      containers:
        - image: quay.io/kubermatic/build:go-1.21-node-18-kind-0.20-9
          command:
            - "./hack/ci/run-e2e-tests.sh"
          args:
            - "TestVsphereDatastoreClusterProvisioningE2E"
          env:
            - name: CLOUD_PROVIDER
              value: vsphere
          securityContext:
            privileged: true
          resources:
            requests:
              memory: 7Gi
              cpu: 2
            limits:
              memory: 7Gi

  - name: pull-machine-controller-e2e-vsphere-resource-pool
    always_run: false
    decorate: true
    clone_uri: "ssh://git@github.com/kubermatic/machine-controller.git"
    labels:
      preset-vsphere: "true"
      preset-rhel: "true"
      preset-hetzner: "true"
      preset-e2e-ssh: "true"
      preset-goproxy: "true"
      preset-kind-volume-mounts: "true"
      preset-docker-mirror: "true"
      preset-kubeconfig-ci: "true"
    spec:
      containers:
        - image: quay.io/kubermatic/build:go-1.21-node-18-kind-0.20-9
          command:
            - "./hack/ci/run-e2e-tests.sh"
          args:
            - "TestVsphereResourcePoolProvisioningE2E"
          env:
            - name: CLOUD_PROVIDER
              value: vsphere
          securityContext:
            privileged: true
          resources:
            requests:
              memory: 7Gi
              cpu: 2
            limits:
              memory: 7Gi

  - name: pull-machine-controller-e2e-vsphere-multiple-networks
    always_run: false
    decorate: true
    clone_uri: "ssh://git@github.com/kubermatic/machine-controller.git"
    labels:
      preset-hetzner: "true"
      preset-e2e-ssh: "true"
      preset-vsphere: "true"
      preset-rhel: "true"
      preset-goproxy: "true"
      preset-kind-volume-mounts: "true"
      preset-docker-mirror: "true"
      preset-kubeconfig-ci: "true"
    spec:
      containers:
<<<<<<< HEAD
        - image: quay.io/kubermatic/build:go-1.20-node-18-kind-0.18-7
=======
        - image: quay.io/kubermatic/build:go-1.21-node-18-kind-0.20-9
>>>>>>> 3b0c3a39
          command:
            - "./hack/ci/run-e2e-tests.sh"
          args:
            - "TestVsphereMultipleNICProvisioningE2E"
          env:
            - name: CLOUD_PROVIDER
              value: vsphere
          securityContext:
            privileged: true
          resources:
            requests:
              memory: 7Gi
              cpu: 2
            limits:
              memory: 7Gi<|MERGE_RESOLUTION|>--- conflicted
+++ resolved
@@ -124,11 +124,7 @@
       preset-kubeconfig-ci: "true"
     spec:
       containers:
-<<<<<<< HEAD
-        - image: quay.io/kubermatic/build:go-1.20-node-18-kind-0.18-7
-=======
         - image: quay.io/kubermatic/build:go-1.21-node-18-kind-0.20-9
->>>>>>> 3b0c3a39
           command:
             - "./hack/ci/run-e2e-tests.sh"
           args:
