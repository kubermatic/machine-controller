# Copyright 2022 The Machine Controller Authors.
#
# Licensed under the Apache License, Version 2.0 (the "License");
# you may not use this file except in compliance with the License.
# You may obtain a copy of the License at
#
#     http://www.apache.org/licenses/LICENSE-2.0
#
# Unless required by applicable law or agreed to in writing, software
# distributed under the License is distributed on an "AS IS" BASIS,
# WITHOUT WARRANTIES OR CONDITIONS OF ANY KIND, either express or implied.
# See the License for the specific language governing permissions and
# limitations under the License.

presubmits:
  - name: pull-machine-controller-e2e-vsphere
    run_if_changed: "(pkg/cloudprovider/provider/vsphere/|pkg/userdata)"
    decorate: true
    clone_uri: "ssh://git@github.com/kubermatic/machine-controller.git"
    labels:
      preset-hetzner: "true"
      preset-e2e-ssh: "true"
      preset-vsphere: "true"
      preset-rhel: "true"
      preset-goproxy: "true"
      preset-kind-volume-mounts: "true"
      preset-docker-mirror: "true"
      preset-kubeconfig-ci: "true"
    spec:
      containers:
<<<<<<< HEAD
        - image: quay.io/kubermatic/build:go-1.22-node-18-kind-0.21-3
=======
        - image: quay.io/kubermatic/build:go-1.22-node-18-kind-0.22-5
>>>>>>> 676adb4e
          command:
            - "./hack/ci/run-e2e-tests.sh"
          args:
            - "TestVsphereProvisioningE2E"
          env:
            - name: CLOUD_PROVIDER
              value: vsphere
          securityContext:
            privileged: true
          resources:
            requests:
              memory: 7Gi
              cpu: 2
            limits:
              memory: 7Gi

  - name: pull-machine-controller-e2e-vsphere-datastore-cluster
    always_run: false
    decorate: true
    clone_uri: "ssh://git@github.com/kubermatic/machine-controller.git"
    labels:
      preset-vsphere: "true"
      preset-rhel: "true"
      preset-hetzner: "true"
      preset-e2e-ssh: "true"
      preset-goproxy: "true"
      preset-kind-volume-mounts: "true"
      preset-docker-mirror: "true"
      preset-kubeconfig-ci: "true"
    spec:
      containers:
<<<<<<< HEAD
        - image: quay.io/kubermatic/build:go-1.22-node-18-kind-0.21-3
=======
        - image: quay.io/kubermatic/build:go-1.22-node-18-kind-0.22-5
>>>>>>> 676adb4e
          command:
            - "./hack/ci/run-e2e-tests.sh"
          args:
            - "TestVsphereDatastoreClusterProvisioningE2E"
          env:
            - name: CLOUD_PROVIDER
              value: vsphere
          securityContext:
            privileged: true
          resources:
            requests:
              memory: 7Gi
              cpu: 2
            limits:
              memory: 7Gi

  - name: pull-machine-controller-e2e-vsphere-resource-pool
    always_run: false
    decorate: true
    clone_uri: "ssh://git@github.com/kubermatic/machine-controller.git"
    labels:
      preset-vsphere: "true"
      preset-rhel: "true"
      preset-hetzner: "true"
      preset-e2e-ssh: "true"
      preset-goproxy: "true"
      preset-kind-volume-mounts: "true"
      preset-docker-mirror: "true"
      preset-kubeconfig-ci: "true"
    spec:
      containers:
<<<<<<< HEAD
        - image: quay.io/kubermatic/build:go-1.22-node-18-kind-0.21-3
=======
        - image: quay.io/kubermatic/build:go-1.22-node-18-kind-0.22-5
>>>>>>> 676adb4e
          command:
            - "./hack/ci/run-e2e-tests.sh"
          args:
            - "TestVsphereResourcePoolProvisioningE2E"
          env:
            - name: CLOUD_PROVIDER
              value: vsphere
          securityContext:
            privileged: true
          resources:
            requests:
              memory: 7Gi
              cpu: 2
            limits:
              memory: 7Gi

  - name: pull-machine-controller-e2e-vsphere-multiple-networks
    always_run: false
    decorate: true
    clone_uri: "ssh://git@github.com/kubermatic/machine-controller.git"
    labels:
      preset-hetzner: "true"
      preset-e2e-ssh: "true"
      preset-vsphere: "true"
      preset-rhel: "true"
      preset-goproxy: "true"
      preset-kind-volume-mounts: "true"
      preset-docker-mirror: "true"
      preset-kubeconfig-ci: "true"
    spec:
      containers:
<<<<<<< HEAD
        - image: quay.io/kubermatic/build:go-1.22-node-18-kind-0.21-3
=======
        - image: quay.io/kubermatic/build:go-1.22-node-18-kind-0.22-5
>>>>>>> 676adb4e
          command:
            - "./hack/ci/run-e2e-tests.sh"
          args:
            - "TestVsphereMultipleNICProvisioningE2E"
          env:
            - name: CLOUD_PROVIDER
              value: vsphere
          securityContext:
            privileged: true
          resources:
            requests:
              memory: 7Gi
              cpu: 2
            limits:
              memory: 7Gi

  - name: pull-machine-controller-e2e-vsphere-anti-affinity
    always_run: false
    decorate: true
    clone_uri: "ssh://git@github.com/kubermatic/machine-controller.git"
    labels:
      preset-hetzner: "true"
      preset-e2e-ssh: "true"
      preset-vsphere: "true"
      preset-rhel: "true"
      preset-goproxy: "true"
      preset-kind-volume-mounts: "true"
      preset-docker-mirror: "true"
      preset-kubeconfig-ci: "true"
    spec:
      containers:
        - image: quay.io/kubermatic/build:go-1.22-node-18-kind-0.22-5
          command:
            - "./hack/ci/run-e2e-tests.sh"
          args:
            - "TestVsphereAntiAffinityProvisioningE2E"
          env:
            - name: CLOUD_PROVIDER
              value: vsphere
          securityContext:
            privileged: true
          resources:
            requests:
              memory: 7Gi
              cpu: 2
            limits:
              memory: 7Gi<|MERGE_RESOLUTION|>--- conflicted
+++ resolved
@@ -28,11 +28,7 @@
       preset-kubeconfig-ci: "true"
     spec:
       containers:
-<<<<<<< HEAD
-        - image: quay.io/kubermatic/build:go-1.22-node-18-kind-0.21-3
-=======
         - image: quay.io/kubermatic/build:go-1.22-node-18-kind-0.22-5
->>>>>>> 676adb4e
           command:
             - "./hack/ci/run-e2e-tests.sh"
           args:
@@ -64,11 +60,7 @@
       preset-kubeconfig-ci: "true"
     spec:
       containers:
-<<<<<<< HEAD
-        - image: quay.io/kubermatic/build:go-1.22-node-18-kind-0.21-3
-=======
         - image: quay.io/kubermatic/build:go-1.22-node-18-kind-0.22-5
->>>>>>> 676adb4e
           command:
             - "./hack/ci/run-e2e-tests.sh"
           args:
@@ -100,11 +92,7 @@
       preset-kubeconfig-ci: "true"
     spec:
       containers:
-<<<<<<< HEAD
-        - image: quay.io/kubermatic/build:go-1.22-node-18-kind-0.21-3
-=======
         - image: quay.io/kubermatic/build:go-1.22-node-18-kind-0.22-5
->>>>>>> 676adb4e
           command:
             - "./hack/ci/run-e2e-tests.sh"
           args:
@@ -136,11 +124,7 @@
       preset-kubeconfig-ci: "true"
     spec:
       containers:
-<<<<<<< HEAD
-        - image: quay.io/kubermatic/build:go-1.22-node-18-kind-0.21-3
-=======
         - image: quay.io/kubermatic/build:go-1.22-node-18-kind-0.22-5
->>>>>>> 676adb4e
           command:
             - "./hack/ci/run-e2e-tests.sh"
           args:
