--- conflicted
+++ resolved
@@ -34,11 +34,7 @@
       preset-kubeconfig-ci: "true"
     spec:
       containers:
-<<<<<<< HEAD
-        - image: quay.io/kubermatic/build:go-1.22-node-18-kind-0.21-3
-=======
         - image: quay.io/kubermatic/build:go-1.22-node-18-kind-0.22-5
->>>>>>> 676adb4e
           command:
             - "./hack/ci/run-e2e-tests.sh"
           args:
@@ -67,11 +63,7 @@
       preset-kubeconfig-ci: "true"
     spec:
       containers:
-<<<<<<< HEAD
-        - image: quay.io/kubermatic/build:go-1.22-node-18-kind-0.21-3
-=======
         - image: quay.io/kubermatic/build:go-1.22-node-18-kind-0.22-5
->>>>>>> 676adb4e
           command:
             - "./hack/ci/run-e2e-tests.sh"
           args:
@@ -100,11 +92,7 @@
       preset-kubeconfig-ci: "true"
     spec:
       containers:
-<<<<<<< HEAD
-        - image: quay.io/kubermatic/build:go-1.22-node-18-kind-0.21-3
-=======
         - image: quay.io/kubermatic/build:go-1.22-node-18-kind-0.22-5
->>>>>>> 676adb4e
           command:
             - "./hack/ci/run-e2e-tests.sh"
           args:
@@ -131,11 +119,7 @@
       preset-kubeconfig-ci: "true"
     spec:
       containers:
-<<<<<<< HEAD
-        - image: quay.io/kubermatic/build:go-1.22-node-18-kind-0.21-3
-=======
         - image: quay.io/kubermatic/build:go-1.22-node-18-kind-0.22-5
->>>>>>> 676adb4e
           command:
             - "./hack/ci/run-e2e-tests.sh"
           args:
