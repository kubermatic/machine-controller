# Copyright 2022 The Machine Controller Authors.
#
# Licensed under the Apache License, Version 2.0 (the "License");
# you may not use this file except in compliance with the License.
# You may obtain a copy of the License at
#
#     http://www.apache.org/licenses/LICENSE-2.0
#
# Unless required by applicable law or agreed to in writing, software
# distributed under the License is distributed on an "AS IS" BASIS,
# WITHOUT WARRANTIES OR CONDITIONS OF ANY KIND, either express or implied.
# See the License for the specific language governing permissions and
# limitations under the License.

postsubmits:
  - name: ci-push-machine-controller-image
    always_run: true
    decorate: true
    clone_uri: "ssh://git@github.com/kubermatic/machine-controller.git"
    branches:
      - ^main$
      # Match on tags
      - ^v\d+\.\d+\.\d+.*
    labels:
      preset-docker-push: "true"
      preset-goproxy: "true"
    spec:
      containers:
<<<<<<< HEAD
        - image: quay.io/kubermatic/build:go-1.22-node-18-kind-0.21-3
=======
        - image: quay.io/kubermatic/build:go-1.22-node-18-kind-0.22-5
>>>>>>> 676adb4e
          command:
            - /bin/bash
            - -c
            - |
              set -euo pipefail
              start-docker.sh
              docker login -u $DOCKERHUB_USERNAME -p $DOCKERHUB_PASSWORD
              docker login -u $QUAY_IO_USERNAME -p $QUAY_IO_PASSWORD quay.io
              make download-gocache docker-image-publish
          # docker-in-docker needs privileged mode
          securityContext:
            privileged: true
          resources:
            requests:
              cpu: 2
              memory: 1Gi

  - name: ci-push-machine-controller-upload-gocache
    always_run: true
    decorate: true
    clone_uri: "ssh://git@github.com/kubermatic/machine-controller.git"
    branches:
      - ^main$
    labels:
      preset-goproxy: "true"
    spec:
      containers:
<<<<<<< HEAD
        - image: quay.io/kubermatic/build:go-1.22-node-18-kind-0.21-3
=======
        - image: quay.io/kubermatic/build:go-1.22-node-18-kind-0.22-5
>>>>>>> 676adb4e
          command:
            - "./hack/ci/upload-gocache.sh"
          resources:
            requests:
              cpu: 2
              memory: 1Gi<|MERGE_RESOLUTION|>--- conflicted
+++ resolved
@@ -26,11 +26,7 @@
       preset-goproxy: "true"
     spec:
       containers:
-<<<<<<< HEAD
-        - image: quay.io/kubermatic/build:go-1.22-node-18-kind-0.21-3
-=======
         - image: quay.io/kubermatic/build:go-1.22-node-18-kind-0.22-5
->>>>>>> 676adb4e
           command:
             - /bin/bash
             - -c
@@ -58,11 +54,7 @@
       preset-goproxy: "true"
     spec:
       containers:
-<<<<<<< HEAD
-        - image: quay.io/kubermatic/build:go-1.22-node-18-kind-0.21-3
-=======
         - image: quay.io/kubermatic/build:go-1.22-node-18-kind-0.22-5
->>>>>>> 676adb4e
           command:
             - "./hack/ci/upload-gocache.sh"
           resources:
