--- conflicted
+++ resolved
@@ -21,11 +21,7 @@
       preset-goproxy: "true"
     spec:
       containers:
-<<<<<<< HEAD
-        - image: golang:1.22.0
-=======
         - image: golang:1.22.1
->>>>>>> 676adb4e
           command:
             - make
           args:
@@ -46,11 +42,7 @@
       preset-goproxy: "true"
     spec:
       containers:
-<<<<<<< HEAD
-        - image: golang:1.22.0
-=======
         - image: golang:1.22.1
->>>>>>> 676adb4e
           command:
             - make
           args:
@@ -157,11 +149,7 @@
       preset-goproxy: "true"
     spec:
       containers:
-<<<<<<< HEAD
-        - image: quay.io/kubermatic/build:go-1.22-node-18-kind-0.21-3
-=======
         - image: quay.io/kubermatic/build:go-1.22-node-18-kind-0.22-5
->>>>>>> 676adb4e
           command:
             - ./hack/verify-licenses.sh
           resources:
@@ -177,11 +165,7 @@
       preset-goproxy: "true"
     spec:
       containers:
-<<<<<<< HEAD
-        - image: golang:1.22.0
-=======
         - image: golang:1.22.1
->>>>>>> 676adb4e
           command:
             - make
           args:
