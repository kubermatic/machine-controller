# Copyright 2022 The Machine Controller Authors.
#
# Licensed under the Apache License, Version 2.0 (the "License");
# you may not use this file except in compliance with the License.
# You may obtain a copy of the License at
#
#     http://www.apache.org/licenses/LICENSE-2.0
#
# Unless required by applicable law or agreed to in writing, software
# distributed under the License is distributed on an "AS IS" BASIS,
# WITHOUT WARRANTIES OR CONDITIONS OF ANY KIND, either express or implied.
# See the License for the specific language governing permissions and
# limitations under the License.

presubmits:
  - name: pull-machine-controller-e2e-digitalocean
    run_if_changed: "(pkg/cloudprovider/provider/digitalocean/|pkg/userdata)"
    decorate: true
    clone_uri: "ssh://git@github.com/kubermatic/machine-controller.git"
    labels:
      preset-digitalocean: "true"
      preset-hetzner: "true"
      preset-e2e-ssh: "true"
      preset-goproxy: "true"
      preset-kind-volume-mounts: "true"
      preset-docker-mirror: "true"
      preset-kubeconfig-ci: "true"
    spec:
      containers:
<<<<<<< HEAD
        - image: quay.io/kubermatic/build:go-1.22-node-18-kind-0.21-3
=======
        - image: quay.io/kubermatic/build:go-1.22-node-18-kind-0.22-5
>>>>>>> 676adb4e
          command:
            - "./hack/ci/run-e2e-tests.sh"
          args:
            - "TestDigitalOceanProvisioningE2E"
          env:
            - name: CLOUD_PROVIDER
              value: digitalocean
          securityContext:
            privileged: true
          resources:
            requests:
              memory: 7Gi
              cpu: 2
            limits:
              memory: 7Gi<|MERGE_RESOLUTION|>--- conflicted
+++ resolved
@@ -27,11 +27,7 @@
       preset-kubeconfig-ci: "true"
     spec:
       containers:
-<<<<<<< HEAD
-        - image: quay.io/kubermatic/build:go-1.22-node-18-kind-0.21-3
-=======
         - image: quay.io/kubermatic/build:go-1.22-node-18-kind-0.22-5
->>>>>>> 676adb4e
           command:
             - "./hack/ci/run-e2e-tests.sh"
           args:
