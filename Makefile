# Copyright 2019 The Machine Controller Authors.
#
# Licensed under the Apache License, Version 2.0 (the "License");
# you may not use this file except in compliance with the License.
# You may obtain a copy of the License at
#
#     http://www.apache.org/licenses/LICENSE-2.0
#
# Unless required by applicable law or agreed to in writing, software
# distributed under the License is distributed on an "AS IS" BASIS,
# WITHOUT WARRANTIES OR CONDITIONS OF ANY KIND, either express or implied.
# See the License for the specific language governing permissions and
# limitations under the License.

SHELL = /bin/bash -eu -o pipefail

<<<<<<< HEAD
GO_VERSION ?= 1.22.0
=======
GO_VERSION ?= 1.22.1
>>>>>>> 676adb4e

GOOS ?= $(shell go env GOOS)

export CGO_ENABLED := 0

export GIT_TAG ?= $(shell git tag --points-at HEAD)

export GOFLAGS?=-mod=readonly -trimpath

REGISTRY ?= docker.io
REGISTRY_NAMESPACE ?= kubermatic

LDFLAGS ?= -ldflags '-s -w'

IMAGE_TAG = \
		$(shell echo $$(git rev-parse HEAD && if [[ -n $$(git status --porcelain) ]]; then echo '-dirty'; fi)|tr -d ' ')
IMAGE_NAME ?= $(REGISTRY)/$(REGISTRY_NAMESPACE)/machine-controller:$(IMAGE_TAG)

OS = amzn2 centos ubuntu rhel flatcar rockylinux
USERDATA_BIN = $(patsubst %, machine-controller-userdata-%, $(OS))

BASE64_ENC = \
		$(shell if base64 -w0 <(echo "") &> /dev/null; then echo "base64 -w0"; else echo "base64 -b0"; fi)

.PHONY: all
all: build-machine-controller webhook

.PHONY: build-machine-controller
build-machine-controller: machine-controller $(USERDATA_BIN)

machine-controller-userdata-%: cmd/userdata/% $(shell find cmd/userdata/$* pkg -name '*.go')
	GOOS=$(GOOS) go build -v \
		$(LDFLAGS) \
		-o $@ \
		github.com/kubermatic/machine-controller/cmd/userdata/$*

%: cmd/% $(shell find cmd/$* pkg -name '*.go')
	GOOS=$(GOOS) go build -v \
		$(LDFLAGS) \
		-o $@ \
		github.com/kubermatic/machine-controller/cmd/$*

.PHONY: clean
clean:
	rm -f machine-controller \
		webhook \
		$(USERDATA_BIN)

.PHONY: lint
lint:
	golangci-lint run -v

yamllint:
	yamllint -c .yamllint.conf .

.PHONY: docker-image
docker-image:
	docker build --build-arg GO_VERSION=$(GO_VERSION) -t $(IMAGE_NAME) .

.PHONY: docker-image-publish
docker-image-publish: docker-image
	docker push $(IMAGE_NAME)
	if [[ -n "$(GIT_TAG)" ]]; then \
		$(eval IMAGE_TAG = $(GIT_TAG)) \
		docker build -t $(IMAGE_NAME) . && \
		docker push $(IMAGE_NAME) && \
		$(eval IMAGE_TAG = latest) \
		docker build -t $(IMAGE_NAME) . ;\
		docker push $(IMAGE_NAME) ;\
	fi

.PHONY: test-unit-docker
test-unit-docker:
	@docker run --rm \
		-v $$PWD:/go/src/github.com/kubermatic/machine-controller \
		-v $$PWD/.buildcache:/cache \
		-e GOCACHE=/cache \
		-w /go/src/github.com/kubermatic/machine-controller \
		golang:$(GO_VERSION) \
			make test-unit "GOFLAGS=$(GOFLAGS)"
			make test-unit GOFLAGS='$(GOFLAGS)'

machine-controller-docker:
	@docker run --rm \
		-v $$PWD:/go/src/github.com/kubermatic/machine-controller \
		-v $$PWD/.buildcache:/cache \
		-e GOCACHE=/cache \
		-w /go/src/github.com/kubermatic/machine-controller \
		golang:$(GO_VERSION) \
			make machine-controller

webhook-docker:
	@docker run --rm \
		-v $$PWD:/go/src/github.com/kubermatic/machine-controller \
		-v $$PWD/.buildcache:/cache \
		-e GOCACHE=/cache \
		-w /go/src/github.com/kubermatic/machine-controller \
		golang:$(GO_VERSION) \
			make webhook

.PHONY: test-unit
test-unit:
	go test -v ./...

.PHONY: build-tests
build-tests:
	go test -run nope ./...
	go test -tags e2e -run nope ./...

.PHONY: check-dependencies
check-dependencies:
	go mod verify

.PHONY: download-gocache
download-gocache:
	@./hack/ci/download-gocache.sh

.PHONY: shfmt
shfmt:
	shfmt -w -sr -i 2 hack<|MERGE_RESOLUTION|>--- conflicted
+++ resolved
@@ -14,11 +14,7 @@
 
 SHELL = /bin/bash -eu -o pipefail
 
-<<<<<<< HEAD
-GO_VERSION ?= 1.22.0
-=======
 GO_VERSION ?= 1.22.1
->>>>>>> 676adb4e
 
 GOOS ?= $(shell go env GOOS)
 
