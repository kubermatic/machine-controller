# Copyright 2019 The Machine Controller Authors.
#
# Licensed under the Apache License, Version 2.0 (the "License");
# you may not use this file except in compliance with the License.
# You may obtain a copy of the License at
#
#     http://www.apache.org/licenses/LICENSE-2.0
#
# Unless required by applicable law or agreed to in writing, software
# distributed under the License is distributed on an "AS IS" BASIS,
# WITHOUT WARRANTIES OR CONDITIONS OF ANY KIND, either express or implied.
# See the License for the specific language governing permissions and
# limitations under the License.

SHELL = /bin/bash -eu -o pipefail

GO_VERSION = 1.13.8

export CGO_ENABLED := 0

export E2E_SSH_PUBKEY ?= $(shell test -f ~/.ssh/id_rsa.pub && cat ~/.ssh/id_rsa.pub)

export GIT_TAG ?= $(shell git tag --points-at HEAD)

export GOFLAGS?=-mod=readonly -trimpath

REGISTRY ?= docker.io
REGISTRY_NAMESPACE ?= kubermatic

LDFLAGS ?= -ldflags '-s -w'

IMAGE_TAG = \
		$(shell echo $$(git rev-parse HEAD && if [[ -n $$(git status --porcelain) ]]; then echo '-dirty'; fi)|tr -d ' ')
IMAGE_NAME = $(REGISTRY)/$(REGISTRY_NAMESPACE)/machine-controller:$(IMAGE_TAG)

OS = centos coreos ubuntu sles rhel flatcar
USERDATA_BIN = $(patsubst %, machine-controller-userdata-%, $(OS))

.PHONY: all
all: build-machine-controller webhook

.PHONY: build-machine-controller
build-machine-controller: machine-controller $(USERDATA_BIN)

machine-controller-userdata-%: cmd/userdata/% $(shell find cmd/userdata/$* pkg -name '*.go')
	go build -v \
		$(LDFLAGS) \
		-o $@ \
		github.com/kubermatic/machine-controller/cmd/userdata/$*

<<<<<<< HEAD
webhook-docker:
	@docker run --rm \
		-v $$PWD:/go/src/github.com/kubermatic/machine-controller \
		-v $$PWD/.buildcache:/cache \
		-e GOCACHE=/cache \
		-w /go/src/github.com/kubermatic/machine-controller \
		golang:$(GO_VERSION) \
			make webhook

webhook: $(shell find cmd pkg -name '*.go') vendor
=======
%: cmd/% $(shell find cmd/$* pkg -name '*.go')
>>>>>>> 56a7f0e5
	go build -v \
		$(LDFLAGS) \
		-o $@ \
		github.com/kubermatic/machine-controller/cmd/$*

.PHONY: clean
clean:
	rm -f machine-controller \
		webhook \
		$(USERDATA_BIN)

.PHONY: lint
lint:
	golangci-lint run -v

<<<<<<< HEAD
docker-image: machine-controller webhook docker-image-nodep

docker-image-docker: machine-controller-docker webhook-docker docker-image-nodep

docker-image-nodep:
	docker build -t $(IMAGE_NAME) .
=======
.PHONY: docker-image
docker-image:
	docker build --build-arg GO_VERSION=$(GO_VERSION) -t $(IMAGE_NAME) .

.PHONY: docker-image-publish
docker-image-publish: docker-image
>>>>>>> 56a7f0e5
	docker push $(IMAGE_NAME)
	if [[ -n "$(GIT_TAG)" ]]; then \
		$(eval IMAGE_TAG = $(GIT_TAG)) \
		docker build -t $(IMAGE_NAME) . && \
		docker push $(IMAGE_NAME) && \
		$(eval IMAGE_TAG = latest) \
		docker build -t $(IMAGE_NAME) . ;\
		docker push $(IMAGE_NAME) ;\
	fi

.PHONY: test-unit-docker
test-unit-docker:
	@docker run --rm \
		-v $$PWD:/go/src/github.com/kubermatic/machine-controller \
		-v $$PWD/.buildcache:/cache \
		-e GOCACHE=/cache \
		-w /go/src/github.com/kubermatic/machine-controller \
		golang:$(GO_VERSION) \
			make test-unit GOFLAGS=$(GOFLAGS)

.PHONY: test-unit
test-unit:
	@#The `-race` flag requires CGO
	CGO_ENABLED=1 go test -race ./...

.PHONY: e2e-cluster
e2e-cluster: machine-controller webhook
	make -C test/tools/integration apply
	./test/tools/integration/provision_master.sh do-not-deploy-machine-controller
	KUBECONFIG=$(shell pwd)/.kubeconfig kubectl apply -f examples/machine-controller.yaml -l local-testing="true"

.PHONY: e2e-destroy
e2e-destroy:
	./test/tools/integration/cleanup_machines.sh
	make -C test/tools/integration destroy

examples/ca-key.pem:
	openssl genrsa -out examples/ca-key.pem 4096

examples/ca-cert.pem: examples/ca-key.pem
	openssl req -x509 -new -nodes -key examples/ca-key.pem \
    -subj "/C=US/ST=CA/O=Acme/CN=k8s-machine-controller-ca" \
		-sha256 -days 10000 -out examples/ca-cert.pem

examples/admission-key.pem: examples/ca-cert.pem
	openssl genrsa -out examples/admission-key.pem 2048
	chmod 0600 examples/admission-key.pem

examples/admission-cert.pem: examples/admission-key.pem
	openssl req -new -sha256 \
    -key examples/admission-key.pem \
    -subj "/C=US/ST=CA/O=Acme/CN=machine-controller-webhook.kube-system.svc" \
    -out examples/admission.csr
	openssl x509 -req -in examples/admission.csr -CA examples/ca-cert.pem \
		-CAkey examples/ca-key.pem -CAcreateserial \
		-out examples/admission-cert.pem -days 10000 -sha256

.PHONY: deploy
deploy: examples/admission-cert.pem
	@cat examples/machine-controller.yaml \
		|sed "s/__admission_ca_cert__/$(shell cat examples/ca-cert.pem|base64 -w0)/g" \
		|sed "s/__admission_cert__/$(shell cat examples/admission-cert.pem|base64 -w0)/g" \
		|sed "s/__admission_key__/$(shell cat examples/admission-key.pem|base64 -w0)/g" \
		|kubectl apply -f -

.PHONY: check-dependencies
check-dependencies:
	go mod verify<|MERGE_RESOLUTION|>--- conflicted
+++ resolved
@@ -48,20 +48,7 @@
 		-o $@ \
 		github.com/kubermatic/machine-controller/cmd/userdata/$*
 
-<<<<<<< HEAD
-webhook-docker:
-	@docker run --rm \
-		-v $$PWD:/go/src/github.com/kubermatic/machine-controller \
-		-v $$PWD/.buildcache:/cache \
-		-e GOCACHE=/cache \
-		-w /go/src/github.com/kubermatic/machine-controller \
-		golang:$(GO_VERSION) \
-			make webhook
-
-webhook: $(shell find cmd pkg -name '*.go') vendor
-=======
 %: cmd/% $(shell find cmd/$* pkg -name '*.go')
->>>>>>> 56a7f0e5
 	go build -v \
 		$(LDFLAGS) \
 		-o $@ \
@@ -77,21 +64,12 @@
 lint:
 	golangci-lint run -v
 
-<<<<<<< HEAD
-docker-image: machine-controller webhook docker-image-nodep
-
-docker-image-docker: machine-controller-docker webhook-docker docker-image-nodep
-
-docker-image-nodep:
-	docker build -t $(IMAGE_NAME) .
-=======
 .PHONY: docker-image
 docker-image:
 	docker build --build-arg GO_VERSION=$(GO_VERSION) -t $(IMAGE_NAME) .
 
 .PHONY: docker-image-publish
 docker-image-publish: docker-image
->>>>>>> 56a7f0e5
 	docker push $(IMAGE_NAME)
 	if [[ -n "$(GIT_TAG)" ]]; then \
 		$(eval IMAGE_TAG = $(GIT_TAG)) \
@@ -111,6 +89,24 @@
 		-w /go/src/github.com/kubermatic/machine-controller \
 		golang:$(GO_VERSION) \
 			make test-unit GOFLAGS=$(GOFLAGS)
+
+machine-controller-docker:
+	@docker run --rm \
+		-v $$PWD:/go/src/github.com/kubermatic/machine-controller \
+		-v $$PWD/.buildcache:/cache \
+		-e GOCACHE=/cache \
+		-w /go/src/github.com/kubermatic/machine-controller \
+		golang:$(GO_VERSION) \
+			make machine-controller
+
+webhook-docker:
+	@docker run --rm \
+		-v $$PWD:/go/src/github.com/kubermatic/machine-controller \
+		-v $$PWD/.buildcache:/cache \
+		-e GOCACHE=/cache \
+		-w /go/src/github.com/kubermatic/machine-controller \
+		golang:$(GO_VERSION) \
+			make webhook
 
 .PHONY: test-unit
 test-unit:
